
[comment]: # (#################################################################)
[comment]: # (Copyright 2017-2025, Lawrence Livermore National Security, LLC)
[comment]: # (and Axom Project Developers. See the top-level LICENSE file)
[comment]: # (for details.)
[comment]: #
[comment]: # (# SPDX-License-Identifier: BSD-3-Clause)
[comment]: # (#################################################################)


# Axom Software Release Notes

Notes describing significant changes in each Axom release are documented
in this file.

The format of this file is based on [Keep a Changelog](http://keepachangelog.com/en/1.0.0/).

The Axom project release numbers follow [Semantic Versioning](http://semver.org/spec/v2.0.0.html).

## [Unreleased] - Release date yyyy-mm-dd

<<<<<<< HEAD
### Added
- The ``axom::mir::ElviraAlgorithm`` class, which performs material interface reconstruction using
  the ELVIRA algorithm, was enhanced so it supports 3D structured mesh inputs. The output mesh is a
  Blueprint mesh with a 3D unstructured polyhedral topology.
- Adds ``axom::mir::utilities::blueprint::MakePolyhedralTopology`` class that takes an input Blueprint
  topology and turns it into a polyhedral topology. The mesh will contain duplicate faces, which can
  later be merged.
- Adds ``axom::mir::utilities::blueprint::MergePolyhedralFaces`` class that merges face Blueprint
  polyhedral face definitions where faces consist of the same set of node ids. The mesh's subelement
  connectivity information is rewritten so it contains the merged face definitions. The mesh's 
  element connectivity is also rewritten so it references the new face definitions.
- Adds ``axom::mir::utilities::blueprint::MergeCoordsetPoints`` class that merges coordset points,
  within a tolerance. The class returns an array containing the indices of the points that made it
  into the revised coordset, as well as a map of old point indices to new point indices, which can
  be used to revise fields.
- Exposed primal clip operations for clipping various shapes with a plane.
=======
###  Added
- New `axom::MALLOC_ALLOCATOR_ID` is for using malloc and free
  even when axom is con figured with Umpire support.
>>>>>>> 4d8e3289

## [Version 0.11.0] - Release date 2025-04-02

###  Added
- Added a new "Mir" Axom component for accelerated Material Interface Reconstruction (MIR) algorithms.
  MIR algorithms take Blueprint meshes with a matset and they use the matset's material information
  to split any input zones that contain multiple materials into zones that contain a single material.
  The Mir component provides an implementation of the Equi-Z MIR algorithm, which is a visualization-
  oriented algorithm that produces smooth interfaces between zones and their neighbors. The Mir
  component also provides a 2D ELVIRA algorithm, which reconstructs polygonal shapes and preserves
  volume fractions.
- Support in `quest::IntersectionShaper` for Blueprint mesh stored in a `conduit::Node`
  or `sidre::Group`.
- Adds new CMake configuration options, `AXOM_ENABLE_ASAN` and `AXOM_ENABLE_UBSAN`, to enable/disable AddressSanitizer and UndefinedBehaviorSanitizer respectively in Axom. Default is OFF for both.
- A number of new `klee::Geometry` constructors are added, for the different shapes now supported.
  This is a temporary change.  The class will be subclassed in the future to support a diversity of geometries.
- Support some analytical shapes in `IntersectionShaper`.
- Support generating shapes in memory (not requiring input files).
- `sidre::View` holding array data may now be re-shaped.  See `sidre::View::reshapeArray`.
- Sina C++ library is now a component of Axom
- Adds optional dependency on [Open Cascade](https://dev.opencascade.org). The initial intention is 
to use Open Cascade's file I/O capabilities in support of Quest applications.
- Adds `primal::NURBSCurve` and `primal::NURBSPatch` classes, supported by `primal::KnotVector`.
- Adds a Quest example that reads in a STEP file using Open Cascade and processes its geometry
- Adds a piecewise method to load external data using `sidre::IOManager`.  This adds new overloaded methods
  of `loadExternalData` in `sidre::IOManager` and `sidre::Group`.
- Adds intersection routines between `primal::Ray` objects and `primal::NURBSCurve`/`primal::NURBSPatch` objects.
- Adds LineFileTagCombiner to Lumberjack to allow combining messages if line number, file, and tag are equal.
- Adds some support for 2D shaping in `quest::IntersectionShaper`, using STL meshes with zero for z-coordinates or in-memory triangles as input.
- Adds ability in Lumberjack to own and set communicators.
- Adds `NonCollectiveRootCommunicator` to Lumberjack to provide an MPI-based communicator for logging messages non-collectively.

###  Changed
- Updates blt submodule to [BLT version 0.7.0][https://github.com/LLNL/blt/releases/tag/v0.7.0]
- Updates to [MFEM version 4.7.0][https://github.com/mfem/mfem/releases/tag/v4.7]
- Updates to [Caliper version 2.12.1][https://github.com/LLNL/Caliper/releases/tag/v2.12.1]
- Updates to [Conduit version 0.9.3][https://github.com/LLNL/conduit/releases/tag/v0.9.3]
- Updates to [RAJA version 2025.03.0][https://github.com/LLNL/RAJA/releases/tag/v2025.03.0]
- Updates to [camp version 2025.03.0][https://github.com/LLNL/camp/releases/tag/v2025.03.0]
- Updates to [Umpire version 2025.03.0][https://github.com/LLNL/Umpire/releases/tag/v2025.03.0]
- `primal::NumericArray` has been moved to `core`.  The header is `core/NumericArray.hpp`.
- `quest::Shaper` and `quest::IntersectionShaper` constructors require a runtime policy.
  Changing the policy after construction is no longer supported.
- Importing Conduit array data into `sidre::View` now allocates destination
  data using the `View`'s parent's allocator ID, instead of always using
  host memory.  This is consistent with the behavior of deep-copying data
  from Sidre.
- ItemCollection and its child classes MapCollection, ListCollection, and IndexedCollection were moved from Sidre
  to core.  The namespace prefix for these classes is now `axom::` instead of `axom::sidre`.  The internal usage of
  these types within Sidre Datastore and Group is unchanged.
- `MFEMSidreDataCollection::LoadExternalData` now takes two optional string parameters, one that is a
  filename (defaults to the `name` member variable) and the other is a `Group` path relative to the base of
  the Data Collection itself (defaults to the root of the `DataStore`).
- `SLIC_ASSERT`,`SLIC_ASSERT_MSG`,`SLIC_CHECK`, and `SLIC_CHECK_MSG` macros delegate to assert() within HIP device kernels.

###  Deprecated

###  Removed

###  Fixed
- Fixes compilation issue with RAJA@2024.07 on 32-bit Windows configurations. 
  This required a [RAJA fix to avoid 64-bit intrinsics](https://github.com/LLNL/RAJA/pull/1746), 
  as well as support for 32-bit `Word`s in Slam's `BitSet` class.
- Minor bugfix to `primal::intersect(segment, ray)` to better handle cases when segment and ray overlap.
- Fixes a memory leak in `axom::Array` copy constructor.
- Fixes robustness issue with the `axom::primal::clip` overload for clipping a 2D polygon against another 2D polygon.

## [Version 0.10.1] - Release date 2024-10-22

###  Added
- Constructor to Axom BVH that avoids an unnecessary copy of each bounding box.

###  Fixed
- Issue with uninitialized state in axom::Array class was causing
  host-initialization of device-allocated memory in certain situations. This
  could cause warnings about uninitialized memory or crashes in the axom::Array
  constructor.
- Added a guard for sidre-related mint API usage in a quest example.
- Removed `std::ends` usage from `SLIC_ASSERT`,`SLIC_ASSERT_MSG`,`SLIC_CHECK`,
  and `SLIC_CHECK_MSG` macros that prevented Lumberjack from combining
  messages.
- Some line numbers linking file contents into the Axom Quickstart Guide were
  incorrect causing the docs to appear incomplete.


## [Version 0.10.0] - Release date 2024-09-27

### Added
- Added SLIC constructors that take in a `std::string` for the stream. If string is
  interpreted as a file name, the file is not opened until SLIC flushes and the
  stream has at least one message logged.
- Primal: Adds a `clip()` operator overload for clipping a 2D polygon against
  another 2D polygon.
- Primal: Adds `Polygon::reverseOrientation()` to reverse orientation of
  a polygon in-place.
- Adds `StaticArray`, a wrapper for `StackArray` with a size member variable.
- Multidimensional `core::Array` supports column-major and arbitrary stride ordering,
  in addition to the default row-major ordering.
- Adds new `PolygonArray` and `MAX_VERTS` template parameters to `primal::Polygon` for dynamic
  or static allocation.
- Adds support for the optional `caliper` and `adiak` dependencies to axom.
  These dependencies are added through axom's `spack` package via the new `+profiling` variant,
  and are enabled in axom's build system via the `CALIPER_DIR` and `ADIAK_DIR` configuration paths.
- Adds new annotation macros to axom: `AXOM_ANNOTATE_{BEGIN,END,SCOPE,METADATA}`. These replace
  the previous annotation macros `AXOM_PERF_MARK_{FUNCTION,SECTION}`.
- Adds a RAII-based `MPIWrapper` utility class to axom's core component. This can help setup/teardown
  MPI in axom's examples. It can also be used in configurations with MPI.
- Primal: Adds a `closest_point` operator for finding the closest point on a `Segment`
- Primal: Adds a `reflectPoint` method to the `Plane` primitive
- Primal: Makes several primitive methods available in device code
- Improves support for `axom::Array` allocated in unified and pinned memory on GPU platforms.
  Use of GPU-based operations for Arrays allocated in a unified memory space is controlled with
  a new method, `Array::setDevicePreference()`.
- Adds `svg2contours` script to convert paths in an SVG file to an MFEM NURBS mesh
- Quest: Adds an example to query winding numbers on an MFEM NURBS mesh

### Changed
- Updates to [Conduit version 0.9.2][https://github.com/LLNL/conduit/releases/tag/v0.9.2]
- Updates to [RAJA version 2024.07.0][https://github.com/LLNL/RAJA/releases/tag/v2024.07.0]
- Updates to [camp version 2024.07.0][https://github.com/LLNL/camp/releases/tag/v2024.07.0]
- Updates to [Umpire version 2024.07.0][https://github.com/LLNL/Umpire/releases/tag/v2024.07.0]
- `axom::CLI::ExitCodes::Success` has been changed to `axom::CLI::ExitCodes::CLI11_Success`
  to avoid conflict when X11 `#define`s `Success`.
- `MarchingCubes` masking now uses the mask field's integer values instead of
  converting them to booleans.  The new behavior lets you select a value to mask for.
  If you want to continue the boolean behavior, use only 0 or 1 in your mask field.
- Primal: `Polyhedron::centroid()` function changed to return center of mass
  of the polyhedron. `Polyhedron::vertexMean()` added to return average of
  polyhedron's vertices. `Polyhedron::moments()` returns the volume and centroid
  of the polyhedron, the 0th and 1st moments respectively.
- `quest::ArrayIndexer` is now `axom::MDMapping`, adopting conventional terminology
  and moving out of `quest`.
- `mint::structured_exec` is now `axom::nested_for_exec`, to support nested for loops
  for all of Axom.  See `src/axom/core/execution/nested_for_exec.hpp`.
- Set default Umpire allocator id to device instead of unified for CUDA and HIP execution policies.
- Upgrades `vcpkg` usage for axom's automated Windows builds to its
  [2024.03.19 release](https://github.com/microsoft/vcpkg/releases/tag/2024.03.19).
  Also updates vcpkg port versions for axom dependencies. Temporarily removes `umpire`
  from axom's default dependencies on Windows due to incompatibility between umpire's
  external `fmt` and axom's vendored copy.
- Turn off CMake finding dependencies on system paths.
- `axom::Array`: trivially-copyable types with a non-trivial constructor are now initialized on the GPU.
- SLIC no longer outputs the rank count in the `RANK` format string in parallel loggers. You can access
  the rank count via new format option `RANK_COUNT`.

### Removed
- Removes config option `AXOM_ENABLE_ANNOTATIONS`. Annotations are now provided by `caliper` 
  (and `adiak` for metadata) and are available when axom is configured with `CALIPER_DIR` and `ADIAK_DIR` 
  config variables.
- Removes caching of `{PACKAGE}_FOUND` variables in `SetupAxomThirdParty.cmake`
- We no longer test Axom with the XL compiler. So users should consider XL unsupported.

### Fixed
- `numerics::eigen_solve()` has been corrected to avoid an early return with error state.

## [Version 0.9.0] - Release date 2024-03-19

### Added
- Primal: Adds a `Quadrilateral` primitive
- Primal: Adds a `compute_bounding_box()` operator for computing the bounding
  box of a `Quadrilateral`
- Primal: Adds a `clip()` operator for clipping a tetrahedron against the
  half-space defined by a plane
- Primal: Adds a `checkAndFixOrientation()` function to `primal::Tetrahedron`
  that swaps the order of vertices if the signed volume of the Tetrahedron is
  negative, resulting in the signed volume becoming positive.
- Adds `FlatMap`, a generic key-value store which aims for drop-in compatibility
  with `std::unordered_map`, but utilizes an open-addressing design.
- Adds support for device-side use of `Array::push_back()` and `Array::emplace_back()`.
- Adds initial support for using Slic streams with tags
- Adds an example that finds intersection candidate pairs between two Silo
  hexahedral meshes using either a BVH or Implicit Grid spatial index
- Quest: Adds `setTetPredFromBoundingBox()` and `setTetPred()` functions to
  `quest::ProEReader` and `PProEReader` that set a tet predicate, allowing
  user code to read in a subset of a Pro/E ASCII tetrahedron mesh file.

### Changed
- `MarchingCubes` has optimizations to improve GPU performance, particularly for
  repeated computations.  The constructor has changed and a new `setMesh` method
  is added to set (or change) the mesh.  New accessors present output data
  without moving them from device to host.  These accessors are an interim
  solution and likely to be updated in the future.
- `DistributedClosestPoint` outputs are now controlled by the `setOutput` method.
- `MarchingCubes` allows user to select the underlying data-parallel implementation
  - `fullParallel` works best on GPUs.
  - `hybridParallel` reduces the amount of data processed and works best with
     `MarchingCubesRuntimePolicy::seq`.
  - `byPolicy` (the default) selects the implementation based on the runtime policy.
- `MarchingCubes` and `DistributedClosestPoint` classes identify domains by their
  `state/domain_id` parameters if provided, or the local iteration index if not.
- `MarchingCubes` and `DistributedClosestPoint` classes changed from requiring the Blueprint
  coordset name to requiring the Blueprint topology name.  The changed interface methods are:
  - `DistributedClosestPoint::setObjectMesh`
  - `DistributedClosestPoint::computeClosestPoints`
  - `MarchingCubes::MarchingCubes`
  - `MarchingCubesSingleDomain::MarchingCubesSingleDomain`
- Primal: `Polyhedron::volume()` function changed from returning a signed
  volume to an unsigned volume. The added `Polyhedron::signedVolume()` function
  returns the signed volume.
- Primal: `intersection_volume()` operators changed from returning a signed
  volume to an unsigned volume.
- Primal's `BoundingBox::contains(BoundingBox)`  now returns `true` when the input is empty
- Renamed axom's bit utility functions to conform to `C++20` standard: `popCount() -> popcount()`, 
  `trailingZeros() -> countr_zero()` and `leadingZeros() -> countl_zero()`
- Renamed `axom::utilities::swapEndian() -> byteswap()` to conform to `C++23` standard

### Fixed
- quest's `SamplingShaper` now properly handles material names containing underscores
- quest's `SamplingShaper` can now be used with an mfem that is configured for (GPU) devices
- primal's `Polygon` area computation in 3D previously only worked when the polygon was aligned with the XY-plane. It now works for arbitrary polygons.
- Upgrades our `vcpkg` usage for automated Windows builds of our TPLs to its [2023.12.12 release](https://github.com/microsoft/vcpkg/releases/tag/2023.12.12)
- Fixed a bug in the bounds checks for `primal::clip(Triangle, BoundingBox)`
- Fixed a bug when loading Sidre groups with attributes that already exist
- Fixed `std::locale` error when when compiling `src/axom/core/utilities/System.cpp` using nvcc
- Include `cstdint` for higher gcc version support (e.g. gcc-13)
- Fixed several memory leaks in `axom::Array`, `quest::Shaping` and `sidre::MFEMSidreDataCollection`

## [Version 0.8.1] - Release date 2023-08-16

### Changed
- Updates to [RAJA version 2023.06.0][https://github.com/LLNL/RAJA/releases/tag/v2023.06.0]
- Updates to [camp version 2023.06.0][https://github.com/LLNL/camp/releases/tag/v2023.06.0]
- Updates to [Umpire version 2023.06.0][https://github.com/LLNL/Umpire/releases/tag/v2023.06.0]

### Fixed
- Fixed MFEMSidreDataCollection finite element space bug
- Various fixes to CMake machinery

## [Version 0.8.0] - Release date 2023-07-26

### Added
- Adds MarchingCubes class implementing the marching cubes algorithm for surface detection.
- Adds the following methods to `axom::Array` to conform more closely with the `std::vector` interface:
  - `Array::front()`: returns a reference to the first element
  - `Array::back()`: returns a reference to the last element
  - `Array::resize(size, T value)`: resizes the array, and sets any new elements to `value`.
- Adds an `ArrayView::empty()` method to return whether the view is empty or not.
- Adds an `area()` function to `primal::Polygon`
- Adds initial support for using Slam types on the GPU
- Adds support for using `ArrayViewIndirection` indirection policy with `slam::Map` and
  `slam::BivariateMap`
- Adds `const_iterator` support to `slam::BivariateMap` and `slam::SubMap`
- Primal: Adds a `Hexahedron` primitive
- Primal: Adds a `clip()` operator for computing the intersection of a
  `Hexahedron` and another `Tetrahedron` as a `Polyhedron`
- Primal: Adds an `intersection_volume()` operator for computing the volume of
  intersection between a primitive and a `Tetrahedron`
- Primal: Adds a `primal::Polyhedron::from_primitive()` operator that returns a
  `Polyhedron` object from a given primitive.
- Adds `DataStore::getBufferInfo()` and `Group::getDataInfo()` methods that insert information into a Conduit `Node` about buffers in a `DataStore` object or data in a `Group` subtree. The information can be accessed from the `Node` by the caller from specifically named fields in the `Node`.
- Quest: Adds a `quest::ProEReader` for reading in Pro/E tetrahedral meshes
- Quest: The `quest::IntersectionShaper` class can now use a percent error to determine
  whether the revolved volume for a shape is sufficiently accurate or whether the shape
  must be further refined. This new dynamic method of shaping complements the existing
  segment-based curve refinement method and it is activated using `Shaper::setRefinementType()`
  and by calling `Shaper::setPercentError()` to set a refinement error percentage.
- Multimat: adds initial support for fields stored on the GPU. `MultiMat::setAllocatorID()`
  or `MultiMat::setFieldAllocatorID()` can be called to change the memory space in which a
  field is allocated.
- Multimat: adds an `MultiMat::addExternalField()` function to support fields where the
  memory is managed externally. Fields which are externally-managed cannot be transposed
  between sparse and dense layouts, or moved between allocator spaces.
- Multimat: adds a `MultiMat::removeField()` function to remove fields from the Multimat
  instance.
- Multimat: adds an overload of `MultiMat::setCellMatRel()` that supports setting a
  multi-material relation in a compressed sparse-row (CSR) representation.
- Quest: Adds ability to import volume fractions into `SamplingShaper` before processing `Klee` input
- Slam: adds a `slam::MappedVariableCardinality` policy to accelerate mapping flat indices
  back to first-set indices when used in a `StaticRelation`
- Adds an `ArrayView(data, shape, strides)` constructor to support column-major and custom
  striding layouts.
- Adds an `ArrayView::subspan()` overload for multi-dimensional subspans
- Adds an `axom::utilities::insertionSort()` method.
- Quest: Adds Pro/E tetrahedral meshes as input to the `IntersectionShaper`
- Quest: For sample-based shaping, users can register callback functions to modify the input points
  before querying the spatial index. This allows, e.g. querying 3D points against 2D surfaces
  of revolution provided as c2c contour files.
- Adds an ``axom::utilities::locale`` utility function to guard against platforms that do not have the requested 
  locales via the `std::locale` function. If the system does not have the requested locale (e.g. `en_US.UTF8`),
  it returns the user's default locale.
- Sidre: Add new protocols `sidre_layout_json` and `conduit_layout_json` to provide output of DataStore layout in a user-readable format that excludes the numerical arrays held by Views and Buffers.
- Sidre: Add methods to methods for destroying Groups that will also destroy Buffers if the destruction of a Group and the Views in its subtree cause the Buffer to become detached from all Views.
- Sidre: Add two Group methods -- one to return a vector of the valid I/O protocols (based on compilation options), and one that returns a default protocol. 
- Klee: Add support in shaping driver and MFEMSidreDataCollection to write Blueprint datasets that contain matset metadata needed for VisIt to treat volume fraction arrays as a material. This enables VisIt plots such as FilledBoundary.

### Changed
- Fixed bug in `mint::mesh::UnstructuredMesh` constructors, affecting capacity.
  A missing factor was added.  If you worked around this by adding the factor yourself,
  you may want to undo that work-around.
- Updates blt submodule to blt@0.5.3
- Updates uberenv submodule to HEAD of main on 12May2023
- Updates to [conduit version 0.8.6](https://github.com/LLNL/conduit/compare/v0.8.3...v0.8.6)
- Updates to [mfem version 4.5](https://github.com/mfem/mfem/releases/tag/v4.5)
- Updates to [fmt version 9.1.0](https://github.com/fmtlib/fmt/releases/tag/9.1.0)
- Updates to `c2c` version 1.8.0
- The Axom library has been broken down into its component libraries (prefixed with `axom_`).
  This change requires no change to downstream CMake users who import our targets.
  The exported CMake target `axom` includes all components, but users who do not import our targets
  will need to create the link line themselves. The following replacement can be used:
  `-laxom` -> `-laxom_quest -laxom_multimat -laxom_slam -laxom_mint -laxom_klee -laxom_inlet -laxom_sidre -laxom_slic -laxom_lumberjack -laxom_core`
  If you only need a subset of the components, you can now use those targets directly, ie. `axom::inlet`.
- `IntersectionShaper` now implements material replacement rules.
- `axom::Array` move constructors are now `noexcept`.
- Exported CMake targets, `cli11`, `fmt`, `sol`, and `sparsehash`, have been prefixed with `axom::`
  to guard against conflicts.
- `DistributedClosestPoint` query now supports any blueprint-valid mesh format, including multidomain.
   Domain underloading and overloading can be expressed using multidomain format.  Closest points are
   identified by cp_rank, cp_domain_index, and cp_index.  The new cp_domain_index specifies the
   domain containing the closest point.
- `DistributedClosestPoint` interfacing variable names `closest_point` and `min_distance` have been
  changed to `cp_coords` and `cp_distance`, respectively, to match the naming convention of other
  interfacing variables.
- Adds `vcpkg` ports for `RAJA`, `Umpire` with optional `OpenMP` feature for automated Windows build
- Reduce size of `ArrayView::subspan` to prevent accessing invalid memory.
- Adds `vcpkg` port for `lua` as optional dependency on Windows
- Adds additional parameters to quest's `PointInCell` query to control the Newton solve
  from physical to reference space for a given element
- Remove function pointer call in IteratorBase::advance()
- Slam: `IndirectionPolicy::data()` now returns a reference to the underlying buffer
  Rebinding an indirection to a new buffer is now achieved through `IndirectionPolicy::ptr()`, which
  returns a mutable pointer to the buffer.
- Quest: `Shaper::applyTransforms()` is no longer a public method.
- Multimat: fields are now returned as shallow, device-copyable views of a field instead
  of full copies of field data.
- Multimat: `MultiMat::addField()` and `MultiMat::setVolfracField()` API now use `axom::ArrayView`
  to accept data.
- Multimat: Ported field data/sparsity layout conversion methods to GPU.
- Multimat: `MultiMat::makeOtherRelation()` now runs on the GPU with an appropriately-set allocator ID.
- Multimat: `MultiMat::setCellMatRel(counts, indices)` now runs on the GPU, and accepts GPU-side data.
- Renames `ArrayView::spacing()` to `ArrayView::minStride()`.
- Klee: A shape's geometry no longer needs a `path` field when its `format` is "none"
- Quest: Shapes without geometry can participate in replacement rules for sample-based shaping. Volume
fractions for the associated materials must be supplied before shaping.
- Primal: Expose Polyhedron::getFaces() as public method.
- Removed custom Spack package recipes in favor of using the radiuss-spack-configs repository as a submodule.

###  Fixed
- Fixed issues with CUDA build in CMake versions 3.14.5 and above. Now require CMake 3.18+
  for CUDA/non-gpu builds.
- Fix to allow Axom to build when using RAJA, but not Umpire.
- Checks validity of bounding boxes in `primal`'s intersection operators against planes
  and triangles before using the geometry.
- Improves import logic for `lua` dependency
- Improves import logic for `mfem` dependency in device builds when `mfem` is configured with `caliper`
- Fixes ambiguity when calling `Array::resize(size, value)` for `Array<bool>`
- Sidre: Group methods `hasChildView()` and `hasChildGroup()` changed to return false when Group holds items in list format. This fixes an IOManager issue causing failures for multi-domain meshes when writing Blueprint index file.
- Sidre: Changed Group::copyToConduitNode() method to properly handle Groups using the list format. Previously, it was assumed that all child items in a Group have a name, which is not the case for list format.
- Sidre: Fixed Group method `importConduitTreeExternal()` to handle lists with unnamed members the same as `importConduitTree()`.
- Slic and Lumberjack: Add missing calls to `flush()` for parallel output log streams.

### Deprecated
- Integer types in `src/axom/core/Types.hpp` are deprecated because `c++11` supports their equivalents.


## [Version 0.7.0] - Release date 2022-08-30

###  Added
- Adds a `view()` method to `axom::Array` class to simplify creation of a corresponding `axom::ArrayView`
- Adds GPU/OpenMP support to `spin::ImplicitGrid`.
  The following functions run with the user-specified execution space (specified as a template argument
  on `ImplicitGrid`):
  - `ImplicitGrid::insert(nelems, bboxes)`: insert a batch of bounding boxes into the implicit grid
  - `ImplicitGrid::getCandidatesAsArray(nquery, queryObjs, ...)`: query the implicit grid for a batch of
    query objects, and generate a CSR-format array for the candidates.
  In addition, `ImplicitGrid::getQueryObject()` returns an object that may be used within a GPU kernel
  to query the implicit grid.
- Added initial implementation of GPU/OpenMP-accelerated point-in-cell queries
- Added an alternative surface mesh tester function to Quest, based on `ImplicitGrid`
- Add `const` versions of `begin()` and `end()` for `Array` and `ArrayView`
- Add support for passing compatible custom allocator IDs to `axom::Array` with explicitly specified
  memory space
- Adds constructor overloads to `axom::Array` that uses both uninitialized data (`ArrayOptions::Uninitialized`)
  and custom allocators
- Adds a comparison operator (`operator<()`) to `StackArray`. This allows it to be used as a key for `std::map`
- Use compiler intrinsics for axom's bit utility functions: `popCount()`, `trailingZeros()` and `leadingZeros()`
- Adds a random-access iterator to `slam::DynamicSet`
- Adds an overload to `ImpicitGrid::getCandidates()` from a grid cell of the lattice.
  This makes it easier to iterate over the bins of the spatial index.
- Defines iterator traits on `axom::Array<T>`/`ArrayView<T>` iterators, to allow passing iterator
  pairs to standard library functions
- Adds full support for calling methods on `axom::Array<T>` allocated in device-only memory.
- Adds ability to index into subarrays of a multidimensional `axom::Array<T>` using
  `operator[]` and `operator()`
- Adds ability to build axom using the `hip` compiler. Support for running device
  kernels with hip will be added in the future.
- Adds new host-configs for HIP on LLNL platforms
- Adds GPU/OpenMP support to `spin::UniformGrid`.
  The following functions run with a user-specified execution space (specified as a template argument
  on `UniformGrid`):
  - `UniformGrid::initialize()`: creates/re-creates a uniform grid with an array of objects and their
    corresponding bounding boxes
  - `UniformGrid::getCandidatesAsArray()`: query the uniform grid for objects that share a grid
    cell with the query bounding box
  In addition, `UniformGrid::getQueryObject()` returns an object that may be used within a GPU kernel
  to query the uniform grid.
- Adds ability to specify a storage policy in `UniformGrid`. Two policies are provided:
  - `DynamicGridStorage` stores the bins as an array of arrays (default)
  - `FlatGridStorage` stores the bins as a flat array of elements, where each bin is a slice of the
    array
- Adds a templated uniform grid-based surface mesh tester function to Quest
- Adds an initializer list constructor and assignment operator to `axom::Array`
- Adds an overload of `axom::Array::resize(ArrayOptions::Uninitialized, dims)` to support resizes
  without constructing or initializing new elements
- Adds examples and tests for using Slic interface in Fortran
- Adds examples for using the BVH device traversal API
- Adds a `ScatteredInterpolation` query to quest, which enables interpolating scalar fields at arbitrary
  points from a given 2D or 3D point mesh in the Mesh Blueprint format. The current implementation
  generates a Deluanay complex over the points and performs linear interpolation over the
  triangle/tetrahedron at the query points.
- Adds a HIP execution policy for device kernels to run on AMD GPU hardware
- Adds new Slic macros that allow you to selectively print messages only on root ranks. For example,
  `SLIC_ERROR_ROOT(msg)` and `SLIC_ERROR_ROOT_IF(EXP, msg)`. This can be set via
  `slic::initialize(bool is_root = true)` or `slic::setIsRoot()`.
- Adds forward iterators to the `View`s and `Group`s of a `sidre::Group`.
  These can be accessed via the range-for syntax as `for(auto& view: grp.views()){...}`,
  Or using the iterator syntax as
  `for(auto& it = grp.views().begin(), itEnd = grp.views().end(); it ! itEnd ; ++it) {...}`, and similarly for the groups of a group.
- Adds forward iterators to the `Attribute`s and `Buffers`s of a `sidre::DataStore`,
  with a similar syntax, e.g. `for(auto& buf : datastore.buffers()){...}`.
- Adds an overload of `ImplicitGrid::getCandidatesAsArray()` to accept query points/bounding boxes
  as an `axom::ArrayView`.
- Adds a `primal::closest_point(point,sphere)` overload to find the closest point on a sphere to a given point
- Adds an overload to quest's `SignedDistance` query to return the closest point on the surface
  to the query point and the surface normal at that point. Also exposes this functionality
  in quest's signed_distance C API.
- Adds utility function for linear interpolation (`lerp`) of two numbers
- Adds utility function to compute binomial coefficients
- Adds a `CurvedPolygon` class to primal representing a polygon with `BezierCurve`s as edges
- Adds functions to compute the moments (area, centroid) of a `CurvedPolygon`
- Adds functions to evaluate integrals over `BezierCurve` and `CurvedPolygon` objects
- Adds a `ArrayViewIndirection` storage policy to Slam
- Adds set accessor methods to `slam::DynamicVariableRelation`
- Adds a new component to Axom, `multimat`, to simplify the handing of multi-material meshes and
  fields.
- Adds functions to compute winding numbers and in/out queries for `Polygon` and `CurvedPolygon` objects.
- Adds `constants.hpp` to primal to track geometric constants. Initially includes
  a value for `PRIMAL_TINY`, a small constant that can be added to
  denominators to avoid division by zero.
- `DistributedClosestPoint` query now supports "domain underloading" -- ranks that are passed in can
  have empty object meshes and/or empty query meshes
- 'BezierCurve' objects now support Rational Bezier curve functionality
- Primal: Adds a `clip()` operator for computing the intersection of a `Tetrahedron` and another `Tetrahedron` as a `Polyhedron`
- Added `slic::outputLocalMessages()` to output messages from the current rank to the console for MPI-enabled LogStreams.

###  Changed
- Axom now requires C++14 and will default to that if not specified via `BLT_CXX_STD`.
- Moved bit-twiddling functions to core component
- `axom::Array` now default-initializes its data by default. To create an Array with uninitialized
  elements, pass an `axom::ArrayOptions::Uninitialized` as the first constructor argument.
- `axom::ArrayView<const T>` can now be created from a `const Array<T>`
- Added new `ExecSpace` template parameter to `spin::ImplicitGrid`.
  `ExecSpace` is now the second template parameter (out of three) and defaults to `axom::SEQ_EXEC`.
- Instead of saving the entire `DataStore`, `MFEMSidreDataCollection` will now save only
  its domain and global groups
- When an `inlet::Field` fails a range or valid value constraint, the provided value and
  corresponding range/set of valid values are now included in the error message
- IOManager::write now allows the calling code to pass in the full name of
  the root file that it will produce
- Improved consistency of orientation operations in `primal::Plane`, `primal::Sphere`, `primal::orientation()`
  and `primal::in_sphere()`
- Improved efficiency for `primal::in_sphere()` -- the computations are now based on `(D+1)x(D+1)` determinants
  instead of `(D+2)x(D+2)` determinants for `D`-dimensional spheres
- Improved efficiency for (signed) area/volume functions of `primal::Segment`, `primal::Triangle` and `primal::Tetrahedron`
- Updates interface for `primal::Sphere` to use more of `primal`, e.g. uses `primal::Point` instead of `T*` to represent points
- Adds `circumsphere()` functions to `primal::Triangle` and `primal::Tetrahedron` to return the `Sphere`
  that circumscribes the triangle/tetrahedron's vertices
- Adds operator overloads to subtract a `primal::Vector` from a `primal::Point` to yield a new `primal::Point`
- Consolidates `quest::findTriMeshIntersections*()` implementations for `BVH` and `ImplicitGrid`
- `BVH::find*()` batch functions now return the total number of candidate intersections found
- Enables empty `axom::Array<T>` to be iterated over with `begin()/end()`
- Removed `AXOM_VERSION_EXTRA` in favor of `axom::gitSHA()` and adding the SHA to `axom::getVersion()` and
  `axom::about()`
- Use more specific type trait checks in `ArrayOps`, to avoid generating unnecessary copies in
  fill/destroy operations on otherwise trivially-copyable/destructible types.
- `axom::Array` now consistently propagates the allocator ID on copy, move, and swap operations when possible.
  This is a breaking change; copy-construction of a dynamic array from a device array will no longer automatically
  move the array to host memory, and will instead maintain the same allocator ID as the source array.
- The device traversal method `BVH::TraverserType::traverse_tree()` now supports passing in arbitrary query objects
  for BVH traversal.
- Moved `inlet::LuaReader::solState()` to be a protected function that now returns a `std::shared_ptr<axom::sol::state>`.
  This is an advanced feature that could cause users to break an input file state after verification. This also allows us
  to not expose `axom/sol.hpp` to all users of Inlet. This greatly reduces compile times. Using this feature requires
  both a derived class and including `axom/sol.hpp` in the user code.
- Renamed some overloads of function `createView` of
  `axom::sidre::Group` which accept `int ndims, IndexType *shape`
  arguments to be `createViewWithShape` or `createViewWithShapeAndAllocate`.
- Replaced an unused older incarnation of iterators in sidre with a new `std`-compliant
  implementation
- Removed an out-of-date manually-generated header file in sidre `sidre/core/sidre.hpp`.
  We recommend using the automatically generated header file `axom/sidre.hpp` to include
  sidre functionality.
- Removed functions from `sidre::ItemCollection` base class that were not common to all derived classes
  and added a new derived class `sidre::IndexedCollection`
- Spin: `BVH::findPoints/Rays/BoundingBoxes()` candidate search methods now accept an `axom::ArrayView<IndexType>`
  for the `offsets` and `counts` output arrays, and return `candidates` as an `axom::Array<IndexType>`.
- Renamed `primal::Polygon::centroid()` to `primal::Polygon::vertexMean()` because it was not actually computing the centroid.
- `axom:sidre:IndexType` is now the same type as
  `axom:IndexType`. Before, Sidre always used `int64_t`. Now it
  respects the define `AXOM_USE_64BIT_INDEXTYPE`.
- Mint now depends on the Slam component.
- Renames indirection policies in slam: The c-array indirection policy was renamed from `ArrayIndirection` to `CArrayIndirection`
  and the axom::Array-based indirection policy was renamed from `CoreArrayIndirection` to `ArrayIndirection`.
- Mfem dependency updated to 4.4
- `primal::detail::intersect_ray` now correctly identifies intersections between collinear `Segment` and `Ray` objects.
- Improved efficiency and robustness of barycentric coordinate
  and circumsphere computation for Triangles and Tetrahedra.

###  Fixed
- Fixed a bug relating to swap and assignment operations for multidimensional `axom::Array`s
- Fixed over-eager caching of restored `mfem::FiniteElementSpaces` in `sidre::MFEMSidreDataCollection`
- Fixed a bug in which Inlet verification bails out on the first failure, which resulted in
  incomplete error lists
- Fixed a bug in `quest::PointInCell` when not using RAJA
- Fixed a potential memory leak in `axom::Array<T>` for non-trivial types `T` which allocate memory
- Added a guard in `axom::ArrayList` for axom configurations without Umpire to fix a compiler error (XL compiler)
- Inlined some fully specialized functions in `quest::Delaunay` to avoid "multiply-defined" linker errors
- Fixed `axom::Array<T>` fill operations on uninitialized memory
- Fixed behavior of `axom::Array<T>::resize(new_size)` with `new_size < curr_size`
- Fixed computation of signs in `quest::SignedDistance` when closest point is along an edge
  with a sharp dihedral angle and the adjacent triangles have significantly different areas
- Fixed bug in axom::Path that ignored the leading delimiter character if one was present
- Fixed gcc compiler errors in configurations without RAJA or Umpire
- Fixed `axom::Array<T>` behavior on copy-construction when `T` is a non-trivial type
- Replaced `using` statement in `SidreDataTypesIds.h` with `typedef`
  since C syntax is required in this file.
- Fixed bug on two-dimensional `sidre::Array<T>` construction where the size is set to the underlying buffer
  capacity, instead of the actual number of elements
- Fixed `axom::Array<T>::insert` behavior with non-trivial types.
- Fixed bug in Slic macros for MPI-based LogStreams not aborting when using collective Error or Warning
  macros

## [Version 0.6.1] - Release date 2021-11-17

###  Added
- Added a config variable, `AXOM_DEBUG_DEFINE` to control whether the `AXOM_DEBUG` compiler define is enabled.
  By `DEFAULT`, it is enabled for `Debug` and `RelWithDebInfo` configurations, but this can be overriden
  by setting `AXOM_DEBUG_DEFINE` to `ON` or `OFF`.
- `axom::Array` is now GPU-compatible, in particular via a memory space template parameter and via
  extensions to `axom::ArrayView` that allow for copying into kernels and transfers between memory spaces.
- Adds some utility arithmetic operators for adding and subracting `primal::Point`s and `primal::Vector`s

###  Changed
- Renamed `AXOM_NOT_USED` macro to `AXOM_UNUSED_PARAM` for better consistency with other Axom macros
- Added `explicit` to `axom::Inlet::InletVector` constructors and added a constructor that accepts a `double*`
- `AXOM_ENABLE_MFEM_SIDRE_DATACOLLECTION` configuration option is now `ON` by default (rather than `OFF`).
  This option should be disabled if `mfem` was configured with `MFEM_USE_SIDRE`.

###  Fixed
- The `AXOM_DEBUG` compiler define is now properly exported via the `axom` CMake target when it is enabled
- Added tolerance parameter `EPS` to `primal::closest_point()` operator. This effectively snaps
  closest points to the triangle boundaries vertices and edges when they are within `EPS`,
  improving consistency when, e.g., querying multiple triangles from the same mesh.
- Fixed regression in `SignedDistance` queries for query points closest to edges or vertices
  of the input triangle mesh
- Guard fmt's compiler defines from clashing with downstream fmt's.


## [Version 0.6.0] - Release date 2021-11-04

### Added
- Added new CMake option to allow users to turn off Axom created tools: `AXOM_ENABLE_TOOLS`
- Inlet can now log verification errors to a user-processable list instead of using Slic
- Sidre parallel I/O: Added new mapping arrays to the automatically-generated Blueprint
  index to support new schema for multi-domain parallel meshes.
- Added support for optional third-party `c2c` ("contours to codes") library for parsing 2D spline data.
  `c2c` is currently only available for Axom configurations on LLNL platforms.
- Primal's `intersect(Ray, Segment)` can now return the parametric coordinates of the intersection
  along both the ray and the segment (when the intersection exists)
- Primal's `intersect(Segment, BoundingBox)` can now return the parametric coordinates bounding the
  portion of the segment contained within the BoundingBox (when the intersection exists)
- Generalizes Quest's `InOutOctree` class to work with 2D line segment meshes. Previously,
  it only worked with 3D triangle meshes
- Added support for reading `c2c` ".contour" files in Quest. Contours that enclose a 2D region can be linearized
  into line segment meshes and loaded into Quest's `InOutOctree` for in/out queries.
- Updated the Quest `inout` C API to support 2D queries using the `c2c` library, when Axom is configured with `c2c`
- Updated the C++ Quest "containment" example to support 2D in/out queries
  (in addition to the already supported 3D queries)
- Added `axom::Array` modeled after `std::vector`. Previous `axom::Array` renamed to `axom::MCArray`. Future changes to both arrays are expected.
- Added a `data_collection_util` tool to generate Mesh Blueprint compliant high order distributed meshes from
  an mfem mesh or over a Cartesian domain
- Added utility functions `axom::utilities::getHostName()` and `axom::utilities::getUserName()`.
- Added new `axom::primal::ZipIterable<T>` type to convert structure-of-arrays data to a given
  Primal geometric primitive.
- Quest: Added a `computeDistances()` function to `SignedDistance` class for batched
  signed-distance queries.
- Spin: Added a `getTraverser()` function to `BVH`, enabling the customized traversal of a
  BVH from within a device kernel.
- Primal: Adds an `Octahedron` primitive
- Primal: Adds a `Polyhedron` primitive for representing convex polyhedra bounded by planar polygons in 3D
- Primal: Adds a `clip()` operator for computing the intersection of a `Tetrahedron` and an `Octahedron` as a `Polyhedron`
- Klee: Adds a new component, `klee`, for specifying non-conformal shape overlays for materials onto simulation meshes.
  This component defines a schema for defining, transforming and overlaying 2D and 3D shapes
  and validates klee input files. See the [klee documentation](https://axom.readthedocs.io/en/latest/axom/klee/docs/sphinx) for more information.
- Quest: Adds a new query for sampling-based "shaping" onto low- or high-order computational meshes
- Quest: Adds a new query for intersection-based "shaping" of revolved contours onto 3D hexahedral meshes.
  This capability uses a RAJA policy operate on various execution spaces (host, openmp, device).
- Quest: Adds a "shaping" example for embedding a klee specification onto an MFEM mesh
- Added Sidre function `View::clear()`.
- Core now provides an `axom::ArrayView` that provides view/indexing semantics over a raw pointer.
  This replaces the external buffer logic previously provided by `axom::Array`.

### Changed
- `MFEMSidreDataCollection` now reuses FESpace/QSpace objects with the same basis
- Harden configuration options for BLT tools (style, code quality, etc.) against accidentally being enabled for users.  Developers will
  always give a full path (e.g. `CLANGFORMAT_EXECUTABLE`)
- Inlet: `Writer`s are passed directly to `Inlet::write` instead of being registered
- `Inlet` objects can now be constructed without a user-provided `sidre::DataStore`
- Conduit version changed to v. 0.7.2
- Renames `AXOM_DEBUG_VAR` macro to `AXOM_UNUSED_VAR` since there were many cases where the latter
  was not the appropriate name. This macro elides warnings about unused variables
- Inlet's `isUserProvided` can now be used to query the status of subobjects of a `Container` via a name parameter
- Upgrades our `vcpkg` usage for automated Windows builds of our TPLs to its [2021.05.12 release](https://github.com/microsoft/vcpkg/releases/tag/2021.05.12)
- Upgrades built-in `cli11` library to its [v1.9.1 release](https://github.com/CLIUtils/CLI11/releases/tag/v1.9.1)
- Quest's `inout` C API has two new functions: `inout_set_dimension()` and `inout_set_segments_per_knot_span()`.
  The latter is only applicable for 2D queries on `c2c` contours
- Spin: Refactored `BVH` public API based on user suggestions
  `BVH` constructor only handles setting up default values, while the actual building of the BVH is
  now done in a `BVH::initialize(primal::BoundingBox*, int)` method.
  Alternate Umpire allocator IDs are supplied via `BVH::setAllocatorID(int)`.
  Other `BVH` methods have been modified to accept or return Primal primitives.
- Spin: Removed hard dependency on RAJA and Umpire from `BVH`.
- Moved `slam::IteratorBase` to `axom::IteratorBase`.
- `sidre::Array` now derives from `axom::MCArray`.
- `axom::Array` is now multidimensional; it intends to behave like `std::vector` in the 1D case
  and `numpy.ndarray` in the multidimensional case
- Quest: `SignedDistance` has been modified to use `spin::BVH` instead of `BVHTree`. This
  enables signed-distance queries to run on the GPU, as specified via a new template
  parameter.
- Spin: Removed `BVHTree` class in favor of `BVH`.
- Quest's `signed_distance` C API: Removed functions related to old `BVHTree` class
  and added functions related to `BVH` class
    * Removed: `void signed_distance_set_max_levels( int maxLevels )`
    * Removed: `void signed_distance_set_max_occupancy( int maxOccupancy )`
    * Added: `void signed_distance_set_allocator( int allocatorID )`
    * Added: `void signed_distance_set_execution_space( SignedDistExec execSpace )`
- All built-in third-party libraries (`fmt`, `cli11`, `sol`, and `sparsehash`) have been guarded to allow downstream users to
  have their own versions. This includes moving their headers under `include/axom` instead of `include/` and
  moving their C++ namespace under `axom` (eg. `fmt` to `axom::fmt`).  If you don't use our built-n TPLs this has no
  affect on you, but if you do these are some the changes you will need to make:

    | Library    | Namespace changes                 | Header include changes                                          |
    | -----------| --------------------------------- | ----------------------------------------------------------------|
    | fmt        | `fmt::` &rarr; `axom::fmt::`      | `#include "fmt/fmt.hpp"` &rarr; `#include "axom/fmt.hpp"`       |
    | sol        | `sol::` &rarr; `axom::sol::`      | `#include "sol/sol.hpp"` &rarr; `#include "axom/sol.hpp"`       |
    | sparsehash | `google::` &rarr; `axom::google::`| `#include "sparsehash` &rarr; `#include "axom/sparsehash`       |
    | cli11      | `CLI::` &rarr; `axom::CLI::`      | `#include "CLI11/CLI11.hpp"` &rarr; `#include "axom/CLI11.hpp"` |

- Moved `axom::MCArray` and the `sidre::Array` it was based on into `mint`
  as `axom::deprecated::MCArray` and `sidre::deprecated::MCArray`, respectively.
  `sidre::Array` is now based on `axom::Array`.
- `utilities::string::split` now returns a vector instead of using an out-parameter,
  Inlet's string utilities were moved to Core, and `splitLastNTokens` was renamed to `rsplitN`
- `axom::Array`-related classes have been moved into individual files.
- RAJA dependency updated to 0.14.0
- Umpire dependency updated to 0.6.0. Support for versions prior to v2.1.0 was removed.
- Conduit dependency updated to 0.7.2+ (develop as of Sept 13, 2021). This was required because Spack
  is now using `HDF5`'s CMake build system.
- Internal BLT dependency updated to 0.4.1


### Fixed
- Fixed Primal's `intersect(Ray, Segment)` calculation for Segments that do not have unit length
- Fixed problem with Cray Fortran compiler not recognizing MSVC pragmas in `axom/config.hpp`.
  The latter are now only added in MSVC configurations.
- Fixed bug in `Mint`'s VTK output for fields of type `int64` and `float`
- Improved loading of data collections in `MFEMSidreDataCollection`
- Added workaround to `MFEMSidreDataCollection` for `C++14` standard library feature that was not available in `gcc@4.9.3`
- Delayed finalizing reloaded mesh in `MFEMSidreDataCollection` until after setting
  the nodal `GridFunction` (when applicable)
- Transposed `R` and `Z` coordinates when linearizing NURBS curves in `c2c` reader
- Fixed user-reported in/out ambiguity within some `InOutOctree` cases with grazing triangles

## [Version 0.5.0] - Release date 2021-05-14

### Added
- Added the MFEMSidreDataCollection class for describing [MFEM] meshes and associated fields.  This
  class was adapted from MFEM's SidreDataCollection and is enabled when Axom is built with MFEM
  *and* the `AXOM_ENABLE_MFEM_SIDRE_DATACOLLECTION` CMake option is enabled.
- Added `slic::setAbortFunction` to configure a custom callback when Slic aborts.
- Added a `batched` option to quest's `InOutOctree` containment query example application.
  This uses a kernel to test for containment on an array of points.
  The query uses OpenMP threading, when available.
- Inlet: Added support for user-defined conversions from Inlet tables to user-defined
  types, and support for arrays of user-defined types
- Added compiler define `NOMINMAX` to `axom/config.hpp.in` to avoid problems with
  the Windows `min` and `max` macros.
- Added `cpp14` variant to Spack package to allow `Inlet::LuaReader` to be used more easily.
- Inlet: Added support for string-keyed associative arrays (dictionaries)
- Inlet: Added support for defining and retrieving functions from the input file
- Inlet: Added support for YAML and JSON input files
- Inlet: Added support for mixed-key (integer and string) associative arrays
- Inlet: Added support for deeply nested containers of structs
- Inlet: Added support for `void` and strings in Lua-defined functions
- Inlet: Added `get<std::vector<T>>` for retrieving arrays without index information
- Inlet: Added a new `Writer` for generating JSON schemas which can be used by text editors
  for autocompletion
- Inlet: SphinxWriter will now document the signature of function callbacks added to a schema
- Axom::Path - New class for performing basic path operations with user-selectable
  delimiter characters
- Inlet: Added a method to `inlet::Inlet` that retrieves the set of unexpected names
  in the input file
- Inlet: Added an option to mark `Container`s as strict, which fail verification when unexpected
  entries are present
- Added support in `MFEMSidreDataCollection` for registering `QFunctions`
  (data associated with quadrature points on a mesh)
- Inlet: The internal hierarchy of an `Inlet` object can be reconstructed from a Sidre group,
  excluding callback functions
- Added new overloaded version of method
  `sidre::DataStore::generateBlueprintIndex` to incorporate new MPI
  features in conduit and allow for generation of a blueprint index on
  an under-decomposed parallel mesh
- Added new method `sidre::View::importArrayNode` to import a
  `conduit::Node` holding array data directly into a `sidre::View`
- Added support for registering material and species sets in
  `MFEMSidreDataCollection`.  These correspond to
  [`matset`](https://llnl-conduit.readthedocs.io/en/latest/blueprint_mesh.html#material-sets)s
  and
  [`specset`](https://llnl-conduit.readthedocs.io/en/latest/blueprint_mesh.html#species-sets)s
  in the Mesh Blueprint

### Changed
- Converted [Uberenv] to a git submodule. We previously vendored a copy of this script.
- The Sidre Datastore no longer rewires Conduit's error handlers to Slic by default.
  It can be  explicitly rewired using the static
  `DataStore::setConduitSLICMessageHandlers()` method.
- Inlet: Changed `SchemaCreator` to an abstract class and added missing functions
- Inlet: Added ability to access the `Reader` class from `Inlet` and Sol Lua state
  from the `LuaReader` class
- Inlet: Switched accessor interface to match that of the STL with `operator[]` and
  `T get<T>()`
- Inlet: `std::shared_ptr<T>` has been replaced with `T&` in non-owning contexts
  and `std::unique_ptr<T>` in owning contexts - specifically, within Inlet's internal
  tree structure
- Unified core and SPIO unit tests into fewer executables to limit size of build directory
- Renamed `axom::slic::UnitTestLogger` to `axom::slic:SimpleLogger` because it's used in
  more than just unit tests.
- Inlet: Input file functions can now be of arbitrary signature subject to type and arity
  restrictions
- Exported all symbols on Windows by default when compiling a dynamic library
- Updated TPL `conduit` to version 0.6.0 released Nov 2, 2020.
- Updated built-in TPL `sparsehash` to version 2.0.4 released Aug 11, 2020.
- Inlet: Exposed `primal::Vector` in Lua for use in input-file-defined functions
- The `MFEMSidreDataCollection` will now reconstruct fields and the mesh when a
  datastore is `Load`ed in
- Inlet: Cleaned up `Table` interface to eliminate ambiguity and duplicated functionality
- Inlet: Renamed `DocWriter` to `Writer` and refactored its interface
- Inlet: Renamed `Table` to `Container`
- Inlet collections of mixed or incorrect type will now fail verification, even if they're
  not marked as required
- Required Inlet collections no longer fail Inlet verification if they are empty in the input file
- Inlet: `operator bool` for `Field` and `Container` has been replaced with more precise `isUserProvided`
  and `exists`, which also returns `true` if a default value was specified.
- Updated built-in TPL `fmt` to master branch snapshot, March 26, 2021.
- Inlet: `SphinxWriter` will now print only one element schema per container instead of
  printing the same schema for each element in the container
- Updated BLT to version 0.4.0 released 9 Apr 2021
- Updated MFEM to version 4.2 released 30 Oct 2020. Axom no longer requires MFEM to be built serially
- The macro for exporting symbols is now `AXOM_EXPORT` instead of `AXOM_API`
- Updated Conduit to v0.6.0
- Updated SCR to compatibility with v3.0rc1

### Fixed
- Updated to new BLT version that does not fail when ClangFormat returns an empty
  version string.  BLT/Axom now issues a warning and disables the `style` build
  target if version is unknown or wrong.
- Inlet: Apply lambda verifiers on generic containers to individual elements
  for consistency
- Inlet: Fixed a bug relating to nested table lookups of primitive arrays and functions
- Fixed a bug relating to deeply nested callback functions in Inlet
- Inlet: Always ignore primitive array elements that do not match the requested type
- Inlet: Empty structs/collections of structs with required sub-elements no longer fail
  verification
- Quest: Fixed a bug with InOutOctree for triangles that lie on faces of octree blocks
- Updated to use newer Conduit config directory
- Add support for legacy hdf5 cmake build system

## [Version 0.4.0] - Release date 2020-09-22

### Added
- Exposed the tolerance parameter `EPS` that is used to determine intersections between
  triangles in `primal:intersect()` as an optional final parameter.
- Added BVH spatial index option to the `mesh_tester` utility for calculating
  triangle-triangle intersection.
- Added `axom::execution_space< ExecSpace >::onDevice()` to check if execution
  space is on device.
- Added Axom macro `AXOM_SUPPRESS_HD_WARN` to silence host device compiler
  warnings.
- Added option to quest's `SignedDistance` class and C API to toggle whether
  the distance query computes the sign.
- Added a `batched` option to quest's signed distance query example application.
  This computes all distance queries on an array of points using a single call to `computeDistance`.
  The query uses OpenMP threading, when available.
- Added new component, Inlet, to assist in retrieving and storing data from
  an input deck.
- Added the ability to specify an [Umpire] allocator ID to use with the
  BVH. This allows the application to use a device allocator for the BVH and
  avoid use of Unified Memory (UM) on the GPU, which can hinder perfomrmance,
  or use a pool allocator to mitigate the latencies associated with allocation/deallocation.
  The allocator ID is specified as an optional argument to the BVH constructor.
- Added new CMake option, `AXOM_ENABLE_ANNOTATIONS`, to enable/disable code
  annotations in Axom. Default is OFF.
- Added Axom annotation macros. The macros can be used to annotate functions,
  using the `AXOM_PERF_MARK_FUNCTION` macro, or at a more fine grain level,
  different sections of code can be annotated by wrapping them within an
  `AXOM_PERF_MARK_SECTION` block. As a first cut, this works with NVTX tools.
  However, the hooks are in place to add support for Caliper in the future.
- Added a simple interface to NVTX that allows an application to set the color
  and category for NVTX ranges corresponding to annotated code in Axom. The
  application can now call `axom::nvtx:set_color()` and
  `axom::nvtx::set_category()` to set the corresponding parameters respectively.
  This facilitates in the performance evaluation by allowing developers to easily
  filter out calls by category or visually by setting a different color to use
  in GUI tools, such as, NVVP and NSight.
- Added a portable floating_point_limits traits class, to return min(), max(), lowest()
  and epsilon() of a `float` or `double` type. The functionality is equivalent to that provided by
  std::numeric_limits, but, the code is host/device decorated accordingly such that it
  can also be called on the device.
- Added initial support for ray queries using the BVH. The caller may now supply a set of rays to
  a BVH and the BVH will return a set of candidate BVH bins that intersect each ray.
- Added initial support for bounding box queries using the BVH. The caller may
  now supply a set of bounding boxes to a BVH and the BVH will return a set of
  candidate BVH bins that intersect each bounding box.
- Added an `axom-config.cmake` file to axom's installation to streamline incorporating axom
  into user applications. See `<axom-install>/examples/axom` for example usages.
- Added [Sol] as a built-in TPL for fast and simple `C++` and `Lua` binding.
  Sol is automatically enabled when `LUA_DIR` is found.
  The version of Sol used in this release is `v2.20.6`, which requires `C++14`.

### Removed
- Removed the `AXOM_ENABLE_CUB` option, since `CUB` is no lonher used directly in
  Axom code. Instead, we use `RAJA::stable_sort` with RAJA-v0.12.1 and fallback
  to `std::stable_sort` with older versions of RAJA and when the code is built
  without RAJA.

### Changed
- Updated Axom to support RAJA-v0.12.1 and Umpire-v4.01, but the code remains
  backwards compatible with previous versions of RAJA and Umpire.
- Transitioned Axom's code formatting tool from `Uncrustify` to [clang-format].
  Axom's clang-format rules depend on clang 10.
- Modified the command line interface for `mesh_tester` utility. Interface
  now uses a *-m, --method* option to select the spatial index, and *-p, policy*
  option now accepts a string or integer value.
- Renamed the `AXOM_USE_MPI3`option to `AXOM_ENABLE_MPI3` for consistency.
- Modified the API for the BVH to accomodate different query types. The queries are now
  more explicitly called `BVH::findPoints()` and `BVH::findRays()`.
- Modified the API of Axom's memory management routines to not leak usage of Umpire. Instead of
  passing an `umpire::Allocator` object to specify an allocator, we now use the corresponding
  integer ID associated with the allocator.
- All names in the C API now preserve the case of the C++ function.
  ex. `SIDRE_datastore_new` is now `SIDRE_DataStore_new`.
- Fortran API in slic module. `axom::slic::message` Level enums are changed
  from  *enum-name_enumerator* to *namespace_enumerator*.
  ex. `level_error` is now `message_error`.
- Fortran derived-type constructors are now generic functions named afer the derived type.
  `datastore_new` is now `SidreDataStore`
  `iomanager_new` is now `IOManager`

### Fixed
- Fixed a bug in `primal::intersect(Segment, BoundingBox)` and added regression tests.
- Spin's octrees can now be used with 64-bit indexes. This allows octrees
  with up to 64 levels of resolution when using a 64-bit index type.
- Resolved issue with `AXOM_USE_64BIT_INDEXTYPE` configurations. Axom can once again
  be configured with 64-bit index types.
- Fixed a triangle-triangle intersection case in primal that produced inconsistent results
  depending on the order of the triangle's vertices.
- Fixed issue in the parallel construction of the BVH on GPUs, due to incoherent
  L1 cache that could result in some data corruption in the BVH. The code now
  calls ``__threadfence_system()`` after the parent is computed and stored back
  to global memory to ensure that the *write*  is visible to all threads.
- Fixed issue in Mint that would cause the clang@9.0.0 compiler to segfault. The
  `mint_cell_types.cpp` test was causing a segfault in the compiler. The main
  issue triggering this compiler bug was the use of `constexpr` when defining the
  static `cell_info` array of structs. The code has been modified to use `const`
  instead.
- Fixed issue in Quest's Signed Distance query that would prevent consecutive
  calls to Quest when MPI-3 shared memory is enabled due to not properly
  nullifying internal pointers when finalize is called.
- Fixed issue where the BVH would dispatch to the CPU sort() routine when the
  specified execution policy was CUDA_EXEC async. Now, when the execution policy
  is CUDA_EXEC the code would correctly dispatch to the GPU sort, using CUB
  (when CUB is enabled), regardless of whether it's synchronous or asynchronous.
- Fixed issue with missing the bvh_traverse.hpp from the install prefix, which was preventing
  applications from using the BVH when pointing to an Axom install prefix.
- Fixed usage of cuda kernel policies in Mint. Raja v0.11.0 changed the way max threads
  launch bounds is calculated. Consequently, a large number of threads was being launched
  leading to max registry count violation when linking. We are now using fixed kernel size
  of 256 threads (16x16 in 2D and 8x8x4 in 3D).
- Third-party libraries can now build on the Windows platform through uberenv using vcpkg
  ("zero-to-axom support on Windows")

### Known Bugs
- Encountered a compiler bug on IBM LC platforms when using the IBM XL C/C++
  compiler. The issue is manifested in the `generate_aabbs_and_centroids` method
  in the `spin_bvh.cpp` unit test. It seems that the compiler does not handle
  the lambda capture of the arrays correctly which leads to a segfault. A
  workaround for the IBM XL compiler is provided.
- There is a known bug in MVAPICH that prevents consecutive creation/deletion
  of MPI windows. This was encountered on LC platforms when enabling shared
  memory in the Signed Distance Query. See the corresponding
  [Github Issue](https://github.com/LLNL/axom/issues/257) for details.

## [Version 0.3.3] - Release date 2020-01-31

### Added
- Define different execution spaces. This refines and consolidates
  the execution policy concepts from mint and spin, which are now defined in
  Axom core, such that they can be used by other components.
- Added a generic axom::for_all(), which can be used to write simple parallel
  loops.
- Added [CLI11](https://github.com/CLIUtils/CLI11) command line parser as a built-in third party library.

### Changed
- Updated Conduit to v0.5.1
- Updated RAJA to v0.11.0
- Updated Umpire to v2.1.0, which, natively handles zero byte re-allocations consistently. Workaround
  for older releases of Umpire is in place for backwards compatibility.
- Updated BLT to develop (f0ab9a4) as of Jan 15, 2020
- Set CUDA_SEPARABLE_COMPILATION globally instead of just in a few components.
- Reduced verbosity of quest's InOutOctree in cases where query point lies on surface.
- Changed semantics of ``axom::reallocate(_, 0)`` to always return a valid pointer.
  This matches the semantics of Umpire's ``reallocate(_, 0)``.
  Note: Umpire's PR-292 fixed a bug in its handling of this case and Axom
  includes a workaround to get the new behavior until we upgrade to Umpire v2.0+.

### Fixed
- Fixed a bug in ``convert_sidre_protocol`` example. Data truncation functionality now
  works properly when multiple Views point to the same data.


## [Version 0.3.2] - Release date 2019-09-22

### Added
- Added support in Mint for reading and writing an unstructured mesh in the [SU2 Mesh file format].
  This includes support for both single and mixed cell type topology unstructured mesh types.
- Added a new option to enable/disable use of CUB, `AXOM_USE_CUB`, which is disabled by default. This
  allows to disable CUB to circumvent issues encountered with the device linker.
- Added a BezierCurve primitive type to primal. A new ``intersect`` operator was also added to
  compute the intersection points between a pair of Bezier curves of arbitrary order.

### Changed
- Updated Raja TPL to v0.9.0
- Updated Umpire TPL to v1.0.0
- `AXOM_USE_OPENMP` is now being set at configure time accordingly instead of
  auto-detected based on whether `_OPENMP` is passed by the compiler. This
  fixes issues where a host code would compile Axom w/out OpenMP, but, use
  Axom in parts of the code where OpenMP is enabled.

### Fixed
- Fixed usage of Umpire's MemoryResourceType enum in Axom. Axom was assuming that
  there was a one-to-one correspondance of the entries in the MemoryResourceType enum
  and the IDs of the predefined allocators. However, this assumption generally does
  not hold. This version corrects this by explicitly querying the ID of the predefined
  allocator for a particular resource and using that subsequently in the code.


## [Version 0.3.1] - Release date 2019-07-22

### Added
- Added a new implementation of the Bounding Volume Hierarchy(BVH) spatial
  acceleration data-structure to spin. The new BVH implementation relies on RAJA
  and allows for constructing and using the BVH sequentially or in parallel on
  the CPU or in parallel on the GPU. The new implementation is available only
  when Axom is compiled with RAJA and Umpire support.
- Added Umpire and RAJA to the spack build.
- Centralized Axom's memory management functions in a separate header and extended them
  to use Umpire when enabled.
- Added the ability to point Axom to an UMPIRE build by specifying UMPIRE_DIR either in
  a host-config or at the command line. Axom components can link to Umpire, by specifying
  "umpire" as a dependency. A simple umpire smoke test is also added for regression testing.
- Added for_all_faces to the mint execution model.
- Added support for face connectivity in the mint UnstructuredMesh class.
- Added support for face data and face connectivity in the mint StructuredMesh classes.
- Added Python module for Quest signed distance interface.
  See the file src/axom/quest/interface/python/README.md for more information.
- Added capability in sidre IOManager to read files while running on a number
  of MPI ranks greater than the number of ranks that were used to create
  the files.
- Users can now set the vertex welding threshold parameter in Quest's In/Out query.
  This was previously not exposed to the user. The default value is 1E-9.
- Unify all Axom component libraries into one library named axom.
- The routine that checks if a surface mesh is watertight now marks boundary
  cells. A cell-centered field, named "boundary", is used to mark  boundary cells
  with a value  of  "1" and "0" otherwise. This facilitates in visually inspecting the
  surface mesh and identify the problematic regions for the In/Out and SignedDistance
  queries.

### Removed
- Moved `mint::Array` to `axom::Array` with sidre storage in `sidre::Array`;
  also moved `mint::IndexType` to `axom::IndexType`.
- Replaced `sidre::SidreLength` with `sidre::IndexType`.
- Replaced usage of std::size_t in sidre with `sidre::IndexType`.
- Added `AXOM_ENABLE_EXPORTS` which enables `CMAKE_ENABLE_EXPORTS` to allow demangled
  axom function names in stack traces. This option is ON by default in debug builds.


### Changed
- Updated conduit TPL to v0.4.0
- Updated mfem TPL to v4.0
- Slam's Set and Relation classes are now parameterized by a PositionType and ElementType.
  Its Map classes are now parametrized by a SetType.
- Updated the fmt tpl.
- Replaced old quest C-style interface with a new quest inout API.
  Functions related to the inout point containment query are prefixed with `inout_`.
  The new API has an option to set the verbosity of the inout initialization and query.
- Changed `sidre::IndexType` to be a 64bit signed integer.
- Changed `slic::stack_trace` to `slic::internal::stack_trace` which now attempts to
  output a demangled stack trace.

### Fixed
- Axom can once again be configured with `AXOM_ENABLE_EXAMPLES=ON` and `AXOM_ENABLE_TESTS=OFF`.
- Quest's vertex welding now works with small welding threshold values (e.g. 1E-20).
  Welding was previously broken when this value was smaller than 1E-8.
  This fix also resolved an issue with small grid spacing values in primal's RectangularLattice.


## [Version 0.3.0] - Release date 2018-08-02

### Added
- Added initial implementation of a RAJA-based mesh-aware execution model in Mint.
  The execution model provides a functional interface for generic traversals and
  various mesh traversals, e.g., looping over all the nodes or cells of the mesh.
- Added AXOM macros for lambda expressions and host/device decorators
- Added the ability to point Axom to a RAJA build by specifying `RAJA_DIR` at
  a host config or at the config-build.py. Axom components can now link RAJA
  by specifying "raja" as a dependency. A simple RAJA smoke test is also added
  for regression testing.
- Added `isStructured()` and `isUnstructured()` convenience methods to the mint::Mesh object.
- Added support for using MPI-3 on-node shared memory data-structures to store
  the input surface mesh in quest. Instead of each rank duplicating the mesh
  data (e.g. node coordinates and cell connectivity), ranks within the same
  compute node can now share and utilize the same mesh data buffer. This reduces
  the memory overhead associated with duplicating the mesh at each rank which can
  be a limiting factor when reading large meshes. This feature is currently only
  exposed in Quest's signed distance query and requires Axom to be compiled with
  MPI-3 support (i.e., setting `AXOM_USE_MPI3=ON`)
- Added the ability to call resize() on a Mint UnstructuredMesh. This functionality
  was not previously exposed in the UnstructuredMesh API.
- Added support for non-closed surface mesh input to the signed distance query.
- Added new interface for the signed distance query along with corresponding tests
  and examples.
- Updated to [fmt version 5.1.0](https://github.com/fmtlib/fmt/releases/tag/5.1.0)
- Added `AXOM_ENABLE_TESTS` which is a CMake dependent option of ENABLE_TESTS
- Added `AXOM_ENABLE_DOCS` which is a CMake dependent option of ENABLE_DOCS
- Added `AXOM_ENABLE_EXAMPLES` which is a CMake dependent option of ENABLE_EXAMPLES
- Added jacobi_eigensolve() method for computing the eigenvalues and eigenvectors
  of real, symmetric matrices.
- Added matrix_norm() operator for computing matrix norms. The implementations
  supports the p1-norm, infinity-norm and frobenious matrix norm.
- Added eigen_sort() routine for sorting the supplied eigenvalues and corresponding
  eigenvectors in ascending order.
- Initial integration of Mint and Sidre. Mint can now operate on meshes
  stored in Sidre and conform to the [computational mesh blueprint conventions](http://llnl-conduit.readthedocs.io/en/latest/blueprint.html).
- Added a sphere-sphere intersection test to Primal.
- Added a utility function to Quest to *weld* vertices in a triangle mesh that
  are within a given tolerance. After welding, all triangles incident in a
  vertex have the same index for that vertex. This function has been integrated
  into the ``mesh_tester`` utility.
- Added a bounded All-Nearest-Neighbor query to Quest. This query takes a list
  of point locations and associated regions, and for each point reports the
  nearest point in a different region that is no farther than a max search
  radius.
- Axom now exports [sparsehash version 2.0.3](https://github.com/sparsehash/sparsehash). Previously, it was only used internally.
- Added a BitSet class to Slam.
- Added a Tetrahedron primitive to Primal.
- Added an in_sphere operator to Primal, which is a predicate that
  is used extensively for Delaunay triangulations.

### Removed
- Axom no longer depends on the Boost library.
- Removed `ENABLE_PYTHON` CMake option. Python was only used by Shroud so restricted Python
  checks to when Shroud generation is enabled
- Removed Lua as a dependency of Axom.
- Removed signed distance query functions from the `quest.hpp` interface. The
  signed distance query is supported in its own exclusive interface.
- Removed `AXOM_NULLPTR`. Use `nullptr` instead.

### Changed
- Simplified the external constructors for the Mint UnstructuredMesh. Specifically,
  the caller is no longer required to: (a) specify the dimension, which can be computed
  internaly based on other input arguments, and (b) specify explicitly the capacity for
  the node coordinate and connectivity arrays. In the more common case, the capacity is
  equivalent to the associated size when constructing a mesh by supplied external buffers.
- Restructured source directory.  #includes will now mirror file structure.  For
  example, '#include "sidre/Group.hpp"' is now '#include "axom/sidre/core/Group.hpp"'.
- The root CMake file for Axom is now located in ``<axom>/src``'s root directory,
  rather than in ``<axom>``
- Prefixed all Axom CMake options with AXOM_ to avoid conflicts
- `ENABLE_SPARSEHASH` -> `AXOM_ENABLE_SPARSEHASH`
- `ENABLE_ALL_COMPONENTS` -> `AXOM_ENABLE_COMPONENTS`
- `ENABLE_<component name>` -> `AXOM_ENABLE_<component name>`
- `MINT_USE_64BIT_INDEXTYPE` -> `AXOM_MINT_USE_64BIT_INDEXTYPE`
- `MINT_USE_SIDRE` -> `AXOM_MINT_USE_SIDRE`
- CMake minimum is now 3.8 for non-CUDA builds and 3.9 for CUDA builds
- Axom now requires a C++11 compiler.
- Refactored Axom's Matrix/Vector operators and consolidated them in one file.
- Removed overloaded arithmetic operators from the Matrix class to avoid
  potential negative performance impacts. Applications should use the new
``matvecops`` methods for such operations.
- Quest STL reader now returns a status code, indicating whether reading
  the STL file was successful. Also, the reader now leverages the improved
  Mint API to reserve storage for mesh and avoid re-allocations when reading
  the STL mesh data into the Mint mesh.
- Refactored and cleaned up Primal's Sphere class.
- Refactored Mint and removed all STL usage in preparation for GPUs.

### Fixed
- Fixed minor memory leak in quest fortran example
- Bugfix for "multiply-defined" linker error in `slam::Bitset` and `quest::PointInCellTraits`


## [Version 0.2.9] - Release date 2018-03-08

### Added
- Updated to [conduit version 0.3.1](https://github.com/LLNL/conduit/tree/v0.3.1)
- Updated to [shroud version 0.8.8](https://github.com/LLNL/shroud/tree/v0.8.0)
- Improved platform support for LLNL's ``blue_os`` and ``bg/q`` systems.
  Axom now builds with Fortran enabled using the xlc and clang compilers.
- Improved support for Axom on Windows, including new host-configs for
  Microsoft's Visual Studio compiler and for the intel compiler on Windows.
  All Axom components can now be built on Windows, but we do not yet support
  hdf5 or Fortran on Windows.
- Added geometric Plane primitive to Primal. The Plane defines an oriented
  plane in 2D and 3D and provides support for operations such as projection of
  a point to a plane, signed distance and orientation.
- Added ability to configure Axom (in particular Sidre and Spio) without hdf5.
- Improved testing of [Scalable Checkpoint Restart (SCR)] library in Sidre.
- Added a Point-In-Cell query to Quest. The Point In Cell query finds the cell
  in a computational mesh that contains an arbitrary point in space.
  If such a cell exists, it also finds the isoparametric coordinates of the
  point with respect to the cell. The query supports higher order
  [mfem](http://mfem.org) meshes.
- Added cross-product and linspace operators to the vector utilities in
``numerics``

### Changed
- The root cmake file for Axom is now located in ``<axom>``'s root directory,
  rather than in ``<axom>/src``
- ``primal`` is no longer a header-only library.
- Modified ``quest`` API to allow using a ``mint`` mesh that is already
  resident in memory.

### Fixed
- Fixed a divide-by-zero problem in ``primal::intersect()``
- Fixed the calculation of the Jacobian in ``mint::FiniteElement`` to support
  elements that are in higher-dimensional ambient space, e.g., surface elements,
  a Triangle or Quad in 3D.

## Legend for sections

###  Added
- Use this section for new features
###  Changed
- Use this section for changes in existing functionality

###  Deprecated
- Use this section for soon-to-be removed features

###  Removed
- Use this section for now removed features

###  Fixed
- Use this section for any bug fixes

###  Security
- Use this section in case of vulnerabilities


[Unreleased]:     https://github.com/LLNL/axom/compare/v0.11.0...develop
[Version 0.11.0]: https://github.com/LLNL/axom/compare/v0.10.1...v0.11.0
[Version 0.10.1]: https://github.com/LLNL/axom/compare/v0.10.0...v0.10.1
[Version 0.10.0]: https://github.com/LLNL/axom/compare/v0.9.0...v0.10.0
[Version 0.9.0]:  https://github.com/LLNL/axom/compare/v0.8.1...v0.9.0
[Version 0.8.1]:  https://github.com/LLNL/axom/compare/v0.8.0...v0.8.1
[Version 0.8.0]:  https://github.com/LLNL/axom/compare/v0.7.0...v0.8.0
[Version 0.7.0]:  https://github.com/LLNL/axom/compare/v0.6.1...v0.7.0
[Version 0.6.1]:  https://github.com/LLNL/axom/compare/v0.6.0...v0.6.1
[Version 0.6.0]:  https://github.com/LLNL/axom/compare/v0.5.0...v0.6.0
[Version 0.5.0]:  https://github.com/LLNL/axom/compare/v0.4.0...v0.5.0
[Version 0.4.0]:  https://github.com/LLNL/axom/compare/v0.3.3...v0.4.0
[Version 0.3.3]:  https://github.com/LLNL/axom/compare/v0.3.2...v0.3.3
[Version 0.3.2]:  https://github.com/LLNL/axom/compare/v0.3.1...v0.3.2
[Version 0.3.1]:  https://github.com/LLNL/axom/compare/v0.3.0...v0.3.1
[Version 0.3.0]:  https://github.com/LLNL/axom/compare/v0.2.9...v0.3.0
[Version 0.2.9]:  https://github.com/LLNL/axom/compare/v0.2.8...v0.2.9

[clang-format]: https://releases.llvm.org/10.0.0/tools/clang/docs/ClangFormatStyleOptions.html
[MFEM]: https://mfem.org
[Scalable Checkpoint Restart (SCR)]: https://computation.llnl.gov/projects/scalable-checkpoint-restart-for-mpi
[SU2 Mesh file format]: https://su2code.github.io/docs/Mesh-File/
[Umpire]: https://github.com/LLNL/Umpire
[Sol]: https://github.com/ThePhD/sol2
[Uberenv]: https://github.com/LLNL/uberenv<|MERGE_RESOLUTION|>--- conflicted
+++ resolved
@@ -19,8 +19,9 @@
 
 ## [Unreleased] - Release date yyyy-mm-dd
 
-<<<<<<< HEAD
 ### Added
+- New `axom::MALLOC_ALLOCATOR_ID` is for using malloc and free
+  even when axom is configured with Umpire support.
 - The ``axom::mir::ElviraAlgorithm`` class, which performs material interface reconstruction using
   the ELVIRA algorithm, was enhanced so it supports 3D structured mesh inputs. The output mesh is a
   Blueprint mesh with a 3D unstructured polyhedral topology.
@@ -36,11 +37,6 @@
   into the revised coordset, as well as a map of old point indices to new point indices, which can
   be used to revise fields.
 - Exposed primal clip operations for clipping various shapes with a plane.
-=======
-###  Added
-- New `axom::MALLOC_ALLOCATOR_ID` is for using malloc and free
-  even when axom is con figured with Umpire support.
->>>>>>> 4d8e3289
 
 ## [Version 0.11.0] - Release date 2025-04-02
 
