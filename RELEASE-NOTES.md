
[comment]: # (#################################################################)
[comment]: # (Copyright 2017-2023, Lawrence Livermore National Security, LLC)
[comment]: # (and Axom Project Developers. See the top-level LICENSE file)
[comment]: # (for details.)
[comment]: #
[comment]: # (# SPDX-License-Identifier: BSD-3-Clause)
[comment]: # (#################################################################)


# Axom Software Release Notes

Notes describing significant changes in each Axom release are documented
in this file.

The format of this file is based on [Keep a Changelog](http://keepachangelog.com/en/1.0.0/).

The Axom project release numbers follow [Semantic Versioning](http://semver.org/spec/v2.0.0.html).

## [Unreleased] - Release date yyyy-mm-dd

### Added
- Primal: Adds a `Quadrilateral` primitive
- Primal: Adds a `compute_bounding_box()` operator for computing the bounding
  box of a `Quadrilateral`
- Primal: Adds a `clip()` operator for clipping a tetrahedron against the
  half-space defined by a plane
- Primal: Adds a `checkAndFixOrientation()` function to `primal::Tetrahedron`
  that swaps the order of vertices if the signed volume of the Tetrahedron is
  negative, resulting in the signed volume becoming positive.
- Adds `FlatMap`, a generic key-value store which aims for drop-in compatibility
  with `std::unordered_map`, but utilizes an open-addressing design.

### Changed
- `MarchingCubes` allows user to select the underlying data-parallel implementation
  - `fullParallel` works best on GPUs.
  - `hybridParallel` reduces the amount of data processed and works best with
     `MarchingCubesRuntimePolicy::seq`.
  - `byPolicy` (the default) selects the implementation based on the runtime policy.
- `MarchingCubes` and `DistributedClosestPoint` classes identify domains by their
  `state/domain_id` parameters if provided, or the local iteration index if not.
- `MarchingCubes` and `DistributedClosestPoint` classes changed from requiring the Blueprint
  coordset name to requiring the Blueprint topology name.  The changed interface methods are:
  - `DistributedClosestPoint::setObjectMesh`
  - `DistributedClosestPoint::computeClosestPoints`
  - `MarchingCubes::MarchingCubes`
  - `MarchingCubesSingleDomain::MarchingCubesSingleDomain`
- Primal: `Polyhedron::volume()` function changed from returning a signed
  volume to an unsigned volume. The added `Polyhedron::signedVolume()` function
  returns the signed volume.
- Primal: `intersection_volume()` operators changed from returning a signed
  volume to an unsigned volume.

### Fixed
- quest's `SamplingShaper` now properly handles material names containing underscores
- quest's `SamplingShaper` can now be used with an mfem that is configured for (GPU) devices
<<<<<<< HEAD
- Build system: updated to current version of vcpkg to successfully build TPLs on Windows
=======
- primal's `Polygon` area computation in 3D previously only worked when the polygon was aligned with the XY-plane. It now works for arbitrary polygons.
>>>>>>> e648b86d

## [Version 0.8.1] - Release date 2023-08-16

### Changed
- Updates to [RAJA version 2023.06.0][https://github.com/LLNL/RAJA/releases/tag/v2023.06.0]
- Updates to [camp version 2023.06.0][https://github.com/LLNL/camp/releases/tag/v2023.06.0]
- Updates to [Umpire version 2023.06.0][https://github.com/LLNL/Umpire/releases/tag/v2023.06.0]

### Fixed
- Fixed MFEMSidreDataCollection finite element space bug
- Various fixes to CMake machinery

## [Version 0.8.0] - Release date 2023-07-26

### Added
- Adds MarchingCubes class implementing the marching cubes algorithm for surface detection.
- Adds the following methods to `axom::Array` to conform more closely with the `std::vector` interface:
  - `Array::front()`: returns a reference to the first element
  - `Array::back()`: returns a reference to the last element
  - `Array::resize(size, T value)`: resizes the array, and sets any new elements to `value`.
- Adds an `ArrayView::empty()` method to return whether the view is empty or not.
- Adds an `area()` function to `primal::Polygon`
- Adds initial support for using Slam types on the GPU
- Adds support for using `ArrayViewIndirection` indirection policy with `slam::Map` and
  `slam::BivariateMap`
- Adds `const_iterator` support to `slam::BivariateMap` and `slam::SubMap`
- Primal: Adds a `Hexahedron` primitive
- Primal: Adds a `clip()` operator for computing the intersection of a
  `Hexahedron` and another `Tetrahedron` as a `Polyhedron`
- Primal: Adds an `intersection_volume()` operator for computing the volume of
  intersection between a primitive and a `Tetrahedron`
- Primal: Adds a `primal::Polyhedron::from_primitive()` operator that returns a
  `Polyhedron` object from a given primitive.
- Adds `DataStore::getBufferInfo()` and `Group::getDataInfo()` methods that insert information into a Conduit `Node` about buffers in a `DataStore` object or data in a `Group` subtree. The information can be accessed from the `Node` by the caller from specifically named fields in the `Node`.
- Quest: Adds a `quest::ProEReader` for reading in Pro/E tetrahedral meshes
- Quest: The `quest::IntersectionShaper` class can now use a percent error to determine
  whether the revolved volume for a shape is sufficiently accurate or whether the shape
  must be further refined. This new dynamic method of shaping complements the existing
  segment-based curve refinement method and it is activated using `Shaper::setRefinementType()`
  and by calling `Shaper::setPercentError()` to set a refinement error percentage.
- Multimat: adds initial support for fields stored on the GPU. `MultiMat::setAllocatorID()`
  or `MultiMat::setFieldAllocatorID()` can be called to change the memory space in which a
  field is allocated.
- Multimat: adds an `MultiMat::addExternalField()` function to support fields where the
  memory is managed externally. Fields which are externally-managed cannot be transposed
  between sparse and dense layouts, or moved between allocator spaces.
- Multimat: adds a `MultiMat::removeField()` function to remove fields from the Multimat
  instance.
- Multimat: adds an overload of `MultiMat::setCellMatRel()` that supports setting a
  multi-material relation in a compressed sparse-row (CSR) representation.
- Quest: Adds ability to import volume fractions into `SamplingShaper` before processing `Klee` input
- Slam: adds a `slam::MappedVariableCardinality` policy to accelerate mapping flat indices
  back to first-set indices when used in a `StaticRelation`
- Adds an `ArrayView(data, shape, strides)` constructor to support column-major and custom
  striding layouts.
- Adds an `ArrayView::subspan()` overload for multi-dimensional subspans
- Adds an `axom::utilities::insertionSort()` method.
- Quest: Adds Pro/E tetrahedral meshes as input to the `IntersectionShaper`
- Quest: For sample-based shaping, users can register callback functions to modify the input points
  before querying the spatial index. This allows, e.g. querying 3D points against 2D surfaces
  of revolution provided as c2c contour files.
- Adds an ``axom::utilities::locale`` utility function to guard against platforms that do not have the requested 
  locales via the `std::locale` function. If the system does not have the requested locale (e.g. `en_US.UTF8`),
  it returns the user's default locale.
- Sidre: Add new protocols `sidre_layout_json` and `conduit_layout_json` to provide output of DataStore layout in a user-readable format that excludes the numerical arrays held by Views and Buffers.
- Sidre: Add methods to methods for destroying Groups that will also destroy Buffers if the destruction of a Group and the Views in its subtree cause the Buffer to become detached from all Views.
- Sidre: Add two Group methods -- one to return a vector of the valid I/O protocols (based on compilation options), and one that returns a default protocol. 
- Klee: Add support in shaping driver and MFEMSidreDataCollection to write Blueprint datasets that contain matset metadata needed for VisIt to treat volume fraction arrays as a material. This enables VisIt plots such as FilledBoundary.

### Changed
- Fixed bug in `mint::mesh::UnstructuredMesh` constructors, affecting capacity.
  A missing factor was added.  If you worked around this by adding the factor yourself,
  you may want to undo that work-around.
- Updates blt submodule to blt@0.5.3
- Updates uberenv submodule to HEAD of main on 12May2023
- Updates to [conduit version 0.8.6](https://github.com/LLNL/conduit/compare/v0.8.3...v0.8.6)
- Updates to [mfem version 4.5](https://github.com/mfem/mfem/releases/tag/v4.5)
- Updates to [fmt version 9.1.0](https://github.com/fmtlib/fmt/releases/tag/9.1.0)
- Updates to `c2c` version 1.8.0
- The Axom library has been broken down into its component libraries (prefixed with `axom_`).
  This change requires no change to downstream CMake users who import our targets.
  The exported CMake target `axom` includes all components, but users who do not import our targets
  will need to create the link line themselves. The following replacement can be used:
  `-laxom` -> `-laxom_quest -laxom_multimat -laxom_slam -laxom_mint -laxom_klee -laxom_inlet -laxom_sidre -laxom_slic -laxom_lumberjack -laxom_core`
  If you only need a subset of the components, you can now use those targets directly, ie. `axom::inlet`.
- `IntersectionShaper` now implements material replacement rules.
- `axom::Array` move constructors are now `noexcept`.
- Exported CMake targets, `cli11`, `fmt`, `sol`, and `sparsehash`, have been prefixed with `axom::`
  to guard against conflicts.
- `DistributedClosestPoint` query now supports any blueprint-valid mesh format, including multidomain.
   Domain underloading and overloading can be expressed using multidomain format.  Closest points are
   identified by cp_rank, cp_domain_index, and cp_index.  The new cp_domain_index specifies the
   domain containing the closest point.
- `DistributedClosestPoint` interfacing variable names `closest_point` and `min_distance` have been
  changed to `cp_coords` and `cp_distance`, respectively, to match the naming convention of other
  interfacing variables.
- Adds `vcpkg` ports for `RAJA`, `Umpire` with optional `OpenMP` feature for automated Windows build
- Reduce size of `ArrayView::subspan` to prevent accessing invalid memory.
- Adds `vcpkg` port for `lua` as optional dependency on Windows
- Adds additional parameters to quest's `PointInCell` query to control the Newton solve
  from physical to reference space for a given element
- Remove function pointer call in IteratorBase::advance()
- Slam: `IndirectionPolicy::data()` now returns a reference to the underlying buffer
  Rebinding an indirection to a new buffer is now achieved through `IndirectionPolicy::ptr()`, which
  returns a mutable pointer to the buffer.
- Quest: `Shaper::applyTransforms()` is no longer a public method.
- Multimat: fields are now returned as shallow, device-copyable views of a field instead
  of full copies of field data.
- Multimat: `MultiMat::addField()` and `MultiMat::setVolfracField()` API now use `axom::ArrayView`
  to accept data.
- Multimat: Ported field data/sparsity layout conversion methods to GPU.
- Multimat: `MultiMat::makeOtherRelation()` now runs on the GPU with an appropriately-set allocator ID.
- Multimat: `MultiMat::setCellMatRel(counts, indices)` now runs on the GPU, and accepts GPU-side data.
- Renames `ArrayView::spacing()` to `ArrayView::minStride()`.
- Klee: A shape's geometry no longer needs a `path` field when its `format` is "none"
- Quest: Shapes without geometry can participate in replacement rules for sample-based shaping. Volume
fractions for the associated materials must be supplied before shaping.
- Primal: Expose Polyhedron::getFaces() as public method.
- Removed custom Spack package recipes in favor of using the radiuss-spack-configs repository as a submodule.

###  Fixed
- Fixed issues with CUDA build in CMake versions 3.14.5 and above. Now require CMake 3.18+
  for CUDA/non-gpu builds.
- Fix to allow Axom to build when using RAJA, but not Umpire.
- Checks validity of bounding boxes in `primal`'s intersection operators against planes
  and triangles before using the geometry.
- Improves import logic for `lua` dependency
- Improves import logic for `mfem` dependency in device builds when `mfem` is configured with `caliper`
- Fixes ambiguity when calling `Array::resize(size, value)` for `Array<bool>`
- Sidre: Group methods `hasChildView()` and `hasChildGroup()` changed to return false when Group holds items in list format. This fixes an IOManager issue causing failures for multi-domain meshes when writing Blueprint index file.
- Sidre: Changed Group::copyToConduitNode() method to properly handle Groups using the list format. Previously, it was assumed that all child items in a Group have a name, which is not the case for list format.
- Sidre: Fixed Group method `importConduitTreeExternal()` to handle lists with unnamed members the same as `importConduitTree()`.
- Slic and Lumberjack: Add missing calls to `flush()` for parallel output log streams.

### Deprecated
- Integer types in `src/axom/core/Types.hpp` are deprecated because `c++11` supports their equivalents.


## [Version 0.7.0] - Release date 2022-08-30

###  Added
- Adds a `view()` method to `axom::Array` class to simplify creation of a corresponding `axom::ArrayView`
- Adds GPU/OpenMP support to `spin::ImplicitGrid`.
  The following functions run with the user-specified execution space (specified as a template argument
  on `ImplicitGrid`):
  - `ImplicitGrid::insert(nelems, bboxes)`: insert a batch of bounding boxes into the implicit grid
  - `ImplicitGrid::getCandidatesAsArray(nquery, queryObjs, ...)`: query the implicit grid for a batch of
    query objects, and generate a CSR-format array for the candidates.
  In addition, `ImplicitGrid::getQueryObject()` returns an object that may be used within a GPU kernel
  to query the implicit grid.
- Added initial implementation of GPU/OpenMP-accelerated point-in-cell queries
- Added an alternative surface mesh tester function to Quest, based on `ImplicitGrid`
- Add `const` versions of `begin()` and `end()` for `Array` and `ArrayView`
- Add support for passing compatible custom allocator IDs to `axom::Array` with explicitly specified
  memory space
- Adds constructor overloads to `axom::Array` that uses both uninitialized data (`ArrayOptions::Uninitialized`)
  and custom allocators
- Adds a comparison operator (`operator<()`) to `StackArray`. This allows it to be used as a key for `std::map`
- Use compiler intrinsics for axom's bit utility functions: `popCount()`, `trailingZeros()` and `leadingZeros()`
- Adds a random-access iterator to `slam::DynamicSet`
- Adds an overload to `ImpicitGrid::getCandidates()` from a grid cell of the lattice.
  This makes it easier to iterate over the bins of the spatial index.
- Defines iterator traits on `axom::Array<T>`/`ArrayView<T>` iterators, to allow passing iterator
  pairs to standard library functions
- Adds full support for calling methods on `axom::Array<T>` allocated in device-only memory.
- Adds ability to index into subarrays of a multidimensional `axom::Array<T>` using
  `operator[]` and `operator()`
- Adds ability to build axom using the `hip` compiler. Support for running device
  kernels with hip will be added in the future.
- Adds new host-configs for HIP on LLNL platforms
- Adds GPU/OpenMP support to `spin::UniformGrid`.
  The following functions run with a user-specified execution space (specified as a template argument
  on `UniformGrid`):
  - `UniformGrid::initialize()`: creates/re-creates a uniform grid with an array of objects and their
    corresponding bounding boxes
  - `UniformGrid::getCandidatesAsArray()`: query the uniform grid for objects that share a grid
    cell with the query bounding box
  In addition, `UniformGrid::getQueryObject()` returns an object that may be used within a GPU kernel
  to query the uniform grid.
- Adds ability to specify a storage policy in `UniformGrid`. Two policies are provided:
  - `DynamicGridStorage` stores the bins as an array of arrays (default)
  - `FlatGridStorage` stores the bins as a flat array of elements, where each bin is a slice of the
    array
- Adds a templated uniform grid-based surface mesh tester function to Quest
- Adds an initializer list constructor and assignment operator to `axom::Array`
- Adds an overload of `axom::Array::resize(ArrayOptions::Uninitialized, dims)` to support resizes
  without constructing or initializing new elements
- Adds examples and tests for using Slic interface in Fortran
- Adds examples for using the BVH device traversal API
- Adds a `ScatteredInterpolation` query to quest, which enables interpolating scalar fields at arbitrary
  points from a given 2D or 3D point mesh in the Mesh Blueprint format. The current implementation
  generates a Deluanay complex over the points and performs linear interpolation over the
  triangle/tetrahedron at the query points.
- Adds a HIP execution policy for device kernels to run on AMD GPU hardware
- Adds new Slic macros that allow you to selectively print messages only on root ranks. For example,
  `SLIC_ERROR_ROOT(msg)` and `SLIC_ERROR_ROOT_IF(EXP, msg)`. This can be set via
  `slic::initialize(bool is_root = true)` or `slic::setIsRoot()`.
- Adds forward iterators to the `View`s and `Group`s of a `sidre::Group`.
  These can be accessed via the range-for syntax as `for(auto& view: grp.views()){...}`,
  Or using the iterator syntax as
  `for(auto& it = grp.views().begin(), itEnd = grp.views().end(); it ! itEnd ; ++it) {...}`, and similarly for the groups of a group.
- Adds forward iterators to the `Attribute`s and `Buffers`s of a `sidre::DataStore`,
  with a similar syntax, e.g. `for(auto& buf : datastore.buffers()){...}`.
- Adds an overload of `ImplicitGrid::getCandidatesAsArray()` to accept query points/bounding boxes
  as an `axom::ArrayView`.
- Adds a `primal::closest_point(point,sphere)` overload to find the closest point on a sphere to a given point
- Adds an overload to quest's `SignedDistance` query to return the closest point on the surface
  to the query point and the surface normal at that point. Also exposes this functionality
  in quest's signed_distance C API.
- Adds utility function for linear interpolation (`lerp`) of two numbers
- Adds utility function to compute binomial coefficients
- Adds a `CurvedPolygon` class to primal representing a polygon with `BezierCurve`s as edges
- Adds functions to compute the moments (area, centroid) of a `CurvedPolygon`
- Adds functions to evaluate integrals over `BezierCurve` and `CurvedPolygon` objects
- Adds a `ArrayViewIndirection` storage policy to Slam
- Adds set accessor methods to `slam::DynamicVariableRelation`
- Adds a new component to Axom, `multimat`, to simplify the handing of multi-material meshes and
  fields.
- Adds functions to compute winding numbers and in/out queries for `Polygon` and `CurvedPolygon` objects.
- Adds `constants.hpp` to primal to track geometric constants. Initially includes
  a value for `PRIMAL_TINY`, a small constant that can be added to
  denominators to avoid division by zero.
- `DistributedClosestPoint` query now supports "domain underloading" -- ranks that are passed in can
  have empty object meshes and/or empty query meshes
- 'BezierCurve' objects now support Rational Bezier curve functionality
- Primal: Adds a `clip()` operator for computing the intersection of a `Tetrahedron` and another `Tetrahedron` as a `Polyhedron`
- Added `slic::outputLocalMessages()` to output messages from the current rank to the console for MPI-enabled LogStreams.

###  Changed
- Axom now requires C++14 and will default to that if not specified via `BLT_CXX_STD`.
- Moved bit-twiddling functions to core component
- `axom::Array` now default-initializes its data by default. To create an Array with uninitialized
  elements, pass an `axom::ArrayOptions::Uninitialized` as the first constructor argument.
- `axom::ArrayView<const T>` can now be created from a `const Array<T>`
- Added new `ExecSpace` template parameter to `spin::ImplicitGrid`.
  `ExecSpace` is now the second template parameter (out of three) and defaults to `axom::SEQ_EXEC`.
- Instead of saving the entire `DataStore`, `MFEMSidreDataCollection` will now save only
  its domain and global groups
- When an `inlet::Field` fails a range or valid value constraint, the provided value and
  corresponding range/set of valid values are now included in the error message
- IOManager::write now allows the calling code to pass in the full name of
  the root file that it will produce
- Improved consistency of orientation operations in `primal::Plane`, `primal::Sphere`, `primal::orientation()`
  and `primal::in_sphere()`
- Improved efficiency for `primal::in_sphere()` -- the computations are now based on `(D+1)x(D+1)` determinants
  instead of `(D+2)x(D+2)` determinants for `D`-dimensional spheres
- Improved efficiency for (signed) area/volume functions of `primal::Segment`, `primal::Triangle` and `primal::Tetrahedron`
- Updates interface for `primal::Sphere` to use more of `primal`, e.g. uses `primal::Point` instead of `T*` to represent points
- Adds `circumsphere()` functions to `primal::Triangle` and `primal::Tetrahedron` to return the `Sphere`
  that circumscribes the triangle/tetrahedron's vertices
- Adds operator overloads to subtract a `primal::Vector` from a `primal::Point` to yield a new `primal::Point`
- Consolidates `quest::findTriMeshIntersections*()` implementations for `BVH` and `ImplicitGrid`
- `BVH::find*()` batch functions now return the total number of candidate intersections found
- Enables empty `axom::Array<T>` to be iterated over with `begin()/end()`
- Removed `AXOM_VERSION_EXTRA` in favor of `axom::gitSHA()` and adding the SHA to `axom::getVersion()` and
  `axom::about()`
- Use more specific type trait checks in `ArrayOps`, to avoid generating unnecessary copies in
  fill/destroy operations on otherwise trivially-copyable/destructible types.
- `axom::Array` now consistently propagates the allocator ID on copy, move, and swap operations when possible.
  This is a breaking change; copy-construction of a dynamic array from a device array will no longer automatically
  move the array to host memory, and will instead maintain the same allocator ID as the source array.
- The device traversal method `BVH::TraverserType::traverse_tree()` now supports passing in arbitrary query objects
  for BVH traversal.
- Moved `inlet::LuaReader::solState()` to be a protected function that now returns a `std::shared_ptr<axom::sol::state>`.
  This is an advanced feature that could cause users to break an input file state after verification. This also allows us
  to not expose `axom/sol.hpp` to all users of Inlet. This greatly reduces compile times. Using this feature requires
  both a derived class and including `axom/sol.hpp` in the user code.
- Renamed some overloads of function `createView` of
  `axom::sidre::Group` which accept `int ndims, IndexType *shape`
  arguments to be `createViewWithShape` or `createViewWithShapeAndAllocate`.
- Replaced an unused older incarnation of iterators in sidre with a new `std`-compliant
  implementation
- Removed an out-of-date manually-generated header file in sidre `sidre/core/sidre.hpp`.
  We recommend using the automatically generated header file `axom/sidre.hpp` to include
  sidre functionality.
- Removed functions from `sidre::ItemCollection` base class that were not common to all derived classes
  and added a new derived class `sidre::IndexedCollection`
- Spin: `BVH::findPoints/Rays/BoundingBoxes()` candidate search methods now accept an `axom::ArrayView<IndexType>`
  for the `offsets` and `counts` output arrays, and return `candidates` as an `axom::Array<IndexType>`.
- Renamed `primal::Polygon::centroid()` to `primal::Polygon::vertexMean()` because it was not actually computing the centroid.
- `axom:sidre:IndexType` is now the same type as
  `axom:IndexType`. Before, Sidre always used `int64_t`. Now it
  respects the define `AXOM_USE_64BIT_INDEXTYPE`.
- Mint now depends on the Slam component.
- Renames indirection policies in slam: The c-array indirection policy was renamed from `ArrayIndirection` to `CArrayIndirection`
  and the axom::Array-based indirection policy was renamed from `CoreArrayIndirection` to `ArrayIndirection`.
- Mfem dependency updated to 4.4
- `primal::detail::intersect_ray` now correctly identifies intersections between collinear `Segment` and `Ray` objects.
- Improved efficiency and robustness of barycentric coordinate
  and circumsphere computation for Triangles and Tetrahedra.

###  Fixed
- Fixed a bug relating to swap and assignment operations for multidimensional `axom::Array`s
- Fixed over-eager caching of restored `mfem::FiniteElementSpaces` in `sidre::MFEMSidreDataCollection`
- Fixed a bug in which Inlet verification bails out on the first failure, which resulted in
  incomplete error lists
- Fixed a bug in `quest::PointInCell` when not using RAJA
- Fixed a potential memory leak in `axom::Array<T>` for non-trivial types `T` which allocate memory
- Added a guard in `axom::ArrayList` for axom configurations without Umpire to fix a compiler error (XL compiler)
- Inlined some fully specialized functions in `quest::Delaunay` to avoid "multiply-defined" linker errors
- Fixed `axom::Array<T>` fill operations on uninitialized memory
- Fixed behavior of `axom::Array<T>::resize(new_size)` with `new_size < curr_size`
- Fixed computation of signs in `quest::SignedDistance` when closest point is along an edge
  with a sharp dihedral angle and the adjacent triangles have significantly different areas
- Fixed bug in axom::Path that ignored the leading delimiter character if one was present
- Fixed gcc compiler errors in configurations without RAJA or Umpire
- Fixed `axom::Array<T>` behavior on copy-construction when `T` is a non-trivial type
- Replaced `using` statement in `SidreDataTypesIds.h` with `typedef`
  since C syntax is required in this file.
- Fixed bug on two-dimensional `sidre::Array<T>` construction where the size is set to the underlying buffer
  capacity, instead of the actual number of elements
- Fixed `axom::Array<T>::insert` behavior with non-trivial types.
- Fixed bug in Slic macros for MPI-based LogStreams not aborting when using collective Error or Warning
  macros

## [Version 0.6.1] - Release date 2021-11-17

###  Added
- Added a config variable, `AXOM_DEBUG_DEFINE` to control whether the `AXOM_DEBUG` compiler define is enabled.
  By `DEFAULT`, it is enabled for `Debug` and `RelWithDebInfo` configurations, but this can be overriden
  by setting `AXOM_DEBUG_DEFINE` to `ON` or `OFF`.
- `axom::Array` is now GPU-compatible, in particular via a memory space template parameter and via
  extensions to `axom::ArrayView` that allow for copying into kernels and transfers between memory spaces.
- Adds some utility arithmetic operators for adding and subracting `primal::Point`s and `primal::Vector`s

###  Changed
- Renamed `AXOM_NOT_USED` macro to `AXOM_UNUSED_PARAM` for better consistency with other Axom macros
- Added `explicit` to `axom::Inlet::InletVector` constructors and added a constructor that accepts a `double*`
- `AXOM_ENABLE_MFEM_SIDRE_DATACOLLECTION` configuration option is now `ON` by default (rather than `OFF`).
  This option should be disabled if `mfem` was configured with `MFEM_USE_SIDRE`.

###  Fixed
- The `AXOM_DEBUG` compiler define is now properly exported via the `axom` CMake target when it is enabled
- Added tolerance parameter `EPS` to `primal::closest_point()` operator. This effectively snaps
  closest points to the triangle boundaries vertices and edges when they are within `EPS`,
  improving consistency when, e.g., querying multiple triangles from the same mesh.
- Fixed regression in `SignedDistance` queries for query points closest to edges or vertices
  of the input triangle mesh
- Guard fmt's compiler defines from clashing with downstream fmt's.


## [Version 0.6.0] - Release date 2021-11-04

### Added
- Added new CMake option to allow users to turn off Axom created tools: `AXOM_ENABLE_TOOLS`
- Inlet can now log verification errors to a user-processable list instead of using Slic
- Sidre parallel I/O: Added new mapping arrays to the automatically-generated Blueprint
  index to support new schema for multi-domain parallel meshes.
- Added support for optional third-party `c2c` ("contours to codes") library for parsing 2D spline data.
  `c2c` is currently only available for Axom configurations on LLNL platforms.
- Primal's `intersect(Ray, Segment)` can now return the parametric coordinates of the intersection
  along both the ray and the segment (when the intersection exists)
- Primal's `intersect(Segment, BoundingBox)` can now return the parametric coordinates bounding the
  portion of the segment contained within the BoundingBox (when the intersection exists)
- Generalizes Quest's `InOutOctree` class to work with 2D line segment meshes. Previously,
  it only worked with 3D triangle meshes
- Added support for reading `c2c` ".contour" files in Quest. Contours that enclose a 2D region can be linearized
  into line segment meshes and loaded into Quest's `InOutOctree` for in/out queries.
- Updated the Quest `inout` C API to support 2D queries using the `c2c` library, when Axom is configured with `c2c`
- Updated the C++ Quest "containment" example to support 2D in/out queries
  (in addition to the already supported 3D queries)
- Added `axom::Array` modeled after `std::vector`. Previous `axom::Array` renamed to `axom::MCArray`. Future changes to both arrays are expected.
- Added a `data_collection_util` tool to generate Mesh Blueprint compliant high order distributed meshes from
  an mfem mesh or over a Cartesian domain
- Added utility functions `axom::utilities::getHostName()` and `axom::utilities::getUserName()`.
- Added new `axom::primal::ZipIterable<T>` type to convert structure-of-arrays data to a given
  Primal geometric primitive.
- Quest: Added a `computeDistances()` function to `SignedDistance` class for batched
  signed-distance queries.
- Spin: Added a `getTraverser()` function to `BVH`, enabling the customized traversal of a
  BVH from within a device kernel.
- Primal: Adds an `Octahedron` primitive
- Primal: Adds a `Polyhedron` primitive for representing convex polyhedra bounded by planar polygons in 3D
- Primal: Adds a `clip()` operator for computing the intersection of a `Tetrahedron` and an `Octahedron` as a `Polyhedron`
- Klee: Adds a new component, `klee`, for specifying non-conformal shape overlays for materials onto simulation meshes.
  This component defines a schema for defining, transforming and overlaying 2D and 3D shapes
  and validates klee input files. See the [klee documentation](https://axom.readthedocs.io/en/latest/axom/klee/docs/sphinx) for more information.
- Quest: Adds a new query for sampling-based "shaping" onto low- or high-order computational meshes
- Quest: Adds a new query for intersection-based "shaping" of revolved contours onto 3D hexahedral meshes.
  This capability uses a RAJA policy operate on various execution spaces (host, openmp, device).
- Quest: Adds a "shaping" example for embedding a klee specification onto an MFEM mesh
- Added Sidre function `View::clear()`.
- Core now provides an `axom::ArrayView` that provides view/indexing semantics over a raw pointer.
  This replaces the external buffer logic previously provided by `axom::Array`.

### Changed
- `MFEMSidreDataCollection` now reuses FESpace/QSpace objects with the same basis
- Harden configuration options for BLT tools (style, code quality, etc.) against accidentally being enabled for users.  Developers will
  always give a full path (e.g. `CLANGFORMAT_EXECUTABLE`)
- Inlet: `Writer`s are passed directly to `Inlet::write` instead of being registered
- `Inlet` objects can now be constructed without a user-provided `sidre::DataStore`
- Conduit version changed to v. 0.7.2
- Renames `AXOM_DEBUG_VAR` macro to `AXOM_UNUSED_VAR` since there were many cases where the latter
  was not the appropriate name. This macro elides warnings about unused variables
- Inlet's `isUserProvided` can now be used to query the status of subobjects of a `Container` via a name parameter
- Upgrades our `vcpkg` usage for automated Windows builds of our TPLs to its [2021.05.12 release](https://github.com/microsoft/vcpkg/releases/tag/2021.05.12)
- Upgrades built-in `cli11` library to its [v1.9.1 release](https://github.com/CLIUtils/CLI11/releases/tag/v1.9.1)
- Quest's `inout` C API has two new functions: `inout_set_dimension()` and `inout_set_segments_per_knot_span()`.
  The latter is only applicable for 2D queries on `c2c` contours
- Spin: Refactored `BVH` public API based on user suggestions
  `BVH` constructor only handles setting up default values, while the actual building of the BVH is
  now done in a `BVH::initialize(primal::BoundingBox*, int)` method.
  Alternate Umpire allocator IDs are supplied via `BVH::setAllocatorID(int)`.
  Other `BVH` methods have been modified to accept or return Primal primitives.
- Spin: Removed hard dependency on RAJA and Umpire from `BVH`.
- Moved `slam::IteratorBase` to `axom::IteratorBase`.
- `sidre::Array` now derives from `axom::MCArray`.
- `axom::Array` is now multidimensional; it intends to behave like `std::vector` in the 1D case
  and `numpy.ndarray` in the multidimensional case
- Quest: `SignedDistance` has been modified to use `spin::BVH` instead of `BVHTree`. This
  enables signed-distance queries to run on the GPU, as specified via a new template
  parameter.
- Spin: Removed `BVHTree` class in favor of `BVH`.
- Quest's `signed_distance` C API: Removed functions related to old `BVHTree` class
  and added functions related to `BVH` class
    * Removed: `void signed_distance_set_max_levels( int maxLevels )`
    * Removed: `void signed_distance_set_max_occupancy( int maxOccupancy )`
    * Added: `void signed_distance_set_allocator( int allocatorID )`
    * Added: `void signed_distance_set_execution_space( SignedDistExec execSpace )`
- All built-in third-party libraries (`fmt`, `cli11`, `sol`, and `sparsehash`) have been guarded to allow downstream users to
  have their own versions. This includes moving their headers under `include/axom` instead of `include/` and
  moving their C++ namespace under `axom` (eg. `fmt` to `axom::fmt`).  If you don't use our built-n TPLs this has no
  affect on you, but if you do these are some the changes you will need to make:

    | Library    | Namespace changes                 | Header include changes                                          |
    | -----------| --------------------------------- | ----------------------------------------------------------------|
    | fmt        | `fmt::` &rarr; `axom::fmt::`      | `#include "fmt/fmt.hpp"` &rarr; `#include "axom/fmt.hpp"`       |
    | sol        | `sol::` &rarr; `axom::sol::`      | `#include "sol/sol.hpp"` &rarr; `#include "axom/sol.hpp"`       |
    | sparsehash | `google::` &rarr; `axom::google::`| `#include "sparsehash` &rarr; `#include "axom/sparsehash`       |
    | cli11      | `CLI::` &rarr; `axom::CLI::`      | `#include "CLI11/CLI11.hpp"` &rarr; `#include "axom/CLI11.hpp"` |

- Moved `axom::MCArray` and the `sidre::Array` it was based on into `mint`
  as `axom::deprecated::MCArray` and `sidre::deprecated::MCArray`, respectively.
  `sidre::Array` is now based on `axom::Array`.
- `utilities::string::split` now returns a vector instead of using an out-parameter,
  Inlet's string utilities were moved to Core, and `splitLastNTokens` was renamed to `rsplitN`
- `axom::Array`-related classes have been moved into individual files.
- RAJA dependency updated to 0.14.0
- Umpire dependency updated to 0.6.0. Support for versions prior to v2.1.0 was removed.
- Conduit dependency updated to 0.7.2+ (develop as of Sept 13, 2021). This was required because Spack
  is now using `HDF5`'s CMake build system.
- Internal BLT dependency updated to 0.4.1


### Fixed
- Fixed Primal's `intersect(Ray, Segment)` calculation for Segments that do not have unit length
- Fixed problem with Cray Fortran compiler not recognizing MSVC pragmas in `axom/config.hpp`.
  The latter are now only added in MSVC configurations.
- Fixed bug in `Mint`'s VTK output for fields of type `int64` and `float`
- Improved loading of data collections in `MFEMSidreDataCollection`
- Added workaround to `MFEMSidreDataCollection` for `C++14` standard library feature that was not available in `gcc@4.9.3`
- Delayed finalizing reloaded mesh in `MFEMSidreDataCollection` until after setting
  the nodal `GridFunction` (when applicable)
- Transposed `R` and `Z` coordinates when linearizing NURBS curves in `c2c` reader
- Fixed user-reported in/out ambiguity within some `InOutOctree` cases with grazing triangles

## [Version 0.5.0] - Release date 2021-05-14

### Added
- Added the MFEMSidreDataCollection class for describing [MFEM] meshes and associated fields.  This
  class was adapted from MFEM's SidreDataCollection and is enabled when Axom is built with MFEM
  *and* the `AXOM_ENABLE_MFEM_SIDRE_DATACOLLECTION` CMake option is enabled.
- Added `slic::setAbortFunction` to configure a custom callback when Slic aborts.
- Added a `batched` option to quest's `InOutOctree` containment query example application.
  This uses a kernel to test for containment on an array of points.
  The query uses OpenMP threading, when available.
- Inlet: Added support for user-defined conversions from Inlet tables to user-defined
  types, and support for arrays of user-defined types
- Added compiler define `NOMINMAX` to `axom/config.hpp.in` to avoid problems with
  the Windows `min` and `max` macros.
- Added `cpp14` variant to Spack package to allow `Inlet::LuaReader` to be used more easily.
- Inlet: Added support for string-keyed associative arrays (dictionaries)
- Inlet: Added support for defining and retrieving functions from the input file
- Inlet: Added support for YAML and JSON input files
- Inlet: Added support for mixed-key (integer and string) associative arrays
- Inlet: Added support for deeply nested containers of structs
- Inlet: Added support for `void` and strings in Lua-defined functions
- Inlet: Added `get<std::vector<T>>` for retrieving arrays without index information
- Inlet: Added a new `Writer` for generating JSON schemas which can be used by text editors
  for autocompletion
- Inlet: SphinxWriter will now document the signature of function callbacks added to a schema
- Axom::Path - New class for performing basic path operations with user-selectable
  delimiter characters
- Inlet: Added a method to `inlet::Inlet` that retrieves the set of unexpected names
  in the input file
- Inlet: Added an option to mark `Container`s as strict, which fail verification when unexpected
  entries are present
- Added support in `MFEMSidreDataCollection` for registering `QFunctions`
  (data associated with quadrature points on a mesh)
- Inlet: The internal hierarchy of an `Inlet` object can be reconstructed from a Sidre group,
  excluding callback functions
- Added new overloaded version of method
  `sidre::DataStore::generateBlueprintIndex` to incorporate new MPI
  features in conduit and allow for generation of a blueprint index on
  an under-decomposed parallel mesh
- Added new method `sidre::View::importArrayNode` to import a
  `conduit::Node` holding array data directly into a `sidre::View`
- Added support for registering material and species sets in
  `MFEMSidreDataCollection`.  These correspond to
  [`matset`](https://llnl-conduit.readthedocs.io/en/latest/blueprint_mesh.html#material-sets)s
  and
  [`specset`](https://llnl-conduit.readthedocs.io/en/latest/blueprint_mesh.html#species-sets)s
  in the Mesh Blueprint

### Changed
- Converted [Uberenv] to a git submodule. We previously vendored a copy of this script.
- The Sidre Datastore no longer rewires Conduit's error handlers to Slic by default.
  It can be  explicitly rewired using the static
  `DataStore::setConduitSLICMessageHandlers()` method.
- Inlet: Changed `SchemaCreator` to an abstract class and added missing functions
- Inlet: Added ability to access the `Reader` class from `Inlet` and Sol Lua state
  from the `LuaReader` class
- Inlet: Switched accessor interface to match that of the STL with `operator[]` and
  `T get<T>()`
- Inlet: `std::shared_ptr<T>` has been replaced with `T&` in non-owning contexts
  and `std::unique_ptr<T>` in owning contexts - specifically, within Inlet's internal
  tree structure
- Unified core and SPIO unit tests into fewer executables to limit size of build directory
- Renamed `axom::slic::UnitTestLogger` to `axom::slic:SimpleLogger` because it's used in
  more than just unit tests.
- Inlet: Input file functions can now be of arbitrary signature subject to type and arity
  restrictions
- Exported all symbols on Windows by default when compiling a dynamic library
- Updated TPL `conduit` to version 0.6.0 released Nov 2, 2020.
- Updated built-in TPL `sparsehash` to version 2.0.4 released Aug 11, 2020.
- Inlet: Exposed `primal::Vector` in Lua for use in input-file-defined functions
- The `MFEMSidreDataCollection` will now reconstruct fields and the mesh when a
  datastore is `Load`ed in
- Inlet: Cleaned up `Table` interface to eliminate ambiguity and duplicated functionality
- Inlet: Renamed `DocWriter` to `Writer` and refactored its interface
- Inlet: Renamed `Table` to `Container`
- Inlet collections of mixed or incorrect type will now fail verification, even if they're
  not marked as required
- Required Inlet collections no longer fail Inlet verification if they are empty in the input file
- Inlet: `operator bool` for `Field` and `Container` has been replaced with more precise `isUserProvided`
  and `exists`, which also returns `true` if a default value was specified.
- Updated built-in TPL `fmt` to master branch snapshot, March 26, 2021.
- Inlet: `SphinxWriter` will now print only one element schema per container instead of
  printing the same schema for each element in the container
- Updated BLT to version 0.4.0 released 9 Apr 2021
- Updated MFEM to version 4.2 released 30 Oct 2020. Axom no longer requires MFEM to be built serially
- The macro for exporting symbols is now `AXOM_EXPORT` instead of `AXOM_API`
- Updated Conduit to v0.6.0
- Updated SCR to compatibility with v3.0rc1

### Fixed
- Updated to new BLT version that does not fail when ClangFormat returns an empty
  version string.  BLT/Axom now issues a warning and disables the `style` build
  target if version is unknown or wrong.
- Inlet: Apply lambda verifiers on generic containers to individual elements
  for consistency
- Inlet: Fixed a bug relating to nested table lookups of primitive arrays and functions
- Fixed a bug relating to deeply nested callback functions in Inlet
- Inlet: Always ignore primitive array elements that do not match the requested type
- Inlet: Empty structs/collections of structs with required sub-elements no longer fail
  verification
- Quest: Fixed a bug with InOutOctree for triangles that lie on faces of octree blocks
- Updated to use newer Conduit config directory
- Add support for legacy hdf5 cmake build system

## [Version 0.4.0] - Release date 2020-09-22

### Added
- Exposed the tolerance parameter `EPS` that is used to determine intersections between
  triangles in `primal:intersect()` as an optional final parameter.
- Added BVH spatial index option to the `mesh_tester` utility for calculating
  triangle-triangle intersection.
- Added `axom::execution_space< ExecSpace >::onDevice()` to check if execution
  space is on device.
- Added Axom macro `AXOM_SUPPRESS_HD_WARN` to silence host device compiler
  warnings.
- Added option to quest's `SignedDistance` class and C API to toggle whether
  the distance query computes the sign.
- Added a `batched` option to quest's signed distance query example application.
  This computes all distance queries on an array of points using a single call to `computeDistance`.
  The query uses OpenMP threading, when available.
- Added new component, Inlet, to assist in retrieving and storing data from
  an input deck.
- Added the ability to specify an [Umpire] allocator ID to use with the
  BVH. This allows the application to use a device allocator for the BVH and
  avoid use of Unified Memory (UM) on the GPU, which can hinder perfomrmance,
  or use a pool allocator to mitigate the latencies associated with allocation/deallocation.
  The allocator ID is specified as an optional argument to the BVH constructor.
- Added new CMake option, `AXOM_ENABLE_ANNOTATIONS`, to enable/disable code
  annotations in Axom. Default is OFF.
- Added Axom annotation macros. The macros can be used to annotate functions,
  using the `AXOM_PERF_MARK_FUNCTION` macro, or at a more fine grain level,
  different sections of code can be annotated by wrapping them within an
  `AXOM_PERF_MARK_SECTION` block. As a first cut, this works with NVTX tools.
  However, the hooks are in place to add support for Caliper in the future.
- Added a simple interface to NVTX that allows an application to set the color
  and category for NVTX ranges corresponding to annotated code in Axom. The
  application can now call `axom::nvtx:set_color()` and
  `axom::nvtx::set_category()` to set the corresponding parameters respectively.
  This facilitates in the performance evaluation by allowing developers to easily
  filter out calls by category or visually by setting a different color to use
  in GUI tools, such as, NVVP and NSight.
- Added a portable floating_point_limits traits class, to return min(), max(), lowest()
  and epsilon() of a `float` or `double` type. The functionality is equivalent to that provided by
  std::numeric_limits, but, the code is host/device decorated accordingly such that it
  can also be called on the device.
- Added initial support for ray queries using the BVH. The caller may now supply a set of rays to
  a BVH and the BVH will return a set of candidate BVH bins that intersect each ray.
- Added initial support for bounding box queries using the BVH. The caller may
  now supply a set of bounding boxes to a BVH and the BVH will return a set of
  candidate BVH bins that intersect each bounding box.
- Added an `axom-config.cmake` file to axom's installation to streamline incorporating axom
  into user applications. See `<axom-install>/examples/axom` for example usages.
- Added [Sol] as a built-in TPL for fast and simple `C++` and `Lua` binding.
  Sol is automatically enabled when `LUA_DIR` is found.
  The version of Sol used in this release is `v2.20.6`, which requires `C++14`.

### Removed
- Removed the `AXOM_ENABLE_CUB` option, since `CUB` is no lonher used directly in
  Axom code. Instead, we use `RAJA::stable_sort` with RAJA-v0.12.1 and fallback
  to `std::stable_sort` with older versions of RAJA and when the code is built
  without RAJA.

### Changed
- Updated Axom to support RAJA-v0.12.1 and Umpire-v4.01, but the code remains
  backwards compatible with previous versions of RAJA and Umpire.
- Transitioned Axom's code formatting tool from `Uncrustify` to [clang-format].
  Axom's clang-format rules depend on clang 10.
- Modified the command line interface for `mesh_tester` utility. Interface
  now uses a *-m, --method* option to select the spatial index, and *-p, policy*
  option now accepts a string or integer value.
- Renamed the `AXOM_USE_MPI3`option to `AXOM_ENABLE_MPI3` for consistency.
- Modified the API for the BVH to accomodate different query types. The queries are now
  more explicitly called `BVH::findPoints()` and `BVH::findRays()`.
- Modified the API of Axom's memory management routines to not leak usage of Umpire. Instead of
  passing an `umpire::Allocator` object to specify an allocator, we now use the corresponding
  integer ID associated with the allocator.
- All names in the C API now preserve the case of the C++ function.
  ex. `SIDRE_datastore_new` is now `SIDRE_DataStore_new`.
- Fortran API in slic module. `axom::slic::message` Level enums are changed
  from  *enum-name_enumerator* to *namespace_enumerator*.
  ex. `level_error` is now `message_error`.
- Fortran derived-type constructors are now generic functions named afer the derived type.
  `datastore_new` is now `SidreDataStore`
  `iomanager_new` is now `IOManager`

### Fixed
- Fixed a bug in `primal::intersect(Segment, BoundingBox)` and added regression tests.
- Spin's octrees can now be used with 64-bit indexes. This allows octrees
  with up to 64 levels of resolution when using a 64-bit index type.
- Resolved issue with `AXOM_USE_64BIT_INDEXTYPE` configurations. Axom can once again
  be configured with 64-bit index types.
- Fixed a triangle-triangle intersection case in primal that produced inconsistent results
  depending on the order of the triangle's vertices.
- Fixed issue in the parallel construction of the BVH on GPUs, due to incoherent
  L1 cache that could result in some data corruption in the BVH. The code now
  calls ``__threadfence_system()`` after the parent is computed and stored back
  to global memory to ensure that the *write*  is visible to all threads.
- Fixed issue in Mint that would cause the clang@9.0.0 compiler to segfault. The
  `mint_cell_types.cpp` test was causing a segfault in the compiler. The main
  issue triggering this compiler bug was the use of `constexpr` when defining the
  static `cell_info` array of structs. The code has been modified to use `const`
  instead.
- Fixed issue in Quest's Signed Distance query that would prevent consecutive
  calls to Quest when MPI-3 shared memory is enabled due to not properly
  nullifying internal pointers when finalize is called.
- Fixed issue where the BVH would dispatch to the CPU sort() routine when the
  specified execution policy was CUDA_EXEC async. Now, when the execution policy
  is CUDA_EXEC the code would correctly dispatch to the GPU sort, using CUB
  (when CUB is enabled), regardless of whether it's synchronous or asynchronous.
- Fixed issue with missing the bvh_traverse.hpp from the install prefix, which was preventing
  applications from using the BVH when pointing to an Axom install prefix.
- Fixed usage of cuda kernel policies in Mint. Raja v0.11.0 changed the way max threads
  launch bounds is calculated. Consequently, a large number of threads was being launched
  leading to max registry count violation when linking. We are now using fixed kernel size
  of 256 threads (16x16 in 2D and 8x8x4 in 3D).
- Third-party libraries can now build on the Windows platform through uberenv using vcpkg
  ("zero-to-axom support on Windows")

### Known Bugs
- Encountered a compiler bug on IBM LC platforms when using the IBM XL C/C++
  compiler. The issue is manifested in the `generate_aabbs_and_centroids` method
  in the `spin_bvh.cpp` unit test. It seems that the compiler does not handle
  the lambda capture of the arrays correctly which leads to a segfault. A
  workaround for the IBM XL compiler is provided.
- There is a known bug in MVAPICH that prevents consecutive creation/deletion
  of MPI windows. This was encountered on LC platforms when enabling shared
  memory in the Signed Distance Query. See the corresponding
  [Github Issue](https://github.com/LLNL/axom/issues/257) for details.

## [Version 0.3.3] - Release date 2020-01-31

### Added
- Define different execution spaces. This refines and consolidates
  the execution policy concepts from mint and spin, which are now defined in
  Axom core, such that they can be used by other components.
- Added a generic axom::for_all(), which can be used to write simple parallel
  loops.
- Added [CLI11](https://github.com/CLIUtils/CLI11) command line parser as a built-in third party library.

### Changed
- Updated Conduit to v0.5.1
- Updated RAJA to v0.11.0
- Updated Umpire to v2.1.0, which, natively handles zero byte re-allocations consistently. Workaround
  for older releases of Umpire is in place for backwards compatibility.
- Updated BLT to develop (f0ab9a4) as of Jan 15, 2020
- Set CUDA_SEPARABLE_COMPILATION globally instead of just in a few components.
- Reduced verbosity of quest's InOutOctree in cases where query point lies on surface.
- Changed semantics of ``axom::reallocate(_, 0)`` to always return a valid pointer.
  This matches the semantics of Umpire's ``reallocate(_, 0)``.
  Note: Umpire's PR-292 fixed a bug in its handling of this case and Axom
  includes a workaround to get the new behavior until we upgrade to Umpire v2.0+.

### Fixed
- Fixed a bug in ``convert_sidre_protocol`` example. Data truncation functionality now
  works properly when multiple Views point to the same data.


## [Version 0.3.2] - Release date 2019-09-22

### Added
- Added support in Mint for reading and writing an unstructured mesh in the [SU2 Mesh file format].
  This includes support for both single and mixed cell type topology unstructured mesh types.
- Added a new option to enable/disable use of CUB, `AXOM_USE_CUB`, which is disabled by default. This
  allows to disable CUB to circumvent issues encountered with the device linker.
- Added a BezierCurve primitive type to primal. A new ``intersect`` operator was also added to
  compute the intersection points between a pair of Bezier curves of arbitrary order.

### Changed
- Updated Raja TPL to v0.9.0
- Updated Umpire TPL to v1.0.0
- `AXOM_USE_OPENMP` is now being set at configure time accordingly instead of
  auto-detected based on whether `_OPENMP` is passed by the compiler. This
  fixes issues where a host code would compile Axom w/out OpenMP, but, use
  Axom in parts of the code where OpenMP is enabled.

### Fixed
- Fixed usage of Umpire's MemoryResourceType enum in Axom. Axom was assuming that
  there was a one-to-one correspondance of the entries in the MemoryResourceType enum
  and the IDs of the predefined allocators. However, this assumption generally does
  not hold. This version corrects this by explicitly querying the ID of the predefined
  allocator for a particular resource and using that subsequently in the code.


## [Version 0.3.1] - Release date 2019-07-22

### Added
- Added a new implementation of the Bounding Volume Hierarchy(BVH) spatial
  acceleration data-structure to spin. The new BVH implementation relies on RAJA
  and allows for constructing and using the BVH sequentially or in parallel on
  the CPU or in parallel on the GPU. The new implementation is available only
  when Axom is compiled with RAJA and Umpire support.
- Added Umpire and RAJA to the spack build.
- Centralized Axom's memory management functions in a separate header and extended them
  to use Umpire when enabled.
- Added the ability to point Axom to an UMPIRE build by specifying UMPIRE_DIR either in
  a host-config or at the command line. Axom components can link to Umpire, by specifying
  "umpire" as a dependency. A simple umpire smoke test is also added for regression testing.
- Added for_all_faces to the mint execution model.
- Added support for face connectivity in the mint UnstructuredMesh class.
- Added support for face data and face connectivity in the mint StructuredMesh classes.
- Added Python module for Quest signed distance interface.
  See the file src/axom/quest/interface/python/README.md for more information.
- Added capability in sidre IOManager to read files while running on a number
  of MPI ranks greater than the number of ranks that were used to create
  the files.
- Users can now set the vertex welding threshold parameter in Quest's In/Out query.
  This was previously not exposed to the user. The default value is 1E-9.
- Unify all Axom component libraries into one library named axom.
- The routine that checks if a surface mesh is watertight now marks boundary
  cells. A cell-centered field, named "boundary", is used to mark  boundary cells
  with a value  of  "1" and "0" otherwise. This facilitates in visually inspecting the
  surface mesh and identify the problematic regions for the In/Out and SignedDistance
  queries.

### Removed
- Moved `mint::Array` to `axom::Array` with sidre storage in `sidre::Array`;
  also moved `mint::IndexType` to `axom::IndexType`.
- Replaced `sidre::SidreLength` with `sidre::IndexType`.
- Replaced usage of std::size_t in sidre with `sidre::IndexType`.
- Added `AXOM_ENABLE_EXPORTS` which enables `CMAKE_ENABLE_EXPORTS` to allow demangled
  axom function names in stack traces. This option is ON by default in debug builds.


### Changed
- Updated conduit TPL to v0.4.0
- Updated mfem TPL to v4.0
- Slam's Set and Relation classes are now parameterized by a PositionType and ElementType.
  Its Map classes are now parametrized by a SetType.
- Updated the fmt tpl.
- Replaced old quest C-style interface with a new quest inout API.
  Functions related to the inout point containment query are prefixed with `inout_`.
  The new API has an option to set the verbosity of the inout initialization and query.
- Changed `sidre::IndexType` to be a 64bit signed integer.
- Changed `slic::stack_trace` to `slic::internal::stack_trace` which now attempts to
  output a demangled stack trace.

### Fixed
- Axom can once again be configured with `AXOM_ENABLE_EXAMPLES=ON` and `AXOM_ENABLE_TESTS=OFF`.
- Quest's vertex welding now works with small welding threshold values (e.g. 1E-20).
  Welding was previously broken when this value was smaller than 1E-8.
  This fix also resolved an issue with small grid spacing values in primal's RectangularLattice.


## [Version 0.3.0] - Release date 2018-08-02

### Added
- Added initial implementation of a RAJA-based mesh-aware execution model in Mint.
  The execution model provides a functional interface for generic traversals and
  various mesh traversals, e.g., looping over all the nodes or cells of the mesh.
- Added AXOM macros for lambda expressions and host/device decorators
- Added the ability to point Axom to a RAJA build by specifying `RAJA_DIR` at
  a host config or at the config-build.py. Axom components can now link RAJA
  by specifying "raja" as a dependency. A simple RAJA smoke test is also added
  for regression testing.
- Added `isStructured()` and `isUnstructured()` convenience methods to the mint::Mesh object.
- Added support for using MPI-3 on-node shared memory data-structures to store
  the input surface mesh in quest. Instead of each rank duplicating the mesh
  data (e.g. node coordinates and cell connectivity), ranks within the same
  compute node can now share and utilize the same mesh data buffer. This reduces
  the memory overhead associated with duplicating the mesh at each rank which can
  be a limiting factor when reading large meshes. This feature is currently only
  exposed in Quest's signed distance query and requires Axom to be compiled with
  MPI-3 support (i.e., setting `AXOM_USE_MPI3=ON`)
- Added the ability to call resize() on a Mint UnstructuredMesh. This functionality
  was not previously exposed in the UnstructuredMesh API.
- Added support for non-closed surface mesh input to the signed distance query.
- Added new interface for the signed distance query along with corresponding tests
  and examples.
- Updated to [fmt version 5.1.0](https://github.com/fmtlib/fmt/releases/tag/5.1.0)
- Added `AXOM_ENABLE_TESTS` which is a CMake dependent option of ENABLE_TESTS
- Added `AXOM_ENABLE_DOCS` which is a CMake dependent option of ENABLE_DOCS
- Added `AXOM_ENABLE_EXAMPLES` which is a CMake dependent option of ENABLE_EXAMPLES
- Added jacobi_eigensolve() method for computing the eigenvalues and eigenvectors
  of real, symmetric matrices.
- Added matrix_norm() operator for computing matrix norms. The implementations
  supports the p1-norm, infinity-norm and frobenious matrix norm.
- Added eigen_sort() routine for sorting the supplied eigenvalues and corresponding
  eigenvectors in ascending order.
- Initial integration of Mint and Sidre. Mint can now operate on meshes
  stored in Sidre and conform to the [computational mesh blueprint conventions](http://llnl-conduit.readthedocs.io/en/latest/blueprint.html).
- Added a sphere-sphere intersection test to Primal.
- Added a utility function to Quest to *weld* vertices in a triangle mesh that
  are within a given tolerance. After welding, all triangles incident in a
  vertex have the same index for that vertex. This function has been integrated
  into the ``mesh_tester`` utility.
- Added a bounded All-Nearest-Neighbor query to Quest. This query takes a list
  of point locations and associated regions, and for each point reports the
  nearest point in a different region that is no farther than a max search
  radius.
- Axom now exports [sparsehash version 2.0.3](https://github.com/sparsehash/sparsehash). Previously, it was only used internally.
- Added a BitSet class to Slam.
- Added a Tetrahedron primitive to Primal.
- Added an in_sphere operator to Primal, which is a predicate that
  is used extensively for Delaunay triangulations.

### Removed
- Axom no longer depends on the Boost library.
- Removed `ENABLE_PYTHON` CMake option. Python was only used by Shroud so restricted Python
  checks to when Shroud generation is enabled
- Removed Lua as a dependency of Axom.
- Removed signed distance query functions from the `quest.hpp` interface. The
  signed distance query is supported in its own exclusive interface.
- Removed `AXOM_NULLPTR`. Use `nullptr` instead.

### Changed
- Simplified the external constructors for the Mint UnstructuredMesh. Specifically,
  the caller is no longer required to: (a) specify the dimension, which can be computed
  internaly based on other input arguments, and (b) specify explicitly the capacity for
  the node coordinate and connectivity arrays. In the more common case, the capacity is
  equivalent to the associated size when constructing a mesh by supplied external buffers.
- Restructured source directory.  #includes will now mirror file structure.  For
  example, '#include "sidre/Group.hpp"' is now '#include "axom/sidre/core/Group.hpp"'.
- The root CMake file for Axom is now located in ``<axom>/src``'s root directory,
  rather than in ``<axom>``
- Prefixed all Axom CMake options with AXOM_ to avoid conflicts
- `ENABLE_SPARSEHASH` -> `AXOM_ENABLE_SPARSEHASH`
- `ENABLE_ALL_COMPONENTS` -> `AXOM_ENABLE_COMPONENTS`
- `ENABLE_<component name>` -> `AXOM_ENABLE_<component name>`
- `MINT_USE_64BIT_INDEXTYPE` -> `AXOM_MINT_USE_64BIT_INDEXTYPE`
- `MINT_USE_SIDRE` -> `AXOM_MINT_USE_SIDRE`
- CMake minimum is now 3.8 for non-CUDA builds and 3.9 for CUDA builds
- Axom now requires a C++11 compiler.
- Refactored Axom's Matrix/Vector operators and consolidated them in one file.
- Removed overloaded arithmetic operators from the Matrix class to avoid
  potential negative performance impacts. Applications should use the new
``matvecops`` methods for such operations.
- Quest STL reader now returns a status code, indicating whether reading
  the STL file was successful. Also, the reader now leverages the improved
  Mint API to reserve storage for mesh and avoid re-allocations when reading
  the STL mesh data into the Mint mesh.
- Refactored and cleaned up Primal's Sphere class.
- Refactored Mint and removed all STL usage in preparation for GPUs.

### Fixed
- Fixed minor memory leak in quest fortran example
- Bugfix for "multiply-defined" linker error in `slam::Bitset` and `quest::PointInCellTraits`


## [Version 0.2.9] - Release date 2018-03-08

### Added
- Updated to [conduit version 0.3.1](https://github.com/LLNL/conduit/tree/v0.3.1)
- Updated to [shroud version 0.8.8](https://github.com/LLNL/shroud/tree/v0.8.0)
- Improved platform support for LLNL's ``blue_os`` and ``bg/q`` systems.
  Axom now builds with Fortran enabled using the xlc and clang compilers.
- Improved support for Axom on Windows, including new host-configs for
  Microsoft's Visual Studio compiler and for the intel compiler on Windows.
  All Axom components can now be built on Windows, but we do not yet support
  hdf5 or Fortran on Windows.
- Added geometric Plane primitive to Primal. The Plane defines an oriented
  plane in 2D and 3D and provides support for operations such as projection of
  a point to a plane, signed distance and orientation.
- Added ability to configure Axom (in particular Sidre and Spio) without hdf5.
- Improved testing of [Scalable Checkpoint Restart (SCR)] library in Sidre.
- Added a Point-In-Cell query to Quest. The Point In Cell query finds the cell
  in a computational mesh that contains an arbitrary point in space.
  If such a cell exists, it also finds the isoparametric coordinates of the
  point with respect to the cell. The query supports higher order
  [mfem](http://mfem.org) meshes.
- Added cross-product and linspace operators to the vector utilities in
``numerics``

### Changed
- The root cmake file for Axom is now located in ``<axom>``'s root directory,
  rather than in ``<axom>/src``
- ``primal`` is no longer a header-only library.
- Modified ``quest`` API to allow using a ``mint`` mesh that is already
  resident in memory.

### Fixed
- Fixed a divide-by-zero problem in ``primal::intersect()``
- Fixed the calculation of the Jacobian in ``mint::FiniteElement`` to support
  elements that are in higher-dimensional ambient space, e.g., surface elements,
  a Triangle or Quad in 3D.

## Legend for sections

###  Added
- Use this section for new features
###  Changed
- Use this section for changes in existing functionality

###  Deprecated
- Use this section for soon-to-be removed features

###  Removed
- Use this section for now removed features

###  Fixed
- Use this section for any bug fixes

###  Security
- Use this section in case of vulnerabilities


[Unreleased]:    https://github.com/LLNL/axom/compare/v0.8.1...develop
[Version 0.8.1]: https://github.com/LLNL/axom/compare/v0.8.0...v0.8.1
[Version 0.8.0]: https://github.com/LLNL/axom/compare/v0.7.0...v0.8.0
[Version 0.7.0]: https://github.com/LLNL/axom/compare/v0.6.1...v0.7.0
[Version 0.6.1]: https://github.com/LLNL/axom/compare/v0.6.0...v0.6.1
[Version 0.6.0]: https://github.com/LLNL/axom/compare/v0.5.0...v0.6.0
[Version 0.5.0]: https://github.com/LLNL/axom/compare/v0.4.0...v0.5.0
[Version 0.4.0]: https://github.com/LLNL/axom/compare/v0.3.3...v0.4.0
[Version 0.3.3]: https://github.com/LLNL/axom/compare/v0.3.2...v0.3.3
[Version 0.3.2]: https://github.com/LLNL/axom/compare/v0.3.1...v0.3.2
[Version 0.3.1]: https://github.com/LLNL/axom/compare/v0.3.0...v0.3.1
[Version 0.3.0]: https://github.com/LLNL/axom/compare/v0.2.9...v0.3.0
[Version 0.2.9]: https://github.com/LLNL/axom/compare/v0.2.8...v0.2.9

[clang-format]: https://releases.llvm.org/10.0.0/tools/clang/docs/ClangFormatStyleOptions.html
[MFEM]: https://mfem.org
[Scalable Checkpoint Restart (SCR)]: https://computation.llnl.gov/projects/scalable-checkpoint-restart-for-mpi
[SU2 Mesh file format]: https://su2code.github.io/docs/Mesh-File/
[Umpire]: https://github.com/LLNL/Umpire
[Sol]: https://github.com/ThePhD/sol2
[Uberenv]: https://github.com/LLNL/uberenv<|MERGE_RESOLUTION|>--- conflicted
+++ resolved
@@ -54,11 +54,8 @@
 ### Fixed
 - quest's `SamplingShaper` now properly handles material names containing underscores
 - quest's `SamplingShaper` can now be used with an mfem that is configured for (GPU) devices
-<<<<<<< HEAD
+- primal's `Polygon` area computation in 3D previously only worked when the polygon was aligned with the XY-plane. It now works for arbitrary polygons.
 - Build system: updated to current version of vcpkg to successfully build TPLs on Windows
-=======
-- primal's `Polygon` area computation in 3D previously only worked when the polygon was aligned with the XY-plane. It now works for arbitrary polygons.
->>>>>>> e648b86d
 
 ## [Version 0.8.1] - Release date 2023-08-16
 
