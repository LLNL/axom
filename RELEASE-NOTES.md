--- conflicted
+++ resolved
@@ -22,16 +22,13 @@
 ###  Added
 
 ###  Changed
-<<<<<<< HEAD
 - Importing Conduit array data into `sidre::View` now allocates destination
   data using the `View`'s parent's allocator ID, instead of always using
   host memory.  This is consistent with the behavior of deep-copying data
   from Sidre.
-=======
 - ItemCollection and its child classes MapCollection, ListCollection, and IndexedCollection were moved from Sidre
   to core.  The namespace prefix for these classes is now axom:: insteand of axom::sidre.  The internal usage of
   these types within Sidre Datastore and Group is unchanged.
->>>>>>> e5b5707e
 
 ###  Deprecated
 
