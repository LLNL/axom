
[comment]: # (#################################################################)
[comment]: # (Copyright 2017-2022, Lawrence Livermore National Security, LLC)
[comment]: # (and Axom Project Developers. See the top-level LICENSE file)
[comment]: # (for details.)
[comment]: #
[comment]: # (# SPDX-License-Identifier: BSD-3-Clause)
[comment]: # (#################################################################)


# Axom Software Release Notes

Notes describing significant changes in each Axom release are documented
in this file.

The format of this file is based on [Keep a Changelog](http://keepachangelog.com/en/1.0.0/).

The Axom project release numbers follow [Semantic Versioning](http://semver.org/spec/v2.0.0.html).

## [Unreleased] - Release date yyyy-mm-dd

###  Added
- Adds a `view()` method to `axom::Array` class to simplify creation of a corresponding `axom::ArrayView`
- Adds GPU/OpenMP support to `spin::ImplicitGrid`.
  The following functions run with the user-specified execution space (specified as a template argument
  on `ImplicitGrid`):
  - `ImplicitGrid::insert(nelems, bboxes)`: insert a batch of bounding boxes into the implicit grid
  - `ImplicitGrid::getCandidatesAsArray(nquery, queryObjs, ...)`: query the implicit grid for a batch of
    query objects, and generate a CSR-format array for the candidates.
  In addition, `ImplicitGrid::getQueryObject()` returns an object that may be used within a GPU kernel
  to query the implicit grid.
- Added initial implementation of GPU/OpenMP-accelerated point-in-cell queries
- Added an alternative surface mesh tester function to Quest, based on `ImplicitGrid`
- Add `const` versions of `begin()` and `end()` for `Array` and `ArrayView`
- Add support for passing compatible custom allocator IDs to `axom::Array` with explicitly specified
  memory space
- Adds constructor overloads to `axom::Array` that uses both uninitialized data (`ArrayOptions::Uninitialized`)
  and custom allocators
- Adds a comparison operator (`operator<()`) to `StackArray`. This allows it to be used as a key for `std::map`
- Use compiler intrinsics for axom's bit utility functions: `popCount()`, `trailingZeros()` and `leadingZeros()`
- Adds a random-access iterator to `slam::DynamicSet`
- Adds an overload to `ImpicitGrid::getCandidates()` from a grid cell of the lattice.
  This makes it easier to iterate over the bins of the spatial index.
- Defines iterator traits on `axom::Array<T>`/`ArrayView<T>` iterators, to allow passing iterator
  pairs to standard library functions
- Adds full support for calling methods on `axom::Array<T>` allocated in device-only memory.
- Adds ability to index into subarrays of a multidimensional `axom::Array<T>` using
  `operator[]` and `operator()`
- Adds ability to build axom using the `hip` compiler. Support for running device
  kernels with hip will be added in the future.
- Adds new host-configs for HIP on LLNL platforms
- Adds GPU/OpenMP support to `spin::UniformGrid`.
  The following functions run with a user-specified execution space (specified as a template argument
  on `UniformGrid`):
  - `UniformGrid::initialize()`: creates/re-creates a uniform grid with an array of objects and their
    corresponding bounding boxes
  - `UniformGrid::getCandidatesAsArray()`: query the uniform grid for objects that share a grid
    cell with the query bounding box
  In addition, `UniformGrid::getQueryObject()` returns an object that may be used within a GPU kernel
  to query the uniform grid.
- Adds ability to specify a storage policy in `UniformGrid`. Two policies are provided:
  - `DynamicGridStorage` stores the bins as an array of arrays (default)
  - `FlatGridStorage` stores the bins as a flat array of elements, where each bin is a slice of the
    array
- Adds a templated uniform grid-based surface mesh tester function to Quest
- Adds an initializer list constructor and assignment operator to `axom::Array`
- Adds an overload of `axom::Array::resize(ArrayOptions::Uninitialized, dims)` to support resizes
  without constructing or initializing new elements
- Adds examples and tests for using Slic interface in Fortran
- Adds examples for using the BVH device traversal API
- Adds a `ScatteredInterpolation` query to quest, which enables interpolating scalar fields at arbitrary
  points from a given 2D or 3D point mesh in the Mesh Blueprint format. The current implementation
  generates a Deluanay complex over the points and performs linear interpolation over the
  triangle/tetrahedron at the query points.
- Adds a HIP execution policy for device kernels to run on AMD GPU hardware
- Adds new Slic macros that allow you to selectively print messages only on root ranks. For example,
  `SLIC_ERROR_ROOT(msg)` and `SLIC_ERROR_ROOT_IF(EXP, msg)`. This can be set via
  `slic::initialize(bool is_root = true)` or `slic::setIsRoot()`.
<<<<<<< HEAD
- Adds an overload of `ImplicitGrid::getCandidatesAsArray()` to accept query points/bounding boxes
  as an `axom::ArrayView`.
=======
- Adds forward iterators to the `View`s and `Group`s of a `sidre::Group`.
  These can be accessed via the range-for syntax as `for(auto& view: grp.views()){...}`,
  Or using the iterator syntax as
  `for(auto& it = grp.views().begin(), itEnd = grp.views().end(); it ! itEnd ; ++it) {...}`, and similarly for the groups of a group.
- Adds forward iterators to the `Attribute`s and `Buffers`s of a `sidre::DataStore`,
  with a similar syntax, e.g. `for(auto& buf : datastore.buffers()){...}`.
>>>>>>> fd4d7012

###  Changed
- Axom now requires C++14 and will default to that if not specified via `BLT_CXX_STD`.
- Moved bit-twiddling functions to core component
- `axom::Array` now default-initializes its data by default. To create an Array with uninitialized
  elements, pass an `axom::ArrayOptions::Uninitialized` as the first constructor argument.
- `axom::ArrayView<const T>` can now be created from a `const Array<T>`
- Added new `ExecSpace` template parameter to `spin::ImplicitGrid`.
  `ExecSpace` is now the second template parameter (out of three) and defaults to `axom::SEQ_EXEC`.
- Instead of saving the entire `DataStore`, `MFEMSidreDataCollection` will now save only
  its domain and global groups
- When an `inlet::Field` fails a range or valid value constraint, the provided value and
  corresponding range/set of valid values are now included in the error message
- IOManager::write now allows the calling code to pass in the full name of
  the root file that it will produce
- Improved consistency of orientation operations in `primal::Plane`, `primal::Sphere`, `primal::orientation()`
  and `primal::in_sphere()`
- Improved efficiency for `primal::in_sphere()` -- the computations are now based on `(D+1)x(D+1)` determinants
  instead of `(D+2)x(D+2)` determinants for `D`-dimensional spheres
- Improved efficiency for (signed) area/volume functions of `primal::Segment`, `primal::Triangle` and `primal::Tetrahedron`
- Updates interface for `primal::Sphere` to use more of `primal`, e.g. uses `primal::Point` instead of `T*` to represent points
- Adds `circumsphere()` functions to `primal::Triangle` and `primal::Tetrahedron` to return the `Sphere`
  that circumscribes the triangle/tetrahedron's vertices
- Adds operator overloads to subtract a `primal::Vector` from a `primal::Point` to yield a new `primal::Point`
- Consolidates `quest::findTriMeshIntersections*()` implementations for `BVH` and `ImplicitGrid`
- `BVH::find*()` batch functions now return the total number of candidate intersections found
- Enables empty `axom::Array<T>` to be iterated over with `begin()/end()`
- Removed `AXOM_VERSION_EXTRA` in favor of `axom::gitSHA()` and adding the SHA to `axom::getVersion()` and
  `axom::about()`
- Use more specific type trait checks in `ArrayOps`, to avoid generating unnecessary copies in
  fill/destroy operations on otherwise trivially-copyable/destructible types.
- `axom::Array` now consistently propagates the allocator ID on copy, move, and swap operations when possible.
  This is a breaking change; copy-construction of a dynamic array from a device array will no longer automatically
  move the array to host memory, and will instead maintain the same allocator ID as the source array.
- The device traversal method `BVH::TraverserType::traverse_tree()` now supports passing in arbitrary query objects
  for BVH traversal.
- Moved `inlet::LuaReader::solState()` to be a protected function that now returns a `std::shared_ptr<axom::sol::state>`.
  This is an advanced feature that could cause users to break an input file state after verification. This also alows us
  to not expose `axom/sol.hpp` to all users of Inlet. This greatly reduces compile times. Using this feature requires
  both a derived class and including `axom/sol.hpp` in the user code.
- Renamed some overloads of function `createView` of
  `axom::sidre::Group` which accept `int ndims, IndexType *shape`
  arguments to be `createViewWithShape` or `createViewWithShapeAndAllocate`.
<<<<<<< HEAD
- Spin: `BVH::findPoints/Rays/BoundingBoxes()` candidate search methods now accept an `axom::ArrayView<IndexType>`
  for the `offsets` and `counts` output arrays, and return `candidates` as an `axom::Array<IndexType>`.
=======
- Replaced an unused older incarnation of iterators in sidre with a new `std`-compliant
  implementation
- Removed an out-of-date manually-generated header file in sidre `sidre/core/sidre.hpp`.
  We recommend using the automatically generated header file `axom/sidre.hpp` to include
  sidre functionality.
- Removed functions from `sidre::ItemCollection` base class that were not common to all derived classes
  and added a new derived class `sidre::IndexedCollection`
>>>>>>> fd4d7012

###  Fixed
- Fixed a bug relating to swap and assignment operations for multidimensional `axom::Array`s
- Fixed over-eager caching of restored `mfem::FiniteElementSpaces` in `sidre::MFEMSidreDataCollection`
- Fixed a bug in which Inlet verification bails out on the first failure, which resulted in
  incomplete error lists
- Fixed a bug in `quest::PointInCell` when not using RAJA
- Fixed a potential memory leak in `axom::Array<T>` for non-trivial types `T` which allocate memory
- Added a guard in `axom::ArrayList` for axom configurations without Umpire to fix a compiler error (XL compiler)
- Inlined some fully specialized functions in `quest::Delaunay` to avoid "multiply-defined" linker errors
- Fixed `axom::Array<T>` fill operations on uninitialized memory
- Fixed behavior of `axom::Array<T>::resize(new_size)` with `new_size < curr_size`
- Fixed computation of signs in `quest::SignedDistance` when closest point is along an edge
  with a sharp dihedral angle and the adjacent triangles have significantly different areas
- Fixed bug in axom::Path that ignored the leading delimiter character if one was present
- Fixed gcc compiler errors in configurations without RAJA or Umpire
- Fixed `axom::Array<T>` behavior on copy-construction when `T` is a non-trivial type
- Replaced `using` statement in `SidreDataTypesIds.h` with `typedef`
  since C syntax is required in this file.

## [Version 0.6.1] - Release date 2021-11-17

###  Added
- Added a config variable, `AXOM_DEBUG_DEFINE` to control whether the `AXOM_DEBUG` compiler define is enabled.
  By `DEFAULT`, it is enabled for `Debug` and `RelWithDebInfo` configurations, but this can be overriden
  by setting `AXOM_DEBUG_DEFINE` to `ON` or `OFF`.
- `axom::Array` is now GPU-compatible, in particular via a memory space template parameter and via
  extensions to `axom::ArrayView` that allow for copying into kernels and transfers between memory spaces.
- Adds some utility arithmetic operators for adding and subracting `primal::Point`s and `primal::Vector`s

###  Changed
- Renamed `AXOM_NOT_USED` macro to `AXOM_UNUSED_PARAM` for better consistency with other Axom macros
- Added `explicit` to `axom::Inlet::InletVector` constructors and added a constructor that accepts a `double*`
- `AXOM_ENABLE_MFEM_SIDRE_DATACOLLECTION` configuration option is now `ON` by default (rather than `OFF`).
  This option should be disabled if `mfem` was configured with `MFEM_USE_SIDRE`.

###  Fixed
- The `AXOM_DEBUG` compiler define is now properly exported via the `axom` CMake target when it is enabled
- Added tolerance parameter `EPS` to `primal::closest_point()` operator. This effectively snaps
  closest points to the triangle boundaries vertices and edges when they are within `EPS`,
  improving consistency when, e.g., querying multiple triangles from the same mesh.
- Fixed regression in `SignedDistance` queries for query points closest to edges or vertices
  of the input triangle mesh
- Guard fmt's compiler defines from clashing with downstream fmt's.


## [Version 0.6.0] - Release date 2021-11-04

### Added
- Added new CMake option to allow users to turn off Axom created tools: `AXOM_ENABLE_TOOLS`
- Inlet can now log verification errors to a user-processable list instead of using Slic
- Sidre parallel I/O: Added new mapping arrays to the automatically-generated Blueprint
  index to support new schema for multi-domain parallel meshes.
- Added support for optional third-party `c2c` ("contours to codes") library for parsing 2D spline data.
  `c2c` is currently only available for Axom configurations on LLNL platforms.
- Primal's `intersect(Ray, Segment)` can now return the parametric coordinates of the intersection
  along both the ray and the segment (when the intersection exists)
- Primal's `intersect(Segment, BoundingBox)` can now return the parametric coordinates bounding the
  portion of the segment contained within the BoundingBox (when the intersection exists)
- Generalizes Quest's `InOutOctree` class to work with 2D line segment meshes. Previously,
  it only worked with 3D triangle meshes
- Added support for reading `c2c` ".contour" files in Quest. Contours that enclose a 2D region can be linearized
  into line segment meshes and loaded into Quest's `InOutOctree` for in/out queries.
- Updated the Quest `inout` C API to support 2D queries using the `c2c` library, when Axom is configured with `c2c`
- Updated the C++ Quest "containment" example to support 2D in/out queries
  (in addition to the already supported 3D queries)
- Added `axom::Array` modeled after `std::vector`. Previous `axom::Array` renamed to `axom::MCArray`. Future changes to both arrays are expected.
- Added a `data_collection_util` tool to generate Mesh Blueprint compliant high order distributed meshes from
  an mfem mesh or over a Cartesian domain
- Added utility functions `axom::utilities::getHostName()` and `axom::utilities::getUserName()`.
- Added new `axom::primal::ZipIterable<T>` type to convert structure-of-arrays data to a given
  Primal geometric primitive.
- Quest: Added a `computeDistances()` function to `SignedDistance` class for batched
  signed-distance queries.
- Spin: Added a `getTraverser()` function to `BVH`, enabling the customized traversal of a
  BVH from within a device kernel.
- Primal: Adds an `Octahedron` primitive
- Primal: Adds a `Polyhedron` primitive for representing convex polyhedra bounded by planar polygons in 3D
- Primal: Adds a `clip()` operator for computing the intersection of a `Tetrahedron` and an `Octahedron` as a `Polyhedron`
- Klee: Adds a new component, `klee`, for specifying non-conformal shape overlays for materials onto simulation meshes.
  This component defines a schema for defining, transforming and overlaying 2D and 3D shapes
  and validates klee input files. See the [klee documentation](https://axom.readthedocs.io/en/latest/axom/klee/docs/sphinx) for more information.
- Quest: Adds a new query for sampling-based "shaping" onto low- or high-order computational meshes
- Quest: Adds a new query for intersection-based "shaping" of revolved contours onto 3D hexahedral meshes.
  This capability uses a RAJA policy operate on various execution spaces (host, openmp, device).
- Quest: Adds a "shaping" example for embedding a klee specification onto an MFEM mesh
- Added Sidre function `View::clear()`.
- Core now provides an `axom::ArrayView` that provides view/indexing semantics over a raw pointer.
  This replaces the external buffer logic previously provided by `axom::Array`.

### Changed
- `MFEMSidreDataCollection` now reuses FESpace/QSpace objects with the same basis
- Harden configuration options for BLT tools (style, code quality, etc.) against accidentally being enabled for users.  Developers will
  always give a full path (e.g. `CLANGFORMAT_EXECUTABLE`)
- Inlet: `Writer`s are passed directly to `Inlet::write` instead of being registered
- `Inlet` objects can now be constructed without a user-provided `sidre::DataStore`
- Conduit version changed to v. 0.7.2
- Renames `AXOM_DEBUG_VAR` macro to `AXOM_UNUSED_VAR` since there were many cases where the latter
  was not the appropriate name. This macro elides warnings about unused variables
- Inlet's `isUserProvided` can now be used to query the status of subobjects of a `Container` via a name parameter
- Upgrades our `vcpkg` usage for automated Windows builds of our TPLs to its [2021.05.12 release](https://github.com/microsoft/vcpkg/releases/tag/2021.05.12)
- Upgrades built-in `cli11` library to its [v1.9.1 release](https://github.com/CLIUtils/CLI11/releases/tag/v1.9.1)
- Quest's `inout` C API has two new functions: `inout_set_dimension()` and `inout_set_segments_per_knot_span()`.
  The latter is only applicable for 2D queries on `c2c` contours
- Spin: Refactored `BVH` public API based on user suggestions
  `BVH` constructor only handles setting up default values, while the actual building of the BVH is
  now done in a `BVH::initialize(primal::BoundingBox*, int)` method.
  Alternate Umpire allocator IDs are supplied via `BVH::setAllocatorID(int)`.
  Other `BVH` methods have been modified to accept or return Primal primitives.
- Spin: Removed hard dependency on RAJA and Umpire from `BVH`.
- Moved `slam::IteratorBase` to `axom::IteratorBase`.
- `sidre::Array` now derives from `axom::MCArray`.
- `axom::Array` is now multidimensional; it intends to behave like `std::vector` in the 1D case
  and `numpy.ndarray` in the multidimensional case
- Quest: `SignedDistance` has been modified to use `spin::BVH` instead of `BVHTree`. This
  enables signed-distance queries to run on the GPU, as specified via a new template
  parameter.
- Spin: Removed `BVHTree` class in favor of `BVH`.
- Quest's `signed_distance` C API: Removed functions related to old `BVHTree` class
  and added functions related to `BVH` class
    * Removed: `void signed_distance_set_max_levels( int maxLevels )`
    * Removed: `void signed_distance_set_max_occupancy( int maxOccupancy )`
    * Added: `void signed_distance_set_allocator( int allocatorID )`
    * Added: `void signed_distance_set_execution_space( SignedDistExec execSpace )`
- All built-in third-party libraries (`fmt`, `cli11`, `sol`, and `sparsehash`) have been guarded to allow downstream users to
  have their own versions. This includes moving their headers under `include/axom` instead of `include/` and
  moving their C++ namespace under `axom` (eg. `fmt` to `axom::fmt`).  If you don't use our built-n TPLs this has no
  affect on you, but if you do these are some the changes you will need to make:

    | Library    | Namespace changes                 | Header include changes                                          |
    | -----------| --------------------------------- | ----------------------------------------------------------------|
    | fmt        | `fmt::` &rarr; `axom::fmt::`      | `#include "fmt/fmt.hpp"` &rarr; `#include "axom/fmt.hpp"`       |
    | sol        | `sol::` &rarr; `axom::sol::`      | `#include "sol/sol.hpp"` &rarr; `#include "axom/sol.hpp"`       |
    | sparsehash | `google::` &rarr; `axom::google::`| `#include "sparsehash` &rarr; `#include "axom/sparsehash`       |
    | cli11      | `CLI::` &rarr; `axom::CLI::`      | `#include "CLI11/CLI11.hpp"` &rarr; `#include "axom/CLI11.hpp"` |

- Moved `axom::MCArray` and the `sidre::Array` it was based on into `mint`
  as `axom::deprecated::MCArray` and `sidre::deprecated::MCArray`, respectively.
  `sidre::Array` is now based on `axom::Array`.
- `utilities::string::split` now returns a vector instead of using an out-parameter,
  Inlet's string utilities were moved to Core, and `splitLastNTokens` was renamed to `rsplitN`
- `axom::Array`-related classes have been moved into individual files.
- RAJA dependency updated to 0.14.0
- Umpire dependency updated to 0.6.0. Support for versions prior to v2.1.0 was removed.
- Conduit dependency updated to 0.7.2+ (develop as of Sept 13, 2021). This was required because Spack
  is now using `HDF5`'s CMake build system.
- Internal BLT dependency updated to 0.4.1


### Fixed
- Fixed Primal's `intersect(Ray, Segment)` calculation for Segments that do not have unit length
- Fixed problem with Cray Fortran compiler not recognizing MSVC pragmas in `axom/config.hpp`.
  The latter are now only added in MSVC configurations.
- Fixed bug in `Mint`'s VTK output for fields of type `int64` and `float`
- Improved loading of data collections in `MFEMSidreDataCollection`
- Added workaround to `MFEMSidreDataCollection` for `C++14` standard library feature that was not available in `gcc@4.9.3`
- Delayed finalizing reloaded mesh in `MFEMSidreDataCollection` until after setting
  the nodal `GridFunction` (when applicable)
- Transposed `R` and `Z` coordinates when linearizing NURBS curves in `c2c` reader
- Fixed user-reported in/out ambiguity within some `InOutOctree` cases with grazing triangles

## [Version 0.5.0] - Release date 2021-05-14

### Added
- Added the MFEMSidreDataCollection class for describing [MFEM] meshes and associated fields.  This
  class was adapted from MFEM's SidreDataCollection and is enabled when Axom is built with MFEM
  *and* the `AXOM_ENABLE_MFEM_SIDRE_DATACOLLECTION` CMake option is enabled.
- Added `slic::setAbortFunction` to configure a custom callback when Slic aborts.
- Added a `batched` option to quest's `InOutOctree` containment query example application.
  This uses a kernel to test for containment on an array of points.
  The query uses OpenMP threading, when available.
- Inlet: Added support for user-defined conversions from Inlet tables to user-defined
  types, and support for arrays of user-defined types
- Added compiler define `NOMINMAX` to `axom/config.hpp.in` to avoid problems with
  the Windows `min` and `max` macros.
- Added `cpp14` variant to Spack package to allow `Inlet::LuaReader` to be used more easily.
- Inlet: Added support for string-keyed associative arrays (dictionaries)
- Inlet: Added support for defining and retrieving functions from the input file
- Inlet: Added support for YAML and JSON input files
- Inlet: Added support for mixed-key (integer and string) associative arrays
- Inlet: Added support for deeply nested containers of structs
- Inlet: Added support for `void` and strings in Lua-defined functions
- Inlet: Added `get<std::vector<T>>` for retrieving arrays without index information
- Inlet: Added a new `Writer` for generating JSON schemas which can be used by text editors
  for autocompletion
- Inlet: SphinxWriter will now document the signature of function callbacks added to a schema
- Axom::Path - New class for performing basic path operations with user-selectable
  delimiter characters
- Inlet: Added a method to `inlet::Inlet` that retrieves the set of unexpected names
  in the input file
- Inlet: Added an option to mark `Container`s as strict, which fail verification when unexpected
  entries are present
- Added support in `MFEMSidreDataCollection` for registering `QFunctions`
  (data associated with quadrature points on a mesh)
- Inlet: The internal hierarchy of an `Inlet` object can be reconstructed from a Sidre group,
  excluding callback functions
- Added new overloaded version of method
  `sidre::DataStore::generateBlueprintIndex` to incorporate new MPI
  features in conduit and allow for generation of a blueprint index on
  an under-decomposed parallel mesh
- Added new method `sidre::View::importArrayNode` to import a
  `conduit::Node` holding array data directly into a `sidre::View`
- Added support for registering material and species sets in
  `MFEMSidreDataCollection`.  These correspond to
  [`matset`](https://llnl-conduit.readthedocs.io/en/latest/blueprint_mesh.html#material-sets)s
  and
  [`specset`](https://llnl-conduit.readthedocs.io/en/latest/blueprint_mesh.html#species-sets)s
  in the Mesh Blueprint

### Changed
- Converted [Uberenv] to a git submodule. We previously vendored a copy of this script.
- The Sidre Datastore no longer rewires Conduit's error handlers to Slic by default.
  It can be  explicitly rewired using the static
  `DataStore::setConduitSLICMessageHandlers()` method.
- Inlet: Changed `SchemaCreator` to an abstract class and added missing functions
- Inlet: Added ability to access the `Reader` class from `Inlet` and Sol Lua state
  from the `LuaReader` class
- Inlet: Switched accessor interface to match that of the STL with `operator[]` and
  `T get<T>()`
- Inlet: `std::shared_ptr<T>` has been replaced with `T&` in non-owning contexts
  and `std::unique_ptr<T>` in owning contexts - specifically, within Inlet's internal
  tree structure
- Unified core and SPIO unit tests into fewer executables to limit size of build directory
- Renamed `axom::slic::UnitTestLogger` to `axom::slic:SimpleLogger` because it's used in
  more than just unit tests.
- Inlet: Input file functions can now be of arbitrary signature subject to type and arity
  restrictions
- Exported all symbols on Windows by default when compiling a dynamic library
- Updated TPL `conduit` to version 0.6.0 released Nov 2, 2020.
- Updated built-in TPL `sparsehash` to version 2.0.4 released Aug 11, 2020.
- Inlet: Exposed `primal::Vector` in Lua for use in input-file-defined functions
- The `MFEMSidreDataCollection` will now reconstruct fields and the mesh when a
  datastore is `Load`ed in
- Inlet: Cleaned up `Table` interface to eliminate ambiguity and duplicated functionality
- Inlet: Renamed `DocWriter` to `Writer` and refactored its interface
- Inlet: Renamed `Table` to `Container`
- Inlet collections of mixed or incorrect type will now fail verification, even if they're
  not marked as required
- Required Inlet collections no longer fail Inlet verification if they are empty in the input file
- Inlet: `operator bool` for `Field` and `Container` has been replaced with more precise `isUserProvided`
  and `exists`, which also returns `true` if a default value was specified.
- Updated built-in TPL `fmt` to master branch snapshot, March 26, 2021.
- Inlet: `SphinxWriter` will now print only one element schema per container instead of
  printing the same schema for each element in the container
- Updated BLT to version 0.4.0 released 9 Apr 2021
- Updated MFEM to version 4.2 released 30 Oct 2020. Axom no longer requires MFEM to be built serially
- The macro for exporting symbols is now `AXOM_EXPORT` instead of `AXOM_API`
- Updated Conduit to v0.6.0
- Updated SCR to compatibility with v3.0rc1

### Fixed
- Updated to new BLT version that does not fail when ClangFormat returns an empty
  version string.  BLT/Axom now issues a warning and disables the `style` build
  target if version is unknown or wrong.
- Inlet: Apply lambda verifiers on generic containers to individual elements
  for consistency
- Inlet: Fixed a bug relating to nested table lookups of primitive arrays and functions
- Fixed a bug relating to deeply nested callback functions in Inlet
- Inlet: Always ignore primitive array elements that do not match the requested type
- Inlet: Empty structs/collections of structs with required sub-elements no longer fail
  verification
- Quest: Fixed a bug with InOutOctree for triangles that lie on faces of octree blocks
- Updated to use newer Conduit config directory
- Add support for legacy hdf5 cmake build system

## [Version 0.4.0] - Release date 2020-09-22

### Added
- Exposed the tolerance parameter `EPS` that is used to determine intersections between
  triangles in `primal:intersect()` as an optional final parameter.
- Added BVH spatial index option to the `mesh_tester` utility for calculating
  triangle-triangle intersection.
- Added `axom::execution_space< ExecSpace >::onDevice()` to check if execution
  space is on device.
- Added Axom macro `AXOM_SUPPRESS_HD_WARN` to silence host device compiler
  warnings.
- Added option to quest's `SignedDistance` class and C API to toggle whether
  the distance query computes the sign.
- Added a `batched` option to quest's signed distance query example application.
  This computes all distance queries on an array of points using a single call to `computeDistance`.
  The query uses OpenMP threading, when available.
- Added new component, Inlet, to assist in retrieving and storing data from
  an input deck.
- Added the ability to specify an [Umpire] allocator ID to use with the
  BVH. This allows the application to use a device allocator for the BVH and
  avoid use of Unified Memory (UM) on the GPU, which can hinder perfomrmance,
  or use a pool allocator to mitigate the latencies associated with allocation/deallocation.
  The allocator ID is specified as an optional argument to the BVH constructor.
- Added new CMake option, `AXOM_ENABLE_ANNOTATIONS`, to enable/disable code
  annotations in Axom. Default is OFF.
- Added Axom annotation macros. The macros can be used to annotate functions,
  using the `AXOM_PERF_MARK_FUNCTION` macro, or at a more fine grain level,
  different sections of code can be annotated by wrapping them within an
  `AXOM_PERF_MARK_SECTION` block. As a first cut, this works with NVTX tools.
  However, the hooks are in place to add support for Caliper in the future.
- Added a simple interface to NVTX that allows an application to set the color
  and category for NVTX ranges corresponding to annotated code in Axom. The
  application can now call `axom::nvtx:set_color()` and
  `axom::nvtx::set_category()` to set the corresponding parameters respectively.
  This facilitates in the performance evaluation by allowing developers to easily
  filter out calls by category or visually by setting a different color to use
  in GUI tools, such as, NVVP and NSight.
- Added a portable floating_point_limits traits class, to return min(), max(), lowest()
  and epsilon() of a `float` or `double` type. The functionality is equivalent to that provided by
  std::numeric_limits, but, the code is host/device decorated accordingly such that it
  can also be called on the device.
- Added initial support for ray queries using the BVH. The caller may now supply a set of rays to
  a BVH and the BVH will return a set of candidate BVH bins that intersect each ray.
- Added initial support for bounding box queries using the BVH. The caller may
  now supply a set of bounding boxes to a BVH and the BVH will return a set of
  candidate BVH bins that intersect each bounding box.
- Added an `axom-config.cmake` file to axom's installation to streamline incorporating axom
  into user applications. See `<axom-install>/examples/axom` for example usages.
- Added [Sol] as a built-in TPL for fast and simple `C++` and `Lua` binding.
  Sol is automatically enabled when `LUA_DIR` is found.
  The version of Sol used in this release is `v2.20.6`, which requires `C++14`.

### Removed
- Removed the `AXOM_ENABLE_CUB` option, since `CUB` is no lonher used directly in
  Axom code. Instead, we use `RAJA::stable_sort` with RAJA-v0.12.1 and fallback
  to `std::stable_sort` with older versions of RAJA and when the code is built
  without RAJA.

### Changed
- Updated Axom to support RAJA-v0.12.1 and Umpire-v4.01, but the code remains
  backwards compatible with previous versions of RAJA and Umpire.
- Transitioned Axom's code formatting tool from `Uncrustify` to [clang-format].
  Axom's clang-format rules depend on clang 10.
- Modified the command line interface for `mesh_tester` utility. Interface
  now uses a *-m, --method* option to select the spatial index, and *-p, policy*
  option now accepts a string or integer value.
- Renamed the `AXOM_USE_MPI3`option to `AXOM_ENABLE_MPI3` for consistency.
- Modified the API for the BVH to accomodate different query types. The queries are now
  more explicitly called `BVH::findPoints()` and `BVH::findRays()`.
- Modified the API of Axom's memory management routines to not leak usage of Umpire. Instead of
  passing an `umpire::Allocator` object to specify an allocator, we now use the corresponding
  integer ID associated with the allocator.
- All names in the C API now preserve the case of the C++ function.
  ex. `SIDRE_datastore_new` is now `SIDRE_DataStore_new`.
- Fortran API in slic module. `axom::slic::message` Level enums are changed
  from  *enum-name_enumerator* to *namespace_enumerator*.
  ex. `level_error` is now `message_error`.
- Fortran derived-type constructors are now generic functions named afer the derived type.
  `datastore_new` is now `SidreDataStore`
  `iomanager_new` is now `IOManager`

### Fixed
- Fixed a bug in `primal::intersect(Segment, BoundingBox)` and added regression tests.
- Spin's octrees can now be used with 64-bit indexes. This allows octrees
  with up to 64 levels of resolution when using a 64-bit index type.
- Resolved issue with `AXOM_USE_64BIT_INDEXTYPE` configurations. Axom can once again
  be configured with 64-bit index types.
- Fixed a triangle-triangle intersection case in primal that produced inconsistent results
  depending on the order of the triangle's vertices.
- Fixed issue in the parallel construction of the BVH on GPUs, due to incoherent
  L1 cache that could result in some data corruption in the BVH. The code now
  calls ``__threadfence_system()`` after the parent is computed and stored back
  to global memory to ensure that the *write*  is visible to all threads.
- Fixed issue in Mint that would cause the clang@9.0.0 compiler to segfault. The
  `mint_cell_types.cpp` test was causing a segfault in the compiler. The main
  issue triggering this compiler bug was the use of `constexpr` when defining the
  static `cell_info` array of structs. The code has been modified to use `const`
  instead.
- Fixed issue in Quest's Signed Distance query that would prevent consecutive
  calls to Quest when MPI-3 shared memory is enabled due to not properly
  nullifying internal pointers when finalize is called.
- Fixed issue where the BVH would dispatch to the CPU sort() routine when the
  specified execution policy was CUDA_EXEC async. Now, when the execution policy
  is CUDA_EXEC the code would correctly dispatch to the GPU sort, using CUB
  (when CUB is enabled), regardless of whether it's synchronous or asynchronous.
- Fixed issue with missing the bvh_traverse.hpp from the install prefix, which was preventing
  applications from using the BVH when pointing to an Axom install prefix.
- Fixed usage of cuda kernel policies in Mint. Raja v0.11.0 changed the way max threads
  launch bounds is calculated. Consequently, a large number of threads was being launched
  leading to max registry count violation when linking. We are now using fixed kernel size
  of 256 threads (16x16 in 2D and 8x8x4 in 3D).
- Third-party libraries can now build on the Windows platform through uberenv using vcpkg
  ("zero-to-axom support on Windows")

### Known Bugs
- Encountered a compiler bug on IBM LC platforms when using the IBM XL C/C++
  compiler. The issue is manifested in the `generate_aabbs_and_centroids` method
  in the `spin_bvh.cpp` unit test. It seems that the compiler does not handle
  the lambda capture of the arrays correctly which leads to a segfault. A
  workaround for the IBM XL compiler is provided.
- There is a known bug in MVAPICH that prevents consecutive creation/deletion
  of MPI windows. This was encountered on LC platforms when enabling shared
  memory in the Signed Distance Query. See the corresponding
  [Github Issue](https://github.com/LLNL/axom/issues/257) for details.

## [Version 0.3.3] - Release date 2020-01-31

### Added
- Define different execution spaces. This refines and consolidates
  the execution policy concepts from mint and spin, which are now defined in
  Axom core, such that they can be used by other components.
- Added a generic axom::for_all(), which can be used to write simple parallel
  loops.
- Added [CLI11](https://github.com/CLIUtils/CLI11) command line parser as a built-in third party library.

### Changed
- Updated Conduit to v0.5.1
- Updated RAJA to v0.11.0
- Updated Umpire to v2.1.0, which, natively handles zero byte re-allocations consistently. Workaround
  for older releases of Umpire is in place for backwards compatibility.
- Updated BLT to develop (f0ab9a4) as of Jan 15, 2020
- Set CUDA_SEPARABLE_COMPILATION globally instead of just in a few components.
- Reduced verbosity of quest's InOutOctree in cases where query point lies on surface.
- Changed semantics of ``axom::reallocate(_, 0)`` to always return a valid pointer.
  This matches the semantics of Umpire's ``reallocate(_, 0)``.
  Note: Umpire's PR-292 fixed a bug in its handling of this case and Axom
  includes a workaround to get the new behavior until we upgrade to Umpire v2.0+.

### Fixed
- Fixed a bug in ``convert_sidre_protocol`` example. Data truncation functionality now
  works properly when multiple Views point to the same data.


## [Version 0.3.2] - Release date 2019-09-22

### Added
- Added support in Mint for reading and writing an unstructured mesh in the [SU2 Mesh file format].
  This includes support for both single and mixed cell type topology unstructured mesh types.
- Added a new option to enable/disable use of CUB, `AXOM_USE_CUB`, which is disabled by default. This
  allows to disable CUB to circumvent issues encountered with the device linker.
- Added a BezierCurve primitive type to primal. A new ``intersect`` operator was also added to
  compute the intersection points between a pair of Bezier curves of arbitrary order.

### Changed
- Updated Raja TPL to v0.9.0
- Updated Umpire TPL to v1.0.0
- `AXOM_USE_OPENMP` is now being set at configure time accordingly instead of
  auto-detected based on whether `_OPENMP` is passed by the compiler. This
  fixes issues where a host code would compile Axom w/out OpenMP, but, use
  Axom in parts of the code where OpenMP is enabled.

### Fixed
- Fixed usage of Umpire's MemoryResourceType enum in Axom. Axom was assuming that
  there was a one-to-one correspondance of the entries in the MemoryResourceType enum
  and the IDs of the predefined allocators. However, this assumption generally does
  not hold. This version corrects this by explicitly querying the ID of the predefined
  allocator for a particular resource and using that subsequently in the code.


## [Version 0.3.1] - Release date 2019-07-22

### Added
- Added a new implementation of the Bounding Volume Hierarchy(BVH) spatial
  acceleration data-structure to spin. The new BVH implementation relies on RAJA
  and allows for constructing and using the BVH sequentially or in parallel on
  the CPU or in parallel on the GPU. The new implementation is available only
  when Axom is compiled with RAJA and Umpire support.
- Added Umpire and RAJA to the spack build.
- Centralized Axom's memory management functions in a separate header and extended them
  to use Umpire when enabled.
- Added the ability to point Axom to an UMPIRE build by specifying UMPIRE_DIR either in
  a host-config or at the command line. Axom components can link to Umpire, by specifying
  "umpire" as a dependency. A simple umpire smoke test is also added for regression testing.
- Added for_all_faces to the mint execution model.
- Added support for face connectivity in the mint UnstructuredMesh class.
- Added support for face data and face connectivity in the mint StructuredMesh classes.
- Added Python module for Quest signed distance interface.
  See the file src/axom/quest/interface/python/README.md for more information.
- Added capability in sidre IOManager to read files while running on a number
  of MPI ranks greater than the number of ranks that were used to create
  the files.
- Users can now set the vertex welding threshold parameter in Quest's In/Out query.
  This was previously not exposed to the user. The default value is 1E-9.
- Unify all Axom component libraries into one library named axom.
- The routine that checks if a surface mesh is watertight now marks boundary
  cells. A cell-centered field, named "boundary", is used to mark  boundary cells
  with a value  of  "1" and "0" otherwise. This facilitates in visually inspecting the
  surface mesh and identify the problematic regions for the In/Out and SignedDistance
  queries.

### Removed
- Moved `mint::Array` to `axom::Array` with sidre storage in `sidre::Array`;
  also moved `mint::IndexType` to `axom::IndexType`.
- Replaced `sidre::SidreLength` with `sidre::IndexType`.
- Replaced usage of std::size_t in sidre with `sidre::IndexType`.
- Added `AXOM_ENABLE_EXPORTS` which enables `CMAKE_ENABLE_EXPORTS` to allow demangled
  axom function names in stack traces. This option is ON by default in debug builds.


### Changed
- Updated conduit TPL to v0.4.0
- Updated mfem TPL to v4.0
- Slam's Set and Relation classes are now parameterized by a PositionType and ElementType.
  Its Map classes are now parametrized by a SetType.
- Updated the fmt tpl.
- Replaced old quest C-style interface with a new quest inout API.
  Functions related to the inout point containment query are prefixed with `inout_`.
  The new API has an option to set the verbosity of the inout initialization and query.
- Changed `sidre::IndexType` to be a 64bit signed integer.
- Changed `slic::stack_trace` to `slic::internal::stack_trace` which now attempts to
  output a demangled stack trace.

### Fixed
- Axom can once again be configured with `AXOM_ENABLE_EXAMPLES=ON` and `AXOM_ENABLE_TESTS=OFF`.
- Quest's vertex welding now works with small welding threshold values (e.g. 1E-20).
  Welding was previously broken when this value was smaller than 1E-8.
  This fix also resolved an issue with small grid spacing values in primal's RectangularLattice.


## [Version 0.3.0] - Release date 2018-08-02

### Added
- Added initial implementation of a RAJA-based mesh-aware execution model in Mint.
  The execution model provides a functional interface for generic traversals and
  various mesh traversals, e.g., looping over all the nodes or cells of the mesh.
- Added AXOM macros for lambda expressions and host/device decorators
- Added the ability to point Axom to a RAJA build by specifying `RAJA_DIR` at
  a host config or at the config-build.py. Axom components can now link RAJA
  by specifying "raja" as a dependency. A simple RAJA smoke test is also added
  for regression testing.
- Added `isStructured()` and `isUnstructured()` convenience methods to the mint::Mesh object.
- Added support for using MPI-3 on-node shared memory data-structures to store
  the input surface mesh in quest. Instead of each rank duplicating the mesh
  data (e.g. node coordinates and cell connectivity), ranks within the same
  compute node can now share and utilize the same mesh data buffer. This reduces
  the memory overhead associated with duplicating the mesh at each rank which can
  be a limiting factor when reading large meshes. This feature is currently only
  exposed in Quest's signed distance query and requires Axom to be compiled with
  MPI-3 support (i.e., setting `AXOM_USE_MPI3=ON`)
- Added the ability to call resize() on a Mint UnstructuredMesh. This functionality
  was not previously exposed in the UnstructuredMesh API.
- Added support for non-closed surface mesh input to the signed distance query.
- Added new interface for the signed distance query along with corresponding tests
  and examples.
- Updated to [fmt version 5.1.0](https://github.com/fmtlib/fmt/releases/tag/5.1.0)
- Added `AXOM_ENABLE_TESTS` which is a CMake dependent option of ENABLE_TESTS
- Added `AXOM_ENABLE_DOCS` which is a CMake dependent option of ENABLE_DOCS
- Added `AXOM_ENABLE_EXAMPLES` which is a CMake dependent option of ENABLE_EXAMPLES
- Added jacobi_eigensolve() method for computing the eigenvalues and eigenvectors
  of real, symmetric matrices.
- Added matrix_norm() operator for computing matrix norms. The implementations
  supports the p1-norm, infinity-norm and frobenious matrix norm.
- Added eigen_sort() routine for sorting the supplied eigenvalues and corresponding
  eigenvectors in ascending order.
- Initial integration of Mint and Sidre. Mint can now operate on meshes
  stored in Sidre and conform to the [computational mesh blueprint conventions](http://llnl-conduit.readthedocs.io/en/latest/blueprint.html).
- Added a sphere-sphere intersection test to Primal.
- Added a utility function to Quest to *weld* vertices in a triangle mesh that
  are within a given tolerance. After welding, all triangles incident in a
  vertex have the same index for that vertex. This function has been integrated
  into the ``mesh_tester`` utility.
- Added a bounded All-Nearest-Neighbor query to Quest. This query takes a list
  of point locations and associated regions, and for each point reports the
  nearest point in a different region that is no farther than a max search
  radius.
- Axom now exports [sparsehash version 2.0.3](https://github.com/sparsehash/sparsehash). Previously, it was only used internally.
- Added a BitSet class to Slam.
- Added a Tetrahedron primitive to Primal.
- Added an in_sphere operator to Primal, which is a predicate that
  is used extensively for Delaunay triangulations.

### Removed
- Axom no longer depends on the Boost library.
- Removed `ENABLE_PYTHON` CMake option. Python was only used by Shroud so restricted Python
  checks to when Shroud generation is enabled
- Removed Lua as a dependency of Axom.
- Removed signed distance query functions from the `quest.hpp` interface. The
  signed distance query is supported in its own exclusive interface.
- Removed `AXOM_NULLPTR`. Use `nullptr` instead.

### Changed
- Simplified the external constructors for the Mint UnstructuredMesh. Specifically,
  the caller is no longer required to: (a) specify the dimension, which can be computed
  internaly based on other input arguments, and (b) specify explicitly the capacity for
  the node coordinate and connectivity arrays. In the more common case, the capacity is
  equivalent to the associated size when constructing a mesh by supplied external buffers.
- Restructured source directory.  #includes will now mirror file structure.  For
  example, '#include "sidre/Group.hpp"' is now '#include "axom/sidre/core/Group.hpp"'.
- The root CMake file for Axom is now located in ``<axom>/src``'s root directory,
  rather than in ``<axom>``
- Prefixed all Axom CMake options with AXOM_ to avoid conflicts
- `ENABLE_SPARSEHASH` -> `AXOM_ENABLE_SPARSEHASH`
- `ENABLE_ALL_COMPONENTS` -> `AXOM_ENABLE_COMPONENTS`
- `ENABLE_<component name>` -> `AXOM_ENABLE_<component name>`
- `MINT_USE_64BIT_INDEXTYPE` -> `AXOM_MINT_USE_64BIT_INDEXTYPE`
- `MINT_USE_SIDRE` -> `AXOM_MINT_USE_SIDRE`
- CMake minimum is now 3.8 for non-CUDA builds and 3.9 for CUDA builds
- Axom now requires a C++11 compiler.
- Refactored Axom's Matrix/Vector operators and consolidated them in one file.
- Removed overloaded arithmetic operators from the Matrix class to avoid
  potential negative performance impacts. Applications should use the new
``matvecops`` methods for such operations.
- Quest STL reader now returns a status code, indicating whether reading
  the STL file was successful. Also, the reader now leverages the improved
  Mint API to reserve storage for mesh and avoid re-allocations when reading
  the STL mesh data into the Mint mesh.
- Refactored and cleaned up Primal's Sphere class.
- Refactored Mint and removed all STL usage in preparation for GPUs.

### Fixed
- Fixed minor memory leak in quest fortran example
- Bugfix for "multiply-defined" linker error in `slam::Bitset` and `quest::PointInCellTraits`


## [Version 0.2.9] - Release date 2018-03-08

### Added
- Updated to [conduit version 0.3.1](https://github.com/LLNL/conduit/tree/v0.3.1)
- Updated to [shroud version 0.8.8](https://github.com/LLNL/shroud/tree/v0.8.0)
- Improved platform support for LLNL's ``blue_os`` and ``bg/q`` systems.
  Axom now builds with Fortran enabled using the xlc and clang compilers.
- Improved support for Axom on Windows, including new host-configs for
  Microsoft's Visual Studio compiler and for the intel compiler on Windows.
  All Axom components can now be built on Windows, but we do not yet support
  hdf5 or Fortran on Windows.
- Added geometric Plane primitive to Primal. The Plane defines an oriented
  plane in 2D and 3D and provides support for operations such as projection of
  a point to a plane, signed distance and orientation.
- Added ability to configure Axom (in particular Sidre and Spio) without hdf5.
- Improved testing of [Scalable Checkpoint Restart (SCR)] library in Sidre.
- Added a Point-In-Cell query to Quest. The Point In Cell query finds the cell
  in a computational mesh that contains an arbitrary point in space.
  If such a cell exists, it also finds the isoparametric coordinates of the
  point with respect to the cell. The query supports higher order
  [mfem](http://mfem.org) meshes.
- Added cross-product and linspace operators to the vector utilities in
``numerics``

### Changed
- The root cmake file for Axom is now located in ``<axom>``'s root directory,
  rather than in ``<axom>/src``
- ``primal`` is no longer a header-only library.
- Modified ``quest`` API to allow using a ``mint`` mesh that is already
  resident in memory.

### Fixed
- Fixed a divide-by-zero problem in ``primal::intersect()``
- Fixed the calculation of the Jacobian in ``mint::FiniteElement`` to support
  elements that are in higher-dimensional ambient space, e.g., surface elements,
  a Triangle or Quad in 3D.

## Legend for sections

###  Added
- Use this section for new features
###  Changed
- Use this section for changes in existing functionality

###  Deprecated
- Use this section for soon-to-be removed features

###  Removed
- Use this section for now removed features

###  Fixed
- Use this section for any bug fixes

###  Security
- Use this section in case of vulnerabilities

[Unreleased]:    https://github.com/LLNL/axom/compare/v0.6.1...develop
[Version 0.6.1]: https://github.com/LLNL/axom/compare/v0.6.0...v0.6.1
[Version 0.6.0]: https://github.com/LLNL/axom/compare/v0.5.0...v0.6.0
[Version 0.5.0]: https://github.com/LLNL/axom/compare/v0.4.0...v0.5.0
[Version 0.4.0]: https://github.com/LLNL/axom/compare/v0.3.3...v0.4.0
[Version 0.3.3]: https://github.com/LLNL/axom/compare/v0.3.2...v0.3.3
[Version 0.3.2]: https://github.com/LLNL/axom/compare/v0.3.1...v0.3.2
[Version 0.3.1]: https://github.com/LLNL/axom/compare/v0.3.0...v0.3.1
[Version 0.3.0]: https://github.com/LLNL/axom/compare/v0.2.9...v0.3.0
[Version 0.2.9]: https://github.com/LLNL/axom/compare/v0.2.8...v0.2.9

[clang-format]: https://releases.llvm.org/10.0.0/tools/clang/docs/ClangFormatStyleOptions.html
[MFEM]: https://mfem.org
[Scalable Checkpoint Restart (SCR)]: https://computation.llnl.gov/projects/scalable-checkpoint-restart-for-mpi
[SU2 Mesh file format]: https://su2code.github.io/docs/Mesh-File/
[Umpire]: https://github.com/LLNL/Umpire
[Sol]: https://github.com/ThePhD/sol2
[Uberenv]: https://github.com/LLNL/uberenv<|MERGE_RESOLUTION|>--- conflicted
+++ resolved
@@ -76,17 +76,14 @@
 - Adds new Slic macros that allow you to selectively print messages only on root ranks. For example,
   `SLIC_ERROR_ROOT(msg)` and `SLIC_ERROR_ROOT_IF(EXP, msg)`. This can be set via
   `slic::initialize(bool is_root = true)` or `slic::setIsRoot()`.
-<<<<<<< HEAD
-- Adds an overload of `ImplicitGrid::getCandidatesAsArray()` to accept query points/bounding boxes
-  as an `axom::ArrayView`.
-=======
 - Adds forward iterators to the `View`s and `Group`s of a `sidre::Group`.
   These can be accessed via the range-for syntax as `for(auto& view: grp.views()){...}`,
   Or using the iterator syntax as
   `for(auto& it = grp.views().begin(), itEnd = grp.views().end(); it ! itEnd ; ++it) {...}`, and similarly for the groups of a group.
 - Adds forward iterators to the `Attribute`s and `Buffers`s of a `sidre::DataStore`,
   with a similar syntax, e.g. `for(auto& buf : datastore.buffers()){...}`.
->>>>>>> fd4d7012
+- Adds an overload of `ImplicitGrid::getCandidatesAsArray()` to accept query points/bounding boxes
+  as an `axom::ArrayView`.
 
 ###  Changed
 - Axom now requires C++14 and will default to that if not specified via `BLT_CXX_STD`.
@@ -130,10 +127,6 @@
 - Renamed some overloads of function `createView` of
   `axom::sidre::Group` which accept `int ndims, IndexType *shape`
   arguments to be `createViewWithShape` or `createViewWithShapeAndAllocate`.
-<<<<<<< HEAD
-- Spin: `BVH::findPoints/Rays/BoundingBoxes()` candidate search methods now accept an `axom::ArrayView<IndexType>`
-  for the `offsets` and `counts` output arrays, and return `candidates` as an `axom::Array<IndexType>`.
-=======
 - Replaced an unused older incarnation of iterators in sidre with a new `std`-compliant
   implementation
 - Removed an out-of-date manually-generated header file in sidre `sidre/core/sidre.hpp`.
@@ -141,7 +134,8 @@
   sidre functionality.
 - Removed functions from `sidre::ItemCollection` base class that were not common to all derived classes
   and added a new derived class `sidre::IndexedCollection`
->>>>>>> fd4d7012
+- Spin: `BVH::findPoints/Rays/BoundingBoxes()` candidate search methods now accept an `axom::ArrayView<IndexType>`
+  for the `offsets` and `counts` output arrays, and return `candidates` as an `axom::Array<IndexType>`.
 
 ###  Fixed
 - Fixed a bug relating to swap and assignment operations for multidimensional `axom::Array`s
