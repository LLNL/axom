--- conflicted
+++ resolved
@@ -22,11 +22,8 @@
 - Added compiler define `NOMINMAX` to `axom/config.hpp.in` to avoid problems with
   the Windows `min` and `max` macros.
 - Added `cpp14` variant to Spack package to allow `Inlet::LuaReader` to be used easier.
-<<<<<<< HEAD
+- Inlet: Added support for string-keyed associative arrays (dictionaries)
 - Inlet: Added support for defining and retrieving functions from the input file
-=======
-- Inlet: Added support for string-keyed associative arrays (dictionaries)
->>>>>>> e680d803
 
 ### Changed
 - The Sidre Datastore no longer rewires Conduit's error handlers to SLIC by default. 
