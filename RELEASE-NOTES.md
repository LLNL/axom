--- conflicted
+++ resolved
@@ -30,16 +30,13 @@
   negative, resulting in the signed volume becoming positive.
 - Adds `FlatMap`, a generic key-value store which aims for drop-in compatibility
   with `std::unordered_map`, but utilizes an open-addressing design.
-<<<<<<< HEAD
-- Quest: Adds `setTetPredFromBoundingBox()` and `setTetPred()` functions to
-  `quest::ProEReader` and `PProEReader` that set a tet predicate, allowing
-  user code to read in a subset of a Pro/E ASCII tetrahedron mesh file.
-=======
 - Adds support for device-side use of `Array::push_back()` and `Array::emplace_back()`.
 - Adds initial support for using Slic streams with tags
 - Adds an example that finds intersection candidate pairs between two Silo
   hexahedral meshes using either a BVH or Implicit Grid spatial index
->>>>>>> f59a1cc3
+- Quest: Adds `setTetPredFromBoundingBox()` and `setTetPred()` functions to
+  `quest::ProEReader` and `PProEReader` that set a tet predicate, allowing
+  user code to read in a subset of a Pro/E ASCII tetrahedron mesh file.
 
 ### Changed
 - `DistributedClosestPoint` outputs are now controlled by the `setOutput` method.
