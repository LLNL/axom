--- conflicted
+++ resolved
@@ -64,12 +64,11 @@
 ### Deprecated
 
 ### Changed
-<<<<<<< HEAD
-- The Sidre Datastore no longer rewires Conduit's error handlers to SLIC by default. You can explicitly rewire using the static `DataStore::setConduitSLICMessageHandlers()` method.
-=======
+- The Sidre Datastore no longer rewires Conduit's error handlers to SLIC by default. 
+  You can explicitly rewire using the static
+  `DataStore::setConduitSLICMessageHandlers()` method.
 - Updated Axom to support RAJA-v0.12.1 and Umpire-v4.01, but the code remains
   backwards compatible with previous versions of RAJA and Umpire.
->>>>>>> ed543c15
 - Transitioned Axom's code formatting tool from `Uncrustify` to [clang-format].
   Axom's clang-format rules depend on clang 10.
 - Modified the command line interface for `mesh_tester` utility. Interface
