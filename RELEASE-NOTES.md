
[comment]: # (#################################################################)
[comment]: # (Copyright 2017-2025, Lawrence Livermore National Security, LLC)
[comment]: # (and Axom Project Developers. See the top-level LICENSE file)
[comment]: # (for details.)
[comment]: #
[comment]: # (# SPDX-License-Identifier: BSD-3-Clause)
[comment]: # (#################################################################)


# Axom Software Release Notes

Notes describing significant changes in each Axom release are documented
in this file.

The format of this file is based on [Keep a Changelog](http://keepachangelog.com/en/1.0.0/).

The Axom project release numbers follow [Semantic Versioning](http://semver.org/spec/v2.0.0.html).

## [Unreleased] - Release date yyyy-mm-dd

###  Added
<<<<<<< HEAD
- Added a new "Mir" Axom component for accelerated Material Interface Reconstruction (MIR) algorithms.
  MIR algorithms take Blueprint meshes with a matset and they use the matset's material information
  to split any input zones that contain multiple materials into zones that contain a single material.
  The Mir component provides an implementation of the Equi-Z MIR algorithm, which is a visualization-
  oriented algorithm that produces smooth interfaces between zones and their neighbors.
=======
- Support in `quest::IntersectionShaper` for Blueprint mesh stored in a `conduit::Node`
  or `sidre::Group`.
>>>>>>> c70f36f6
- Adds new CMake configuration options, `AXOM_ENABLE_ASAN` and `AXOM_ENABLE_UBSAN`, to enable/disable AddressSanitizer and UndefinedBehaviorSanitizer respectively in Axom. Default is OFF for both.
- A number of new `klee::Geometry` constructors are added, for the different shapes now supported.
  This is a temporary change.  The class will be subclassed in the future to support a diversity of geometries.
- Support some analytical shapes in `IntersectionShaper`.
- Support generating shapes in memory (not requiring input files).
- `sidre::View` holding array data may now be re-shaped.  See `sidre::View::reshapeArray`.
- Sina C++ library is now a component of Axom
- Adds optional dependency on [Open Cascade](https://dev.opencascade.org). The initial intention is 
to use Open Cascade's file I/O capabilities in support of Quest applications.
- Adds `primal::NURBSCurve` and `primal::NURBSPatch` classes, supported by `primal::KnotVector`.
- Adds a Quest example that reads in a STEP file using Open Cascade and processes its geometry
- Adds a piecewise method to load external data using `sidre::IOManager`.  This adds new overloaded methods
  of `loadExternalData` in `sidre::IOManager` and `sidre::Group`.

###  Changed
- `quest::Shaper` and `quest::IntersectionShaper` constructors require a runtime policy.
  Changing the policy after construction is no longer supported.
- Importing Conduit array data into `sidre::View` now allocates destination
  data using the `View`'s parent's allocator ID, instead of always using
  host memory.  This is consistent with the behavior of deep-copying data
  from Sidre.
- ItemCollection and its child classes MapCollection, ListCollection, and IndexedCollection were moved from Sidre
  to core.  The namespace prefix for these classes is now `axom::` instead of `axom::sidre`.  The internal usage of
  these types within Sidre Datastore and Group is unchanged.
- `MFEMSidreDataCollection::LoadExternalData` now takes two optional string parameters, one that is a
  filename (defaults to the `name` member variable) and the other is a `Group` path relative to the base of
  the Data Collection itself (defaults to the root of the `DataStore`).

###  Deprecated

###  Removed

###  Fixed
- Fixes compilation issue with RAJA@2024.07 on 32-bit Windows configurations. 
This required a [RAJA fix to avoid 64-bit intrinsics](https://github.com/LLNL/RAJA/pull/1746), 
as well as support for 32-bit `Word`s in Slam's `BitSet` class.
- Fixes a memory leak in `axom::Array` copy constructor.
- Fixes robustness issue with the `axom::primal::clip` overload for clipping a 2D polygon against another 2D polygon.

## [Version 0.10.1] - Release date 2024-10-22

###  Added
- Constructor to Axom BVH that avoids an unnecessary copy of each bounding box.

###  Fixed
- Issue with uninitialized state in axom::Array class was causing
  host-initialization of device-allocated memory in certain situations. This
  could cause warnings about uninitialized memory or crashes in the axom::Array
  constructor.
- Added a guard for sidre-related mint API usage in a quest example.
- Removed `std::ends` usage from `SLIC_ASSERT`,`SLIC_ASSERT_MSG`,`SLIC_CHECK`,
  and `SLIC_CHECK_MSG` macros that prevented Lumberjack from combining
  messages.
- Some line numbers linking file contents into the Axom Quickstart Guide were
  incorrect causing the docs to appear incomplete.


## [Version 0.10.0] - Release date 2024-09-27

### Added
- Added SLIC constructors that take in a `std::string` for the stream. If string is
  interpreted as a file name, the file is not opened until SLIC flushes and the
  stream has at least one message logged.
- Primal: Adds a `clip()` operator overload for clipping a 2D polygon against
  another 2D polygon.
- Primal: Adds `Polygon::reverseOrientation()` to reverse orientation of
  a polygon in-place.
- Adds `StaticArray`, a wrapper for `StackArray` with a size member variable.
- Multidimensional `core::Array` supports column-major and arbitrary stride ordering,
  in addition to the default row-major ordering.
- Adds new `PolygonArray` and `MAX_VERTS` template parameters to `primal::Polygon` for dynamic
  or static allocation.
- Adds support for the optional `caliper` and `adiak` dependencies to axom.
  These dependencies are added through axom's `spack` package via the new `+profiling` variant,
  and are enabled in axom's build system via the `CALIPER_DIR` and `ADIAK_DIR` configuration paths.
- Adds new annotation macros to axom: `AXOM_ANNOTATE_{BEGIN,END,SCOPE,METADATA}`. These replace
  the previous annotation macros `AXOM_PERF_MARK_{FUNCTION,SECTION}`.
- Adds a RAII-based `MPIWrapper` utility class to axom's core component. This can help setup/teardown
  MPI in axom's examples. It can also be used in configurations with MPI.
- Primal: Adds a `closest_point` operator for finding the closest point on a `Segment`
- Primal: Adds a `reflectPoint` method to the `Plane` primitive
- Primal: Makes several primitive methods available in device code
- Improves support for `axom::Array` allocated in unified and pinned memory on GPU platforms.
  Use of GPU-based operations for Arrays allocated in a unified memory space is controlled with
  a new method, `Array::setDevicePreference()`.
- Adds `svg2contours` script to convert paths in an SVG file to an MFEM NURBS mesh
- Quest: Adds an example to query winding numbers on an MFEM NURBS mesh

### Changed
- Updates to [Conduit version 0.9.2][https://github.com/LLNL/conduit/releases/tag/v0.9.2]
- Updates to [RAJA version 2024.07.0][https://github.com/LLNL/RAJA/releases/tag/v2024.07.0]
- Updates to [camp version 2024.07.0][https://github.com/LLNL/camp/releases/tag/v2024.07.0]
- Updates to [Umpire version 2024.07.0][https://github.com/LLNL/Umpire/releases/tag/v2024.07.0]
- `axom::CLI::ExitCodes::Success` has been changed to `axom::CLI::ExitCodes::CLI11_Success`
  to avoid conflict when X11 `#define`s `Success`.
- `MarchingCubes` masking now uses the mask field's integer values instead of
  converting them to booleans.  The new behavior lets you select a value to mask for.
  If you want to continue the boolean behavior, use only 0 or 1 in your mask field.
- Primal: `Polyhedron::centroid()` function changed to return center of mass
  of the polyhedron. `Polyhedron::vertexMean()` added to return average of
  polyhedron's vertices. `Polyhedron::moments()` returns the volume and centroid
  of the polyhedron, the 0th and 1st moments respectively.
- `quest::ArrayIndexer` is now `axom::MDMapping`, adopting conventional terminology
  and moving out of `quest`.
- `mint::structured_exec` is now `axom::nested_for_exec`, to support nested for loops
  for all of Axom.  See `src/axom/core/execution/nested_for_exec.hpp`.
- Set default Umpire allocator id to device instead of unified for CUDA and HIP execution policies.
- Upgrades `vcpkg` usage for axom's automated Windows builds to its
  [2024.03.19 release](https://github.com/microsoft/vcpkg/releases/tag/2024.03.19).
  Also updates vcpkg port versions for axom dependencies. Temporarily removes `umpire`
  from axom's default dependencies on Windows due to incompatibility between umpire's
  external `fmt` and axom's vendored copy.
- Turn off CMake finding dependencies on system paths.
- `axom::Array`: trivially-copyable types with a non-trivial constructor are now initialized on the GPU.
- SLIC no longer outputs the rank count in the `RANK` format string in parallel loggers. You can access
  the rank count via new format option `RANK_COUNT`.

### Removed
- Removes config option `AXOM_ENABLE_ANNOTATIONS`. Annotations are now provided by `caliper` 
  (and `adiak` for metadata) and are available when axom is configured with `CALIPER_DIR` and `ADIAK_DIR` 
  config variables.
- Removes caching of `{PACKAGE}_FOUND` variables in `SetupAxomThirdParty.cmake`
- We no longer test Axom with the XL compiler. So users should consider XL unsupported.

### Fixed
- `numerics::eigen_solve()` has been corrected to avoid an early return with error state.

## [Version 0.9.0] - Release date 2024-03-19

### Added
- Primal: Adds a `Quadrilateral` primitive
- Primal: Adds a `compute_bounding_box()` operator for computing the bounding
  box of a `Quadrilateral`
- Primal: Adds a `clip()` operator for clipping a tetrahedron against the
  half-space defined by a plane
- Primal: Adds a `checkAndFixOrientation()` function to `primal::Tetrahedron`
  that swaps the order of vertices if the signed volume of the Tetrahedron is
  negative, resulting in the signed volume becoming positive.
- Adds `FlatMap`, a generic key-value store which aims for drop-in compatibility
  with `std::unordered_map`, but utilizes an open-addressing design.
- Adds support for device-side use of `Array::push_back()` and `Array::emplace_back()`.
- Adds initial support for using Slic streams with tags
- Adds an example that finds intersection candidate pairs between two Silo
  hexahedral meshes using either a BVH or Implicit Grid spatial index
- Quest: Adds `setTetPredFromBoundingBox()` and `setTetPred()` functions to
  `quest::ProEReader` and `PProEReader` that set a tet predicate, allowing
  user code to read in a subset of a Pro/E ASCII tetrahedron mesh file.

### Changed
- `MarchingCubes` has optimizations to improve GPU performance, particularly for
  repeated computations.  The constructor has changed and a new `setMesh` method
  is added to set (or change) the mesh.  New accessors present output data
  without moving them from device to host.  These accessors are an interim
  solution and likely to be updated in the future.
- `DistributedClosestPoint` outputs are now controlled by the `setOutput` method.
- `MarchingCubes` allows user to select the underlying data-parallel implementation
  - `fullParallel` works best on GPUs.
  - `hybridParallel` reduces the amount of data processed and works best with
     `MarchingCubesRuntimePolicy::seq`.
  - `byPolicy` (the default) selects the implementation based on the runtime policy.
- `MarchingCubes` and `DistributedClosestPoint` classes identify domains by their
  `state/domain_id` parameters if provided, or the local iteration index if not.
- `MarchingCubes` and `DistributedClosestPoint` classes changed from requiring the Blueprint
  coordset name to requiring the Blueprint topology name.  The changed interface methods are:
  - `DistributedClosestPoint::setObjectMesh`
  - `DistributedClosestPoint::computeClosestPoints`
  - `MarchingCubes::MarchingCubes`
  - `MarchingCubesSingleDomain::MarchingCubesSingleDomain`
- Primal: `Polyhedron::volume()` function changed from returning a signed
  volume to an unsigned volume. The added `Polyhedron::signedVolume()` function
  returns the signed volume.
- Primal: `intersection_volume()` operators changed from returning a signed
  volume to an unsigned volume.
- Primal's `BoundingBox::contains(BoundingBox)`  now returns `true` when the input is empty
- Renamed axom's bit utility functions to conform to `C++20` standard: `popCount() -> popcount()`, 
  `trailingZeros() -> countr_zero()` and `leadingZeros() -> countl_zero()`
- Renamed `axom::utilities::swapEndian() -> byteswap()` to conform to `C++23` standard

### Fixed
- quest's `SamplingShaper` now properly handles material names containing underscores
- quest's `SamplingShaper` can now be used with an mfem that is configured for (GPU) devices
- primal's `Polygon` area computation in 3D previously only worked when the polygon was aligned with the XY-plane. It now works for arbitrary polygons.
- Upgrades our `vcpkg` usage for automated Windows builds of our TPLs to its [2023.12.12 release](https://github.com/microsoft/vcpkg/releases/tag/2023.12.12)
- Fixed a bug in the bounds checks for `primal::clip(Triangle, BoundingBox)`
- Fixed a bug when loading Sidre groups with attributes that already exist
- Fixed `std::locale` error when when compiling `src/axom/core/utilities/System.cpp` using nvcc
- Include `cstdint` for higher gcc version support (e.g. gcc-13)
- Fixed several memory leaks in `axom::Array`, `quest::Shaping` and `sidre::MFEMSidreDataCollection`

## [Version 0.8.1] - Release date 2023-08-16

### Changed
- Updates to [RAJA version 2023.06.0][https://github.com/LLNL/RAJA/releases/tag/v2023.06.0]
- Updates to [camp version 2023.06.0][https://github.com/LLNL/camp/releases/tag/v2023.06.0]
- Updates to [Umpire version 2023.06.0][https://github.com/LLNL/Umpire/releases/tag/v2023.06.0]

### Fixed
- Fixed MFEMSidreDataCollection finite element space bug
- Various fixes to CMake machinery

## [Version 0.8.0] - Release date 2023-07-26

### Added
- Adds MarchingCubes class implementing the marching cubes algorithm for surface detection.
- Adds the following methods to `axom::Array` to conform more closely with the `std::vector` interface:
  - `Array::front()`: returns a reference to the first element
  - `Array::back()`: returns a reference to the last element
  - `Array::resize(size, T value)`: resizes the array, and sets any new elements to `value`.
- Adds an `ArrayView::empty()` method to return whether the view is empty or not.
- Adds an `area()` function to `primal::Polygon`
- Adds initial support for using Slam types on the GPU
- Adds support for using `ArrayViewIndirection` indirection policy with `slam::Map` and
  `slam::BivariateMap`
- Adds `const_iterator` support to `slam::BivariateMap` and `slam::SubMap`
- Primal: Adds a `Hexahedron` primitive
- Primal: Adds a `clip()` operator for computing the intersection of a
  `Hexahedron` and another `Tetrahedron` as a `Polyhedron`
- Primal: Adds an `intersection_volume()` operator for computing the volume of
  intersection between a primitive and a `Tetrahedron`
- Primal: Adds a `primal::Polyhedron::from_primitive()` operator that returns a
  `Polyhedron` object from a given primitive.
- Adds `DataStore::getBufferInfo()` and `Group::getDataInfo()` methods that insert information into a Conduit `Node` about buffers in a `DataStore` object or data in a `Group` subtree. The information can be accessed from the `Node` by the caller from specifically named fields in the `Node`.
- Quest: Adds a `quest::ProEReader` for reading in Pro/E tetrahedral meshes
- Quest: The `quest::IntersectionShaper` class can now use a percent error to determine
  whether the revolved volume for a shape is sufficiently accurate or whether the shape
  must be further refined. This new dynamic method of shaping complements the existing
  segment-based curve refinement method and it is activated using `Shaper::setRefinementType()`
  and by calling `Shaper::setPercentError()` to set a refinement error percentage.
- Multimat: adds initial support for fields stored on the GPU. `MultiMat::setAllocatorID()`
  or `MultiMat::setFieldAllocatorID()` can be called to change the memory space in which a
  field is allocated.
- Multimat: adds an `MultiMat::addExternalField()` function to support fields where the
  memory is managed externally. Fields which are externally-managed cannot be transposed
  between sparse and dense layouts, or moved between allocator spaces.
- Multimat: adds a `MultiMat::removeField()` function to remove fields from the Multimat
  instance.
- Multimat: adds an overload of `MultiMat::setCellMatRel()` that supports setting a
  multi-material relation in a compressed sparse-row (CSR) representation.
- Quest: Adds ability to import volume fractions into `SamplingShaper` before processing `Klee` input
- Slam: adds a `slam::MappedVariableCardinality` policy to accelerate mapping flat indices
  back to first-set indices when used in a `StaticRelation`
- Adds an `ArrayView(data, shape, strides)` constructor to support column-major and custom
  striding layouts.
- Adds an `ArrayView::subspan()` overload for multi-dimensional subspans
- Adds an `axom::utilities::insertionSort()` method.
- Quest: Adds Pro/E tetrahedral meshes as input to the `IntersectionShaper`
- Quest: For sample-based shaping, users can register callback functions to modify the input points
  before querying the spatial index. This allows, e.g. querying 3D points against 2D surfaces
  of revolution provided as c2c contour files.
- Adds an ``axom::utilities::locale`` utility function to guard against platforms that do not have the requested 
  locales via the `std::locale` function. If the system does not have the requested locale (e.g. `en_US.UTF8`),
  it returns the user's default locale.
- Sidre: Add new protocols `sidre_layout_json` and `conduit_layout_json` to provide output of DataStore layout in a user-readable format that excludes the numerical arrays held by Views and Buffers.
- Sidre: Add methods to methods for destroying Groups that will also destroy Buffers if the destruction of a Group and the Views in its subtree cause the Buffer to become detached from all Views.
- Sidre: Add two Group methods -- one to return a vector of the valid I/O protocols (based on compilation options), and one that returns a default protocol. 
- Klee: Add support in shaping driver and MFEMSidreDataCollection to write Blueprint datasets that contain matset metadata needed for VisIt to treat volume fraction arrays as a material. This enables VisIt plots such as FilledBoundary.

### Changed
- Fixed bug in `mint::mesh::UnstructuredMesh` constructors, affecting capacity.
  A missing factor was added.  If you worked around this by adding the factor yourself,
  you may want to undo that work-around.
- Updates blt submodule to blt@0.5.3
- Updates uberenv submodule to HEAD of main on 12May2023
- Updates to [conduit version 0.8.6](https://github.com/LLNL/conduit/compare/v0.8.3...v0.8.6)
- Updates to [mfem version 4.5](https://github.com/mfem/mfem/releases/tag/v4.5)
- Updates to [fmt version 9.1.0](https://github.com/fmtlib/fmt/releases/tag/9.1.0)
- Updates to `c2c` version 1.8.0
- The Axom library has been broken down into its component libraries (prefixed with `axom_`).
  This change requires no change to downstream CMake users who import our targets.
  The exported CMake target `axom` includes all components, but users who do not import our targets
  will need to create the link line themselves. The following replacement can be used:
  `-laxom` -> `-laxom_quest -laxom_multimat -laxom_slam -laxom_mint -laxom_klee -laxom_inlet -laxom_sidre -laxom_slic -laxom_lumberjack -laxom_core`
  If you only need a subset of the components, you can now use those targets directly, ie. `axom::inlet`.
- `IntersectionShaper` now implements material replacement rules.
- `axom::Array` move constructors are now `noexcept`.
- Exported CMake targets, `cli11`, `fmt`, `sol`, and `sparsehash`, have been prefixed with `axom::`
  to guard against conflicts.
- `DistributedClosestPoint` query now supports any blueprint-valid mesh format, including multidomain.
   Domain underloading and overloading can be expressed using multidomain format.  Closest points are
   identified by cp_rank, cp_domain_index, and cp_index.  The new cp_domain_index specifies the
   domain containing the closest point.
- `DistributedClosestPoint` interfacing variable names `closest_point` and `min_distance` have been
  changed to `cp_coords` and `cp_distance`, respectively, to match the naming convention of other
  interfacing variables.
- Adds `vcpkg` ports for `RAJA`, `Umpire` with optional `OpenMP` feature for automated Windows build
- Reduce size of `ArrayView::subspan` to prevent accessing invalid memory.
- Adds `vcpkg` port for `lua` as optional dependency on Windows
- Adds additional parameters to quest's `PointInCell` query to control the Newton solve
  from physical to reference space for a given element
- Remove function pointer call in IteratorBase::advance()
- Slam: `IndirectionPolicy::data()` now returns a reference to the underlying buffer
  Rebinding an indirection to a new buffer is now achieved through `IndirectionPolicy::ptr()`, which
  returns a mutable pointer to the buffer.
- Quest: `Shaper::applyTransforms()` is no longer a public method.
- Multimat: fields are now returned as shallow, device-copyable views of a field instead
  of full copies of field data.
- Multimat: `MultiMat::addField()` and `MultiMat::setVolfracField()` API now use `axom::ArrayView`
  to accept data.
- Multimat: Ported field data/sparsity layout conversion methods to GPU.
- Multimat: `MultiMat::makeOtherRelation()` now runs on the GPU with an appropriately-set allocator ID.
- Multimat: `MultiMat::setCellMatRel(counts, indices)` now runs on the GPU, and accepts GPU-side data.
- Renames `ArrayView::spacing()` to `ArrayView::minStride()`.
- Klee: A shape's geometry no longer needs a `path` field when its `format` is "none"
- Quest: Shapes without geometry can participate in replacement rules for sample-based shaping. Volume
fractions for the associated materials must be supplied before shaping.
- Primal: Expose Polyhedron::getFaces() as public method.
- Removed custom Spack package recipes in favor of using the radiuss-spack-configs repository as a submodule.

###  Fixed
- Fixed issues with CUDA build in CMake versions 3.14.5 and above. Now require CMake 3.18+
  for CUDA/non-gpu builds.
- Fix to allow Axom to build when using RAJA, but not Umpire.
- Checks validity of bounding boxes in `primal`'s intersection operators against planes
  and triangles before using the geometry.
- Improves import logic for `lua` dependency
- Improves import logic for `mfem` dependency in device builds when `mfem` is configured with `caliper`
- Fixes ambiguity when calling `Array::resize(size, value)` for `Array<bool>`
- Sidre: Group methods `hasChildView()` and `hasChildGroup()` changed to return false when Group holds items in list format. This fixes an IOManager issue causing failures for multi-domain meshes when writing Blueprint index file.
- Sidre: Changed Group::copyToConduitNode() method to properly handle Groups using the list format. Previously, it was assumed that all child items in a Group have a name, which is not the case for list format.
- Sidre: Fixed Group method `importConduitTreeExternal()` to handle lists with unnamed members the same as `importConduitTree()`.
- Slic and Lumberjack: Add missing calls to `flush()` for parallel output log streams.

### Deprecated
- Integer types in `src/axom/core/Types.hpp` are deprecated because `c++11` supports their equivalents.


## [Version 0.7.0] - Release date 2022-08-30

###  Added
- Adds a `view()` method to `axom::Array` class to simplify creation of a corresponding `axom::ArrayView`
- Adds GPU/OpenMP support to `spin::ImplicitGrid`.
  The following functions run with the user-specified execution space (specified as a template argument
  on `ImplicitGrid`):
  - `ImplicitGrid::insert(nelems, bboxes)`: insert a batch of bounding boxes into the implicit grid
  - `ImplicitGrid::getCandidatesAsArray(nquery, queryObjs, ...)`: query the implicit grid for a batch of
    query objects, and generate a CSR-format array for the candidates.
  In addition, `ImplicitGrid::getQueryObject()` returns an object that may be used within a GPU kernel
  to query the implicit grid.
- Added initial implementation of GPU/OpenMP-accelerated point-in-cell queries
- Added an alternative surface mesh tester function to Quest, based on `ImplicitGrid`
- Add `const` versions of `begin()` and `end()` for `Array` and `ArrayView`
- Add support for passing compatible custom allocator IDs to `axom::Array` with explicitly specified
  memory space
- Adds constructor overloads to `axom::Array` that uses both uninitialized data (`ArrayOptions::Uninitialized`)
  and custom allocators
- Adds a comparison operator (`operator<()`) to `StackArray`. This allows it to be used as a key for `std::map`
- Use compiler intrinsics for axom's bit utility functions: `popCount()`, `trailingZeros()` and `leadingZeros()`
- Adds a random-access iterator to `slam::DynamicSet`
- Adds an overload to `ImpicitGrid::getCandidates()` from a grid cell of the lattice.
  This makes it easier to iterate over the bins of the spatial index.
- Defines iterator traits on `axom::Array<T>`/`ArrayView<T>` iterators, to allow passing iterator
  pairs to standard library functions
- Adds full support for calling methods on `axom::Array<T>` allocated in device-only memory.
- Adds ability to index into subarrays of a multidimensional `axom::Array<T>` using
  `operator[]` and `operator()`
- Adds ability to build axom using the `hip` compiler. Support for running device
  kernels with hip will be added in the future.
- Adds new host-configs for HIP on LLNL platforms
- Adds GPU/OpenMP support to `spin::UniformGrid`.
  The following functions run with a user-specified execution space (specified as a template argument
  on `UniformGrid`):
  - `UniformGrid::initialize()`: creates/re-creates a uniform grid with an array of objects and their
    corresponding bounding boxes
  - `UniformGrid::getCandidatesAsArray()`: query the uniform grid for objects that share a grid
    cell with the query bounding box
  In addition, `UniformGrid::getQueryObject()` returns an object that may be used within a GPU kernel
  to query the uniform grid.
- Adds ability to specify a storage policy in `UniformGrid`. Two policies are provided:
  - `DynamicGridStorage` stores the bins as an array of arrays (default)
  - `FlatGridStorage` stores the bins as a flat array of elements, where each bin is a slice of the
    array
- Adds a templated uniform grid-based surface mesh tester function to Quest
- Adds an initializer list constructor and assignment operator to `axom::Array`
- Adds an overload of `axom::Array::resize(ArrayOptions::Uninitialized, dims)` to support resizes
  without constructing or initializing new elements
- Adds examples and tests for using Slic interface in Fortran
- Adds examples for using the BVH device traversal API
- Adds a `ScatteredInterpolation` query to quest, which enables interpolating scalar fields at arbitrary
  points from a given 2D or 3D point mesh in the Mesh Blueprint format. The current implementation
  generates a Deluanay complex over the points and performs linear interpolation over the
  triangle/tetrahedron at the query points.
- Adds a HIP execution policy for device kernels to run on AMD GPU hardware
- Adds new Slic macros that allow you to selectively print messages only on root ranks. For example,
  `SLIC_ERROR_ROOT(msg)` and `SLIC_ERROR_ROOT_IF(EXP, msg)`. This can be set via
  `slic::initialize(bool is_root = true)` or `slic::setIsRoot()`.
- Adds forward iterators to the `View`s and `Group`s of a `sidre::Group`.
  These can be accessed via the range-for syntax as `for(auto& view: grp.views()){...}`,
  Or using the iterator syntax as
  `for(auto& it = grp.views().begin(), itEnd = grp.views().end(); it ! itEnd ; ++it) {...}`, and similarly for the groups of a group.
- Adds forward iterators to the `Attribute`s and `Buffers`s of a `sidre::DataStore`,
  with a similar syntax, e.g. `for(auto& buf : datastore.buffers()){...}`.
- Adds an overload of `ImplicitGrid::getCandidatesAsArray()` to accept query points/bounding boxes
  as an `axom::ArrayView`.
- Adds a `primal::closest_point(point,sphere)` overload to find the closest point on a sphere to a given point
- Adds an overload to quest's `SignedDistance` query to return the closest point on the surface
  to the query point and the surface normal at that point. Also exposes this functionality
  in quest's signed_distance C API.
- Adds utility function for linear interpolation (`lerp`) of two numbers
- Adds utility function to compute binomial coefficients
- Adds a `CurvedPolygon` class to primal representing a polygon with `BezierCurve`s as edges
- Adds functions to compute the moments (area, centroid) of a `CurvedPolygon`
- Adds functions to evaluate integrals over `BezierCurve` and `CurvedPolygon` objects
- Adds a `ArrayViewIndirection` storage policy to Slam
- Adds set accessor methods to `slam::DynamicVariableRelation`
- Adds a new component to Axom, `multimat`, to simplify the handing of multi-material meshes and
  fields.
- Adds functions to compute winding numbers and in/out queries for `Polygon` and `CurvedPolygon` objects.
- Adds `constants.hpp` to primal to track geometric constants. Initially includes
  a value for `PRIMAL_TINY`, a small constant that can be added to
  denominators to avoid division by zero.
- `DistributedClosestPoint` query now supports "domain underloading" -- ranks that are passed in can
  have empty object meshes and/or empty query meshes
- 'BezierCurve' objects now support Rational Bezier curve functionality
- Primal: Adds a `clip()` operator for computing the intersection of a `Tetrahedron` and another `Tetrahedron` as a `Polyhedron`
- Added `slic::outputLocalMessages()` to output messages from the current rank to the console for MPI-enabled LogStreams.

###  Changed
- Axom now requires C++14 and will default to that if not specified via `BLT_CXX_STD`.
- Moved bit-twiddling functions to core component
- `axom::Array` now default-initializes its data by default. To create an Array with uninitialized
  elements, pass an `axom::ArrayOptions::Uninitialized` as the first constructor argument.
- `axom::ArrayView<const T>` can now be created from a `const Array<T>`
- Added new `ExecSpace` template parameter to `spin::ImplicitGrid`.
  `ExecSpace` is now the second template parameter (out of three) and defaults to `axom::SEQ_EXEC`.
- Instead of saving the entire `DataStore`, `MFEMSidreDataCollection` will now save only
  its domain and global groups
- When an `inlet::Field` fails a range or valid value constraint, the provided value and
  corresponding range/set of valid values are now included in the error message
- IOManager::write now allows the calling code to pass in the full name of
  the root file that it will produce
- Improved consistency of orientation operations in `primal::Plane`, `primal::Sphere`, `primal::orientation()`
  and `primal::in_sphere()`
- Improved efficiency for `primal::in_sphere()` -- the computations are now based on `(D+1)x(D+1)` determinants
  instead of `(D+2)x(D+2)` determinants for `D`-dimensional spheres
- Improved efficiency for (signed) area/volume functions of `primal::Segment`, `primal::Triangle` and `primal::Tetrahedron`
- Updates interface for `primal::Sphere` to use more of `primal`, e.g. uses `primal::Point` instead of `T*` to represent points
- Adds `circumsphere()` functions to `primal::Triangle` and `primal::Tetrahedron` to return the `Sphere`
  that circumscribes the triangle/tetrahedron's vertices
- Adds operator overloads to subtract a `primal::Vector` from a `primal::Point` to yield a new `primal::Point`
- Consolidates `quest::findTriMeshIntersections*()` implementations for `BVH` and `ImplicitGrid`
- `BVH::find*()` batch functions now return the total number of candidate intersections found
- Enables empty `axom::Array<T>` to be iterated over with `begin()/end()`
- Removed `AXOM_VERSION_EXTRA` in favor of `axom::gitSHA()` and adding the SHA to `axom::getVersion()` and
  `axom::about()`
- Use more specific type trait checks in `ArrayOps`, to avoid generating unnecessary copies in
  fill/destroy operations on otherwise trivially-copyable/destructible types.
- `axom::Array` now consistently propagates the allocator ID on copy, move, and swap operations when possible.
  This is a breaking change; copy-construction of a dynamic array from a device array will no longer automatically
  move the array to host memory, and will instead maintain the same allocator ID as the source array.
- The device traversal method `BVH::TraverserType::traverse_tree()` now supports passing in arbitrary query objects
  for BVH traversal.
- Moved `inlet::LuaReader::solState()` to be a protected function that now returns a `std::shared_ptr<axom::sol::state>`.
  This is an advanced feature that could cause users to break an input file state after verification. This also allows us
  to not expose `axom/sol.hpp` to all users of Inlet. This greatly reduces compile times. Using this feature requires
  both a derived class and including `axom/sol.hpp` in the user code.
- Renamed some overloads of function `createView` of
  `axom::sidre::Group` which accept `int ndims, IndexType *shape`
  arguments to be `createViewWithShape` or `createViewWithShapeAndAllocate`.
- Replaced an unused older incarnation of iterators in sidre with a new `std`-compliant
  implementation
- Removed an out-of-date manually-generated header file in sidre `sidre/core/sidre.hpp`.
  We recommend using the automatically generated header file `axom/sidre.hpp` to include
  sidre functionality.
- Removed functions from `sidre::ItemCollection` base class that were not common to all derived classes
  and added a new derived class `sidre::IndexedCollection`
- Spin: `BVH::findPoints/Rays/BoundingBoxes()` candidate search methods now accept an `axom::ArrayView<IndexType>`
  for the `offsets` and `counts` output arrays, and return `candidates` as an `axom::Array<IndexType>`.
- Renamed `primal::Polygon::centroid()` to `primal::Polygon::vertexMean()` because it was not actually computing the centroid.
- `axom:sidre:IndexType` is now the same type as
  `axom:IndexType`. Before, Sidre always used `int64_t`. Now it
  respects the define `AXOM_USE_64BIT_INDEXTYPE`.
- Mint now depends on the Slam component.
- Renames indirection policies in slam: The c-array indirection policy was renamed from `ArrayIndirection` to `CArrayIndirection`
  and the axom::Array-based indirection policy was renamed from `CoreArrayIndirection` to `ArrayIndirection`.
- Mfem dependency updated to 4.4
- `primal::detail::intersect_ray` now correctly identifies intersections between collinear `Segment` and `Ray` objects.
- Improved efficiency and robustness of barycentric coordinate
  and circumsphere computation for Triangles and Tetrahedra.

###  Fixed
- Fixed a bug relating to swap and assignment operations for multidimensional `axom::Array`s
- Fixed over-eager caching of restored `mfem::FiniteElementSpaces` in `sidre::MFEMSidreDataCollection`
- Fixed a bug in which Inlet verification bails out on the first failure, which resulted in
  incomplete error lists
- Fixed a bug in `quest::PointInCell` when not using RAJA
- Fixed a potential memory leak in `axom::Array<T>` for non-trivial types `T` which allocate memory
- Added a guard in `axom::ArrayList` for axom configurations without Umpire to fix a compiler error (XL compiler)
- Inlined some fully specialized functions in `quest::Delaunay` to avoid "multiply-defined" linker errors
- Fixed `axom::Array<T>` fill operations on uninitialized memory
- Fixed behavior of `axom::Array<T>::resize(new_size)` with `new_size < curr_size`
- Fixed computation of signs in `quest::SignedDistance` when closest point is along an edge
  with a sharp dihedral angle and the adjacent triangles have significantly different areas
- Fixed bug in axom::Path that ignored the leading delimiter character if one was present
- Fixed gcc compiler errors in configurations without RAJA or Umpire
- Fixed `axom::Array<T>` behavior on copy-construction when `T` is a non-trivial type
- Replaced `using` statement in `SidreDataTypesIds.h` with `typedef`
  since C syntax is required in this file.
- Fixed bug on two-dimensional `sidre::Array<T>` construction where the size is set to the underlying buffer
  capacity, instead of the actual number of elements
- Fixed `axom::Array<T>::insert` behavior with non-trivial types.
- Fixed bug in Slic macros for MPI-based LogStreams not aborting when using collective Error or Warning
  macros

## [Version 0.6.1] - Release date 2021-11-17

###  Added
- Added a config variable, `AXOM_DEBUG_DEFINE` to control whether the `AXOM_DEBUG` compiler define is enabled.
  By `DEFAULT`, it is enabled for `Debug` and `RelWithDebInfo` configurations, but this can be overriden
  by setting `AXOM_DEBUG_DEFINE` to `ON` or `OFF`.
- `axom::Array` is now GPU-compatible, in particular via a memory space template parameter and via
  extensions to `axom::ArrayView` that allow for copying into kernels and transfers between memory spaces.
- Adds some utility arithmetic operators for adding and subracting `primal::Point`s and `primal::Vector`s

###  Changed
- Renamed `AXOM_NOT_USED` macro to `AXOM_UNUSED_PARAM` for better consistency with other Axom macros
- Added `explicit` to `axom::Inlet::InletVector` constructors and added a constructor that accepts a `double*`
- `AXOM_ENABLE_MFEM_SIDRE_DATACOLLECTION` configuration option is now `ON` by default (rather than `OFF`).
  This option should be disabled if `mfem` was configured with `MFEM_USE_SIDRE`.

###  Fixed
- The `AXOM_DEBUG` compiler define is now properly exported via the `axom` CMake target when it is enabled
- Added tolerance parameter `EPS` to `primal::closest_point()` operator. This effectively snaps
  closest points to the triangle boundaries vertices and edges when they are within `EPS`,
  improving consistency when, e.g., querying multiple triangles from the same mesh.
- Fixed regression in `SignedDistance` queries for query points closest to edges or vertices
  of the input triangle mesh
- Guard fmt's compiler defines from clashing with downstream fmt's.


## [Version 0.6.0] - Release date 2021-11-04

### Added
- Added new CMake option to allow users to turn off Axom created tools: `AXOM_ENABLE_TOOLS`
- Inlet can now log verification errors to a user-processable list instead of using Slic
- Sidre parallel I/O: Added new mapping arrays to the automatically-generated Blueprint
  index to support new schema for multi-domain parallel meshes.
- Added support for optional third-party `c2c` ("contours to codes") library for parsing 2D spline data.
  `c2c` is currently only available for Axom configurations on LLNL platforms.
- Primal's `intersect(Ray, Segment)` can now return the parametric coordinates of the intersection
  along both the ray and the segment (when the intersection exists)
- Primal's `intersect(Segment, BoundingBox)` can now return the parametric coordinates bounding the
  portion of the segment contained within the BoundingBox (when the intersection exists)
- Generalizes Quest's `InOutOctree` class to work with 2D line segment meshes. Previously,
  it only worked with 3D triangle meshes
- Added support for reading `c2c` ".contour" files in Quest. Contours that enclose a 2D region can be linearized
  into line segment meshes and loaded into Quest's `InOutOctree` for in/out queries.
- Updated the Quest `inout` C API to support 2D queries using the `c2c` library, when Axom is configured with `c2c`
- Updated the C++ Quest "containment" example to support 2D in/out queries
  (in addition to the already supported 3D queries)
- Added `axom::Array` modeled after `std::vector`. Previous `axom::Array` renamed to `axom::MCArray`. Future changes to both arrays are expected.
- Added a `data_collection_util` tool to generate Mesh Blueprint compliant high order distributed meshes from
  an mfem mesh or over a Cartesian domain
- Added utility functions `axom::utilities::getHostName()` and `axom::utilities::getUserName()`.
- Added new `axom::primal::ZipIterable<T>` type to convert structure-of-arrays data to a given
  Primal geometric primitive.
- Quest: Added a `computeDistances()` function to `SignedDistance` class for batched
  signed-distance queries.
- Spin: Added a `getTraverser()` function to `BVH`, enabling the customized traversal of a
  BVH from within a device kernel.
- Primal: Adds an `Octahedron` primitive
- Primal: Adds a `Polyhedron` primitive for representing convex polyhedra bounded by planar polygons in 3D
- Primal: Adds a `clip()` operator for computing the intersection of a `Tetrahedron` and an `Octahedron` as a `Polyhedron`
- Klee: Adds a new component, `klee`, for specifying non-conformal shape overlays for materials onto simulation meshes.
  This component defines a schema for defining, transforming and overlaying 2D and 3D shapes
  and validates klee input files. See the [klee documentation](https://axom.readthedocs.io/en/latest/axom/klee/docs/sphinx) for more information.
- Quest: Adds a new query for sampling-based "shaping" onto low- or high-order computational meshes
- Quest: Adds a new query for intersection-based "shaping" of revolved contours onto 3D hexahedral meshes.
  This capability uses a RAJA policy operate on various execution spaces (host, openmp, device).
- Quest: Adds a "shaping" example for embedding a klee specification onto an MFEM mesh
- Added Sidre function `View::clear()`.
- Core now provides an `axom::ArrayView` that provides view/indexing semantics over a raw pointer.
  This replaces the external buffer logic previously provided by `axom::Array`.

### Changed
- `MFEMSidreDataCollection` now reuses FESpace/QSpace objects with the same basis
- Harden configuration options for BLT tools (style, code quality, etc.) against accidentally being enabled for users.  Developers will
  always give a full path (e.g. `CLANGFORMAT_EXECUTABLE`)
- Inlet: `Writer`s are passed directly to `Inlet::write` instead of being registered
- `Inlet` objects can now be constructed without a user-provided `sidre::DataStore`
- Conduit version changed to v. 0.7.2
- Renames `AXOM_DEBUG_VAR` macro to `AXOM_UNUSED_VAR` since there were many cases where the latter
  was not the appropriate name. This macro elides warnings about unused variables
- Inlet's `isUserProvided` can now be used to query the status of subobjects of a `Container` via a name parameter
- Upgrades our `vcpkg` usage for automated Windows builds of our TPLs to its [2021.05.12 release](https://github.com/microsoft/vcpkg/releases/tag/2021.05.12)
- Upgrades built-in `cli11` library to its [v1.9.1 release](https://github.com/CLIUtils/CLI11/releases/tag/v1.9.1)
- Quest's `inout` C API has two new functions: `inout_set_dimension()` and `inout_set_segments_per_knot_span()`.
  The latter is only applicable for 2D queries on `c2c` contours
- Spin: Refactored `BVH` public API based on user suggestions
  `BVH` constructor only handles setting up default values, while the actual building of the BVH is
  now done in a `BVH::initialize(primal::BoundingBox*, int)` method.
  Alternate Umpire allocator IDs are supplied via `BVH::setAllocatorID(int)`.
  Other `BVH` methods have been modified to accept or return Primal primitives.
- Spin: Removed hard dependency on RAJA and Umpire from `BVH`.
- Moved `slam::IteratorBase` to `axom::IteratorBase`.
- `sidre::Array` now derives from `axom::MCArray`.
- `axom::Array` is now multidimensional; it intends to behave like `std::vector` in the 1D case
  and `numpy.ndarray` in the multidimensional case
- Quest: `SignedDistance` has been modified to use `spin::BVH` instead of `BVHTree`. This
  enables signed-distance queries to run on the GPU, as specified via a new template
  parameter.
- Spin: Removed `BVHTree` class in favor of `BVH`.
- Quest's `signed_distance` C API: Removed functions related to old `BVHTree` class
  and added functions related to `BVH` class
    * Removed: `void signed_distance_set_max_levels( int maxLevels )`
    * Removed: `void signed_distance_set_max_occupancy( int maxOccupancy )`
    * Added: `void signed_distance_set_allocator( int allocatorID )`
    * Added: `void signed_distance_set_execution_space( SignedDistExec execSpace )`
- All built-in third-party libraries (`fmt`, `cli11`, `sol`, and `sparsehash`) have been guarded to allow downstream users to
  have their own versions. This includes moving their headers under `include/axom` instead of `include/` and
  moving their C++ namespace under `axom` (eg. `fmt` to `axom::fmt`).  If you don't use our built-n TPLs this has no
  affect on you, but if you do these are some the changes you will need to make:

    | Library    | Namespace changes                 | Header include changes                                          |
    | -----------| --------------------------------- | ----------------------------------------------------------------|
    | fmt        | `fmt::` &rarr; `axom::fmt::`      | `#include "fmt/fmt.hpp"` &rarr; `#include "axom/fmt.hpp"`       |
    | sol        | `sol::` &rarr; `axom::sol::`      | `#include "sol/sol.hpp"` &rarr; `#include "axom/sol.hpp"`       |
    | sparsehash | `google::` &rarr; `axom::google::`| `#include "sparsehash` &rarr; `#include "axom/sparsehash`       |
    | cli11      | `CLI::` &rarr; `axom::CLI::`      | `#include "CLI11/CLI11.hpp"` &rarr; `#include "axom/CLI11.hpp"` |

- Moved `axom::MCArray` and the `sidre::Array` it was based on into `mint`
  as `axom::deprecated::MCArray` and `sidre::deprecated::MCArray`, respectively.
  `sidre::Array` is now based on `axom::Array`.
- `utilities::string::split` now returns a vector instead of using an out-parameter,
  Inlet's string utilities were moved to Core, and `splitLastNTokens` was renamed to `rsplitN`
- `axom::Array`-related classes have been moved into individual files.
- RAJA dependency updated to 0.14.0
- Umpire dependency updated to 0.6.0. Support for versions prior to v2.1.0 was removed.
- Conduit dependency updated to 0.7.2+ (develop as of Sept 13, 2021). This was required because Spack
  is now using `HDF5`'s CMake build system.
- Internal BLT dependency updated to 0.4.1


### Fixed
- Fixed Primal's `intersect(Ray, Segment)` calculation for Segments that do not have unit length
- Fixed problem with Cray Fortran compiler not recognizing MSVC pragmas in `axom/config.hpp`.
  The latter are now only added in MSVC configurations.
- Fixed bug in `Mint`'s VTK output for fields of type `int64` and `float`
- Improved loading of data collections in `MFEMSidreDataCollection`
- Added workaround to `MFEMSidreDataCollection` for `C++14` standard library feature that was not available in `gcc@4.9.3`
- Delayed finalizing reloaded mesh in `MFEMSidreDataCollection` until after setting
  the nodal `GridFunction` (when applicable)
- Transposed `R` and `Z` coordinates when linearizing NURBS curves in `c2c` reader
- Fixed user-reported in/out ambiguity within some `InOutOctree` cases with grazing triangles

## [Version 0.5.0] - Release date 2021-05-14

### Added
- Added the MFEMSidreDataCollection class for describing [MFEM] meshes and associated fields.  This
  class was adapted from MFEM's SidreDataCollection and is enabled when Axom is built with MFEM
  *and* the `AXOM_ENABLE_MFEM_SIDRE_DATACOLLECTION` CMake option is enabled.
- Added `slic::setAbortFunction` to configure a custom callback when Slic aborts.
- Added a `batched` option to quest's `InOutOctree` containment query example application.
  This uses a kernel to test for containment on an array of points.
  The query uses OpenMP threading, when available.
- Inlet: Added support for user-defined conversions from Inlet tables to user-defined
  types, and support for arrays of user-defined types
- Added compiler define `NOMINMAX` to `axom/config.hpp.in` to avoid problems with
  the Windows `min` and `max` macros.
- Added `cpp14` variant to Spack package to allow `Inlet::LuaReader` to be used more easily.
- Inlet: Added support for string-keyed associative arrays (dictionaries)
- Inlet: Added support for defining and retrieving functions from the input file
- Inlet: Added support for YAML and JSON input files
- Inlet: Added support for mixed-key (integer and string) associative arrays
- Inlet: Added support for deeply nested containers of structs
- Inlet: Added support for `void` and strings in Lua-defined functions
- Inlet: Added `get<std::vector<T>>` for retrieving arrays without index information
- Inlet: Added a new `Writer` for generating JSON schemas which can be used by text editors
  for autocompletion
- Inlet: SphinxWriter will now document the signature of function callbacks added to a schema
- Axom::Path - New class for performing basic path operations with user-selectable
  delimiter characters
- Inlet: Added a method to `inlet::Inlet` that retrieves the set of unexpected names
  in the input file
- Inlet: Added an option to mark `Container`s as strict, which fail verification when unexpected
  entries are present
- Added support in `MFEMSidreDataCollection` for registering `QFunctions`
  (data associated with quadrature points on a mesh)
- Inlet: The internal hierarchy of an `Inlet` object can be reconstructed from a Sidre group,
  excluding callback functions
- Added new overloaded version of method
  `sidre::DataStore::generateBlueprintIndex` to incorporate new MPI
  features in conduit and allow for generation of a blueprint index on
  an under-decomposed parallel mesh
- Added new method `sidre::View::importArrayNode` to import a
  `conduit::Node` holding array data directly into a `sidre::View`
- Added support for registering material and species sets in
  `MFEMSidreDataCollection`.  These correspond to
  [`matset`](https://llnl-conduit.readthedocs.io/en/latest/blueprint_mesh.html#material-sets)s
  and
  [`specset`](https://llnl-conduit.readthedocs.io/en/latest/blueprint_mesh.html#species-sets)s
  in the Mesh Blueprint

### Changed
- Converted [Uberenv] to a git submodule. We previously vendored a copy of this script.
- The Sidre Datastore no longer rewires Conduit's error handlers to Slic by default.
  It can be  explicitly rewired using the static
  `DataStore::setConduitSLICMessageHandlers()` method.
- Inlet: Changed `SchemaCreator` to an abstract class and added missing functions
- Inlet: Added ability to access the `Reader` class from `Inlet` and Sol Lua state
  from the `LuaReader` class
- Inlet: Switched accessor interface to match that of the STL with `operator[]` and
  `T get<T>()`
- Inlet: `std::shared_ptr<T>` has been replaced with `T&` in non-owning contexts
  and `std::unique_ptr<T>` in owning contexts - specifically, within Inlet's internal
  tree structure
- Unified core and SPIO unit tests into fewer executables to limit size of build directory
- Renamed `axom::slic::UnitTestLogger` to `axom::slic:SimpleLogger` because it's used in
  more than just unit tests.
- Inlet: Input file functions can now be of arbitrary signature subject to type and arity
  restrictions
- Exported all symbols on Windows by default when compiling a dynamic library
- Updated TPL `conduit` to version 0.6.0 released Nov 2, 2020.
- Updated built-in TPL `sparsehash` to version 2.0.4 released Aug 11, 2020.
- Inlet: Exposed `primal::Vector` in Lua for use in input-file-defined functions
- The `MFEMSidreDataCollection` will now reconstruct fields and the mesh when a
  datastore is `Load`ed in
- Inlet: Cleaned up `Table` interface to eliminate ambiguity and duplicated functionality
- Inlet: Renamed `DocWriter` to `Writer` and refactored its interface
- Inlet: Renamed `Table` to `Container`
- Inlet collections of mixed or incorrect type will now fail verification, even if they're
  not marked as required
- Required Inlet collections no longer fail Inlet verification if they are empty in the input file
- Inlet: `operator bool` for `Field` and `Container` has been replaced with more precise `isUserProvided`
  and `exists`, which also returns `true` if a default value was specified.
- Updated built-in TPL `fmt` to master branch snapshot, March 26, 2021.
- Inlet: `SphinxWriter` will now print only one element schema per container instead of
  printing the same schema for each element in the container
- Updated BLT to version 0.4.0 released 9 Apr 2021
- Updated MFEM to version 4.2 released 30 Oct 2020. Axom no longer requires MFEM to be built serially
- The macro for exporting symbols is now `AXOM_EXPORT` instead of `AXOM_API`
- Updated Conduit to v0.6.0
- Updated SCR to compatibility with v3.0rc1

### Fixed
- Updated to new BLT version that does not fail when ClangFormat returns an empty
  version string.  BLT/Axom now issues a warning and disables the `style` build
  target if version is unknown or wrong.
- Inlet: Apply lambda verifiers on generic containers to individual elements
  for consistency
- Inlet: Fixed a bug relating to nested table lookups of primitive arrays and functions
- Fixed a bug relating to deeply nested callback functions in Inlet
- Inlet: Always ignore primitive array elements that do not match the requested type
- Inlet: Empty structs/collections of structs with required sub-elements no longer fail
  verification
- Quest: Fixed a bug with InOutOctree for triangles that lie on faces of octree blocks
- Updated to use newer Conduit config directory
- Add support for legacy hdf5 cmake build system

## [Version 0.4.0] - Release date 2020-09-22

### Added
- Exposed the tolerance parameter `EPS` that is used to determine intersections between
  triangles in `primal:intersect()` as an optional final parameter.
- Added BVH spatial index option to the `mesh_tester` utility for calculating
  triangle-triangle intersection.
- Added `axom::execution_space< ExecSpace >::onDevice()` to check if execution
  space is on device.
- Added Axom macro `AXOM_SUPPRESS_HD_WARN` to silence host device compiler
  warnings.
- Added option to quest's `SignedDistance` class and C API to toggle whether
  the distance query computes the sign.
- Added a `batched` option to quest's signed distance query example application.
  This computes all distance queries on an array of points using a single call to `computeDistance`.
  The query uses OpenMP threading, when available.
- Added new component, Inlet, to assist in retrieving and storing data from
  an input deck.
- Added the ability to specify an [Umpire] allocator ID to use with the
  BVH. This allows the application to use a device allocator for the BVH and
  avoid use of Unified Memory (UM) on the GPU, which can hinder perfomrmance,
  or use a pool allocator to mitigate the latencies associated with allocation/deallocation.
  The allocator ID is specified as an optional argument to the BVH constructor.
- Added new CMake option, `AXOM_ENABLE_ANNOTATIONS`, to enable/disable code
  annotations in Axom. Default is OFF.
- Added Axom annotation macros. The macros can be used to annotate functions,
  using the `AXOM_PERF_MARK_FUNCTION` macro, or at a more fine grain level,
  different sections of code can be annotated by wrapping them within an
  `AXOM_PERF_MARK_SECTION` block. As a first cut, this works with NVTX tools.
  However, the hooks are in place to add support for Caliper in the future.
- Added a simple interface to NVTX that allows an application to set the color
  and category for NVTX ranges corresponding to annotated code in Axom. The
  application can now call `axom::nvtx:set_color()` and
  `axom::nvtx::set_category()` to set the corresponding parameters respectively.
  This facilitates in the performance evaluation by allowing developers to easily
  filter out calls by category or visually by setting a different color to use
  in GUI tools, such as, NVVP and NSight.
- Added a portable floating_point_limits traits class, to return min(), max(), lowest()
  and epsilon() of a `float` or `double` type. The functionality is equivalent to that provided by
  std::numeric_limits, but, the code is host/device decorated accordingly such that it
  can also be called on the device.
- Added initial support for ray queries using the BVH. The caller may now supply a set of rays to
  a BVH and the BVH will return a set of candidate BVH bins that intersect each ray.
- Added initial support for bounding box queries using the BVH. The caller may
  now supply a set of bounding boxes to a BVH and the BVH will return a set of
  candidate BVH bins that intersect each bounding box.
- Added an `axom-config.cmake` file to axom's installation to streamline incorporating axom
  into user applications. See `<axom-install>/examples/axom` for example usages.
- Added [Sol] as a built-in TPL for fast and simple `C++` and `Lua` binding.
  Sol is automatically enabled when `LUA_DIR` is found.
  The version of Sol used in this release is `v2.20.6`, which requires `C++14`.

### Removed
- Removed the `AXOM_ENABLE_CUB` option, since `CUB` is no lonher used directly in
  Axom code. Instead, we use `RAJA::stable_sort` with RAJA-v0.12.1 and fallback
  to `std::stable_sort` with older versions of RAJA and when the code is built
  without RAJA.

### Changed
- Updated Axom to support RAJA-v0.12.1 and Umpire-v4.01, but the code remains
  backwards compatible with previous versions of RAJA and Umpire.
- Transitioned Axom's code formatting tool from `Uncrustify` to [clang-format].
  Axom's clang-format rules depend on clang 10.
- Modified the command line interface for `mesh_tester` utility. Interface
  now uses a *-m, --method* option to select the spatial index, and *-p, policy*
  option now accepts a string or integer value.
- Renamed the `AXOM_USE_MPI3`option to `AXOM_ENABLE_MPI3` for consistency.
- Modified the API for the BVH to accomodate different query types. The queries are now
  more explicitly called `BVH::findPoints()` and `BVH::findRays()`.
- Modified the API of Axom's memory management routines to not leak usage of Umpire. Instead of
  passing an `umpire::Allocator` object to specify an allocator, we now use the corresponding
  integer ID associated with the allocator.
- All names in the C API now preserve the case of the C++ function.
  ex. `SIDRE_datastore_new` is now `SIDRE_DataStore_new`.
- Fortran API in slic module. `axom::slic::message` Level enums are changed
  from  *enum-name_enumerator* to *namespace_enumerator*.
  ex. `level_error` is now `message_error`.
- Fortran derived-type constructors are now generic functions named afer the derived type.
  `datastore_new` is now `SidreDataStore`
  `iomanager_new` is now `IOManager`

### Fixed
- Fixed a bug in `primal::intersect(Segment, BoundingBox)` and added regression tests.
- Spin's octrees can now be used with 64-bit indexes. This allows octrees
  with up to 64 levels of resolution when using a 64-bit index type.
- Resolved issue with `AXOM_USE_64BIT_INDEXTYPE` configurations. Axom can once again
  be configured with 64-bit index types.
- Fixed a triangle-triangle intersection case in primal that produced inconsistent results
  depending on the order of the triangle's vertices.
- Fixed issue in the parallel construction of the BVH on GPUs, due to incoherent
  L1 cache that could result in some data corruption in the BVH. The code now
  calls ``__threadfence_system()`` after the parent is computed and stored back
  to global memory to ensure that the *write*  is visible to all threads.
- Fixed issue in Mint that would cause the clang@9.0.0 compiler to segfault. The
  `mint_cell_types.cpp` test was causing a segfault in the compiler. The main
  issue triggering this compiler bug was the use of `constexpr` when defining the
  static `cell_info` array of structs. The code has been modified to use `const`
  instead.
- Fixed issue in Quest's Signed Distance query that would prevent consecutive
  calls to Quest when MPI-3 shared memory is enabled due to not properly
  nullifying internal pointers when finalize is called.
- Fixed issue where the BVH would dispatch to the CPU sort() routine when the
  specified execution policy was CUDA_EXEC async. Now, when the execution policy
  is CUDA_EXEC the code would correctly dispatch to the GPU sort, using CUB
  (when CUB is enabled), regardless of whether it's synchronous or asynchronous.
- Fixed issue with missing the bvh_traverse.hpp from the install prefix, which was preventing
  applications from using the BVH when pointing to an Axom install prefix.
- Fixed usage of cuda kernel policies in Mint. Raja v0.11.0 changed the way max threads
  launch bounds is calculated. Consequently, a large number of threads was being launched
  leading to max registry count violation when linking. We are now using fixed kernel size
  of 256 threads (16x16 in 2D and 8x8x4 in 3D).
- Third-party libraries can now build on the Windows platform through uberenv using vcpkg
  ("zero-to-axom support on Windows")

### Known Bugs
- Encountered a compiler bug on IBM LC platforms when using the IBM XL C/C++
  compiler. The issue is manifested in the `generate_aabbs_and_centroids` method
  in the `spin_bvh.cpp` unit test. It seems that the compiler does not handle
  the lambda capture of the arrays correctly which leads to a segfault. A
  workaround for the IBM XL compiler is provided.
- There is a known bug in MVAPICH that prevents consecutive creation/deletion
  of MPI windows. This was encountered on LC platforms when enabling shared
  memory in the Signed Distance Query. See the corresponding
  [Github Issue](https://github.com/LLNL/axom/issues/257) for details.

## [Version 0.3.3] - Release date 2020-01-31

### Added
- Define different execution spaces. This refines and consolidates
  the execution policy concepts from mint and spin, which are now defined in
  Axom core, such that they can be used by other components.
- Added a generic axom::for_all(), which can be used to write simple parallel
  loops.
- Added [CLI11](https://github.com/CLIUtils/CLI11) command line parser as a built-in third party library.

### Changed
- Updated Conduit to v0.5.1
- Updated RAJA to v0.11.0
- Updated Umpire to v2.1.0, which, natively handles zero byte re-allocations consistently. Workaround
  for older releases of Umpire is in place for backwards compatibility.
- Updated BLT to develop (f0ab9a4) as of Jan 15, 2020
- Set CUDA_SEPARABLE_COMPILATION globally instead of just in a few components.
- Reduced verbosity of quest's InOutOctree in cases where query point lies on surface.
- Changed semantics of ``axom::reallocate(_, 0)`` to always return a valid pointer.
  This matches the semantics of Umpire's ``reallocate(_, 0)``.
  Note: Umpire's PR-292 fixed a bug in its handling of this case and Axom
  includes a workaround to get the new behavior until we upgrade to Umpire v2.0+.

### Fixed
- Fixed a bug in ``convert_sidre_protocol`` example. Data truncation functionality now
  works properly when multiple Views point to the same data.


## [Version 0.3.2] - Release date 2019-09-22

### Added
- Added support in Mint for reading and writing an unstructured mesh in the [SU2 Mesh file format].
  This includes support for both single and mixed cell type topology unstructured mesh types.
- Added a new option to enable/disable use of CUB, `AXOM_USE_CUB`, which is disabled by default. This
  allows to disable CUB to circumvent issues encountered with the device linker.
- Added a BezierCurve primitive type to primal. A new ``intersect`` operator was also added to
  compute the intersection points between a pair of Bezier curves of arbitrary order.

### Changed
- Updated Raja TPL to v0.9.0
- Updated Umpire TPL to v1.0.0
- `AXOM_USE_OPENMP` is now being set at configure time accordingly instead of
  auto-detected based on whether `_OPENMP` is passed by the compiler. This
  fixes issues where a host code would compile Axom w/out OpenMP, but, use
  Axom in parts of the code where OpenMP is enabled.

### Fixed
- Fixed usage of Umpire's MemoryResourceType enum in Axom. Axom was assuming that
  there was a one-to-one correspondance of the entries in the MemoryResourceType enum
  and the IDs of the predefined allocators. However, this assumption generally does
  not hold. This version corrects this by explicitly querying the ID of the predefined
  allocator for a particular resource and using that subsequently in the code.


## [Version 0.3.1] - Release date 2019-07-22

### Added
- Added a new implementation of the Bounding Volume Hierarchy(BVH) spatial
  acceleration data-structure to spin. The new BVH implementation relies on RAJA
  and allows for constructing and using the BVH sequentially or in parallel on
  the CPU or in parallel on the GPU. The new implementation is available only
  when Axom is compiled with RAJA and Umpire support.
- Added Umpire and RAJA to the spack build.
- Centralized Axom's memory management functions in a separate header and extended them
  to use Umpire when enabled.
- Added the ability to point Axom to an UMPIRE build by specifying UMPIRE_DIR either in
  a host-config or at the command line. Axom components can link to Umpire, by specifying
  "umpire" as a dependency. A simple umpire smoke test is also added for regression testing.
- Added for_all_faces to the mint execution model.
- Added support for face connectivity in the mint UnstructuredMesh class.
- Added support for face data and face connectivity in the mint StructuredMesh classes.
- Added Python module for Quest signed distance interface.
  See the file src/axom/quest/interface/python/README.md for more information.
- Added capability in sidre IOManager to read files while running on a number
  of MPI ranks greater than the number of ranks that were used to create
  the files.
- Users can now set the vertex welding threshold parameter in Quest's In/Out query.
  This was previously not exposed to the user. The default value is 1E-9.
- Unify all Axom component libraries into one library named axom.
- The routine that checks if a surface mesh is watertight now marks boundary
  cells. A cell-centered field, named "boundary", is used to mark  boundary cells
  with a value  of  "1" and "0" otherwise. This facilitates in visually inspecting the
  surface mesh and identify the problematic regions for the In/Out and SignedDistance
  queries.

### Removed
- Moved `mint::Array` to `axom::Array` with sidre storage in `sidre::Array`;
  also moved `mint::IndexType` to `axom::IndexType`.
- Replaced `sidre::SidreLength` with `sidre::IndexType`.
- Replaced usage of std::size_t in sidre with `sidre::IndexType`.
- Added `AXOM_ENABLE_EXPORTS` which enables `CMAKE_ENABLE_EXPORTS` to allow demangled
  axom function names in stack traces. This option is ON by default in debug builds.


### Changed
- Updated conduit TPL to v0.4.0
- Updated mfem TPL to v4.0
- Slam's Set and Relation classes are now parameterized by a PositionType and ElementType.
  Its Map classes are now parametrized by a SetType.
- Updated the fmt tpl.
- Replaced old quest C-style interface with a new quest inout API.
  Functions related to the inout point containment query are prefixed with `inout_`.
  The new API has an option to set the verbosity of the inout initialization and query.
- Changed `sidre::IndexType` to be a 64bit signed integer.
- Changed `slic::stack_trace` to `slic::internal::stack_trace` which now attempts to
  output a demangled stack trace.

### Fixed
- Axom can once again be configured with `AXOM_ENABLE_EXAMPLES=ON` and `AXOM_ENABLE_TESTS=OFF`.
- Quest's vertex welding now works with small welding threshold values (e.g. 1E-20).
  Welding was previously broken when this value was smaller than 1E-8.
  This fix also resolved an issue with small grid spacing values in primal's RectangularLattice.


## [Version 0.3.0] - Release date 2018-08-02

### Added
- Added initial implementation of a RAJA-based mesh-aware execution model in Mint.
  The execution model provides a functional interface for generic traversals and
  various mesh traversals, e.g., looping over all the nodes or cells of the mesh.
- Added AXOM macros for lambda expressions and host/device decorators
- Added the ability to point Axom to a RAJA build by specifying `RAJA_DIR` at
  a host config or at the config-build.py. Axom components can now link RAJA
  by specifying "raja" as a dependency. A simple RAJA smoke test is also added
  for regression testing.
- Added `isStructured()` and `isUnstructured()` convenience methods to the mint::Mesh object.
- Added support for using MPI-3 on-node shared memory data-structures to store
  the input surface mesh in quest. Instead of each rank duplicating the mesh
  data (e.g. node coordinates and cell connectivity), ranks within the same
  compute node can now share and utilize the same mesh data buffer. This reduces
  the memory overhead associated with duplicating the mesh at each rank which can
  be a limiting factor when reading large meshes. This feature is currently only
  exposed in Quest's signed distance query and requires Axom to be compiled with
  MPI-3 support (i.e., setting `AXOM_USE_MPI3=ON`)
- Added the ability to call resize() on a Mint UnstructuredMesh. This functionality
  was not previously exposed in the UnstructuredMesh API.
- Added support for non-closed surface mesh input to the signed distance query.
- Added new interface for the signed distance query along with corresponding tests
  and examples.
- Updated to [fmt version 5.1.0](https://github.com/fmtlib/fmt/releases/tag/5.1.0)
- Added `AXOM_ENABLE_TESTS` which is a CMake dependent option of ENABLE_TESTS
- Added `AXOM_ENABLE_DOCS` which is a CMake dependent option of ENABLE_DOCS
- Added `AXOM_ENABLE_EXAMPLES` which is a CMake dependent option of ENABLE_EXAMPLES
- Added jacobi_eigensolve() method for computing the eigenvalues and eigenvectors
  of real, symmetric matrices.
- Added matrix_norm() operator for computing matrix norms. The implementations
  supports the p1-norm, infinity-norm and frobenious matrix norm.
- Added eigen_sort() routine for sorting the supplied eigenvalues and corresponding
  eigenvectors in ascending order.
- Initial integration of Mint and Sidre. Mint can now operate on meshes
  stored in Sidre and conform to the [computational mesh blueprint conventions](http://llnl-conduit.readthedocs.io/en/latest/blueprint.html).
- Added a sphere-sphere intersection test to Primal.
- Added a utility function to Quest to *weld* vertices in a triangle mesh that
  are within a given tolerance. After welding, all triangles incident in a
  vertex have the same index for that vertex. This function has been integrated
  into the ``mesh_tester`` utility.
- Added a bounded All-Nearest-Neighbor query to Quest. This query takes a list
  of point locations and associated regions, and for each point reports the
  nearest point in a different region that is no farther than a max search
  radius.
- Axom now exports [sparsehash version 2.0.3](https://github.com/sparsehash/sparsehash). Previously, it was only used internally.
- Added a BitSet class to Slam.
- Added a Tetrahedron primitive to Primal.
- Added an in_sphere operator to Primal, which is a predicate that
  is used extensively for Delaunay triangulations.

### Removed
- Axom no longer depends on the Boost library.
- Removed `ENABLE_PYTHON` CMake option. Python was only used by Shroud so restricted Python
  checks to when Shroud generation is enabled
- Removed Lua as a dependency of Axom.
- Removed signed distance query functions from the `quest.hpp` interface. The
  signed distance query is supported in its own exclusive interface.
- Removed `AXOM_NULLPTR`. Use `nullptr` instead.

### Changed
- Simplified the external constructors for the Mint UnstructuredMesh. Specifically,
  the caller is no longer required to: (a) specify the dimension, which can be computed
  internaly based on other input arguments, and (b) specify explicitly the capacity for
  the node coordinate and connectivity arrays. In the more common case, the capacity is
  equivalent to the associated size when constructing a mesh by supplied external buffers.
- Restructured source directory.  #includes will now mirror file structure.  For
  example, '#include "sidre/Group.hpp"' is now '#include "axom/sidre/core/Group.hpp"'.
- The root CMake file for Axom is now located in ``<axom>/src``'s root directory,
  rather than in ``<axom>``
- Prefixed all Axom CMake options with AXOM_ to avoid conflicts
- `ENABLE_SPARSEHASH` -> `AXOM_ENABLE_SPARSEHASH`
- `ENABLE_ALL_COMPONENTS` -> `AXOM_ENABLE_COMPONENTS`
- `ENABLE_<component name>` -> `AXOM_ENABLE_<component name>`
- `MINT_USE_64BIT_INDEXTYPE` -> `AXOM_MINT_USE_64BIT_INDEXTYPE`
- `MINT_USE_SIDRE` -> `AXOM_MINT_USE_SIDRE`
- CMake minimum is now 3.8 for non-CUDA builds and 3.9 for CUDA builds
- Axom now requires a C++11 compiler.
- Refactored Axom's Matrix/Vector operators and consolidated them in one file.
- Removed overloaded arithmetic operators from the Matrix class to avoid
  potential negative performance impacts. Applications should use the new
``matvecops`` methods for such operations.
- Quest STL reader now returns a status code, indicating whether reading
  the STL file was successful. Also, the reader now leverages the improved
  Mint API to reserve storage for mesh and avoid re-allocations when reading
  the STL mesh data into the Mint mesh.
- Refactored and cleaned up Primal's Sphere class.
- Refactored Mint and removed all STL usage in preparation for GPUs.

### Fixed
- Fixed minor memory leak in quest fortran example
- Bugfix for "multiply-defined" linker error in `slam::Bitset` and `quest::PointInCellTraits`


## [Version 0.2.9] - Release date 2018-03-08

### Added
- Updated to [conduit version 0.3.1](https://github.com/LLNL/conduit/tree/v0.3.1)
- Updated to [shroud version 0.8.8](https://github.com/LLNL/shroud/tree/v0.8.0)
- Improved platform support for LLNL's ``blue_os`` and ``bg/q`` systems.
  Axom now builds with Fortran enabled using the xlc and clang compilers.
- Improved support for Axom on Windows, including new host-configs for
  Microsoft's Visual Studio compiler and for the intel compiler on Windows.
  All Axom components can now be built on Windows, but we do not yet support
  hdf5 or Fortran on Windows.
- Added geometric Plane primitive to Primal. The Plane defines an oriented
  plane in 2D and 3D and provides support for operations such as projection of
  a point to a plane, signed distance and orientation.
- Added ability to configure Axom (in particular Sidre and Spio) without hdf5.
- Improved testing of [Scalable Checkpoint Restart (SCR)] library in Sidre.
- Added a Point-In-Cell query to Quest. The Point In Cell query finds the cell
  in a computational mesh that contains an arbitrary point in space.
  If such a cell exists, it also finds the isoparametric coordinates of the
  point with respect to the cell. The query supports higher order
  [mfem](http://mfem.org) meshes.
- Added cross-product and linspace operators to the vector utilities in
``numerics``

### Changed
- The root cmake file for Axom is now located in ``<axom>``'s root directory,
  rather than in ``<axom>/src``
- ``primal`` is no longer a header-only library.
- Modified ``quest`` API to allow using a ``mint`` mesh that is already
  resident in memory.

### Fixed
- Fixed a divide-by-zero problem in ``primal::intersect()``
- Fixed the calculation of the Jacobian in ``mint::FiniteElement`` to support
  elements that are in higher-dimensional ambient space, e.g., surface elements,
  a Triangle or Quad in 3D.

## Legend for sections

###  Added
- Use this section for new features
###  Changed
- Use this section for changes in existing functionality

###  Deprecated
- Use this section for soon-to-be removed features

###  Removed
- Use this section for now removed features

###  Fixed
- Use this section for any bug fixes

###  Security
- Use this section in case of vulnerabilities


[Unreleased]:     https://github.com/LLNL/axom/compare/v0.10.1...develop
[Version 0.10.1]: https://github.com/LLNL/axom/compare/v0.10.0...v0.10.1
[Version 0.10.0]: https://github.com/LLNL/axom/compare/v0.9.0...v0.10.0
[Version 0.9.0]:  https://github.com/LLNL/axom/compare/v0.8.1...v0.9.0
[Version 0.8.1]:  https://github.com/LLNL/axom/compare/v0.8.0...v0.8.1
[Version 0.8.0]:  https://github.com/LLNL/axom/compare/v0.7.0...v0.8.0
[Version 0.7.0]:  https://github.com/LLNL/axom/compare/v0.6.1...v0.7.0
[Version 0.6.1]:  https://github.com/LLNL/axom/compare/v0.6.0...v0.6.1
[Version 0.6.0]:  https://github.com/LLNL/axom/compare/v0.5.0...v0.6.0
[Version 0.5.0]:  https://github.com/LLNL/axom/compare/v0.4.0...v0.5.0
[Version 0.4.0]:  https://github.com/LLNL/axom/compare/v0.3.3...v0.4.0
[Version 0.3.3]:  https://github.com/LLNL/axom/compare/v0.3.2...v0.3.3
[Version 0.3.2]:  https://github.com/LLNL/axom/compare/v0.3.1...v0.3.2
[Version 0.3.1]:  https://github.com/LLNL/axom/compare/v0.3.0...v0.3.1
[Version 0.3.0]:  https://github.com/LLNL/axom/compare/v0.2.9...v0.3.0
[Version 0.2.9]:  https://github.com/LLNL/axom/compare/v0.2.8...v0.2.9

[clang-format]: https://releases.llvm.org/10.0.0/tools/clang/docs/ClangFormatStyleOptions.html
[MFEM]: https://mfem.org
[Scalable Checkpoint Restart (SCR)]: https://computation.llnl.gov/projects/scalable-checkpoint-restart-for-mpi
[SU2 Mesh file format]: https://su2code.github.io/docs/Mesh-File/
[Umpire]: https://github.com/LLNL/Umpire
[Sol]: https://github.com/ThePhD/sol2
[Uberenv]: https://github.com/LLNL/uberenv<|MERGE_RESOLUTION|>--- conflicted
+++ resolved
@@ -20,16 +20,13 @@
 ## [Unreleased] - Release date yyyy-mm-dd
 
 ###  Added
-<<<<<<< HEAD
 - Added a new "Mir" Axom component for accelerated Material Interface Reconstruction (MIR) algorithms.
   MIR algorithms take Blueprint meshes with a matset and they use the matset's material information
   to split any input zones that contain multiple materials into zones that contain a single material.
   The Mir component provides an implementation of the Equi-Z MIR algorithm, which is a visualization-
   oriented algorithm that produces smooth interfaces between zones and their neighbors.
-=======
 - Support in `quest::IntersectionShaper` for Blueprint mesh stored in a `conduit::Node`
   or `sidre::Group`.
->>>>>>> c70f36f6
 - Adds new CMake configuration options, `AXOM_ENABLE_ASAN` and `AXOM_ENABLE_UBSAN`, to enable/disable AddressSanitizer and UndefinedBehaviorSanitizer respectively in Axom. Default is OFF for both.
 - A number of new `klee::Geometry` constructors are added, for the different shapes now supported.
   This is a temporary change.  The class will be subclassed in the future to support a diversity of geometries.
