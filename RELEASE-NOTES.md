--- conflicted
+++ resolved
@@ -42,13 +42,10 @@
 - Inlet: Added a new `Writer` for generating JSON schemas which can be used by text editors
   for autocompletion
 - Inlet: SphinxWriter will now document the signature of function callbacks added to a schema
-<<<<<<< HEAD
+- Axom::Path - New class for performing basic path operations with user-selectable
+  delimiter characters
 - Inlet: Added a method to `inlet::Inlet` that retrieves the set of unexpected names
   in the input file
-=======
-- Axom::Path - New class for performing basic path operations with user-selectable
-  delimiter characters
->>>>>>> 18cad82f
 
 ### Changed
 - The Sidre Datastore no longer rewires Conduit's error handlers to SLIC by default. 
