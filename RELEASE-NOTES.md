--- conflicted
+++ resolved
@@ -19,13 +19,13 @@
 
 ## [Unreleased] - Release date yyyy-mm-dd
 
-<<<<<<< HEAD
+### Changed
 - `DistributedClosestPoint` query now supports any blueprint-valid mesh format, including multidomain.
    Domain under- and overloading can be expressed using multidomain format.
 - `DistributedClosestPoint` interfacing variable names `closest_point` and `min_distance` have been
   changed to `cp_coords` and `cp_distance`, respectively, to match the naming convention of other
   interfacing variables.
-=======
+
 ### Added
 - Adds the following methods to `axom::Array` to conform more closely with the `std::vector` interface:
   - `Array::front()`: returns a reference to the first element
@@ -35,7 +35,6 @@
 
 ### Changed
 - `axom::Array` move constructors are now `noexcept`.
->>>>>>> a599170a
 
 ## [Version 0.7.0] - Release date 2022-08-30
 
