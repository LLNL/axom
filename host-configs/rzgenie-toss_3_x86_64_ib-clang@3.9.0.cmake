--- conflicted
+++ resolved
@@ -74,12 +74,7 @@
 # MPI - manually added for now
 ##############################################################################
 
-<<<<<<< HEAD
-# Temporarily disabling MPI on toss3 clang. See JIRA issue ATK-1017.
-set(ENABLE_MPI OFF CACHE BOOL "")
-=======
 set(ENABLE_MPI ON CACHE BOOL "")
->>>>>>> 312274d4
 
 set(MPI_HOME             "/usr/tce/packages/mvapich2/mvapich2-2.2-clang-3.9.0" CACHE PATH "")
 set(MPI_C_COMPILER       "${MPI_HOME}/bin/mpicc"   CACHE PATH "")
