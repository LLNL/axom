#!/bin/bash

echo "Configuring..."
echo "-----------------------------------------------------------------------"
<<<<<<< HEAD
./scripts/config-build.py -c gcc@4.9.3 --buildtype RelWithDebInfo -DENABLE_MPI=OFF
cd build-chaos-gcc@4.9.3-relwithdebinfo
=======
./scripts/config-build.py -c gcc@4.9.3 --buildtype RelWithDebInfo -DUSE_MPI=OFF
if [ $? -ne 0 ]; then
    echo "Error: config-build.py failed"
    exit 1
fi
>>>>>>> ef49f8cb
echo "-----------------------------------------------------------------------"

cd build-chaos-gcc@4.9.3-relwithdebinfo
    echo "Generating C/Fortran binding..."
    make VERBOSE=1 generate
    if [ $? -ne 0 ]; then
        echo "Error: 'make generate' failed"
        exit 1
    fi
    echo "-----------------------------------------------------------------------"

    echo "Building..."
    echo "-----------------------------------------------------------------------"
    make VERBOSE=1 -j16
    if [ $? -ne 0 ]; then
        echo "Error: 'make' failed"
        exit 1
    fi
    echo "-----------------------------------------------------------------------"

<<<<<<< HEAD
echo "Run tests"
echo "-----------------------------------------------------------------------"
make test ARGS="-T Test -E 'mpi|parallel'"
echo "-----------------------------------------------------------------------"
=======
    echo "Run tests"
    echo "-----------------------------------------------------------------------"
    make test ARGS="-T Test"
    if [ $? -ne 0 ]; then
        echo "Error: 'make test' failed"
        exit 1
    fi
    echo "-----------------------------------------------------------------------"
cd ..
>>>>>>> ef49f8cb
<|MERGE_RESOLUTION|>--- conflicted
+++ resolved
@@ -2,16 +2,11 @@
 
 echo "Configuring..."
 echo "-----------------------------------------------------------------------"
-<<<<<<< HEAD
 ./scripts/config-build.py -c gcc@4.9.3 --buildtype RelWithDebInfo -DENABLE_MPI=OFF
-cd build-chaos-gcc@4.9.3-relwithdebinfo
-=======
-./scripts/config-build.py -c gcc@4.9.3 --buildtype RelWithDebInfo -DUSE_MPI=OFF
 if [ $? -ne 0 ]; then
     echo "Error: config-build.py failed"
     exit 1
 fi
->>>>>>> ef49f8cb
 echo "-----------------------------------------------------------------------"
 
 cd build-chaos-gcc@4.9.3-relwithdebinfo
@@ -32,19 +27,12 @@
     fi
     echo "-----------------------------------------------------------------------"
 
-<<<<<<< HEAD
-echo "Run tests"
-echo "-----------------------------------------------------------------------"
-make test ARGS="-T Test -E 'mpi|parallel'"
-echo "-----------------------------------------------------------------------"
-=======
     echo "Run tests"
     echo "-----------------------------------------------------------------------"
-    make test ARGS="-T Test"
+    make test ARGS="-T Test -E 'mpi|parallel'"
     if [ $? -ne 0 ]; then
         echo "Error: 'make test' failed"
         exit 1
     fi
     echo "-----------------------------------------------------------------------"
-cd ..
->>>>>>> ef49f8cb
+cd ..