{
"package_name" : "axom",
<<<<<<< HEAD
"uberenv_package_name" : "uberenv-axom",
"spack_commit": "729bed3fd3e7bd3ecabda3ab25525019f3f83661",
"spack_activate" : {"py-sphinx" : ["+devtools"],
                    "py-shroud" : ["+devtools"],
                    "py-pyyaml" : ["+devtools"],
                    "py-numpy"  : ["+python"],
                    "conduit"   : ["+python"]},
"vcpkg_commit": "24a97b16e70400b874299f9d58f571f215090444"
=======
"package_version" : "develop",
"package_final_phase" : "hostconfig",
"package_source_dir" : "../..",
"spack_url": "https://github.com/spack/spack",
"spack_commit": "d98b433a3c14af5aaba03fd439f6e47cb970bac6"
>>>>>>> 146f2b12
}<|MERGE_RESOLUTION|>--- conflicted
+++ resolved
@@ -1,19 +1,8 @@
 {
 "package_name" : "axom",
-<<<<<<< HEAD
-"uberenv_package_name" : "uberenv-axom",
-"spack_commit": "729bed3fd3e7bd3ecabda3ab25525019f3f83661",
-"spack_activate" : {"py-sphinx" : ["+devtools"],
-                    "py-shroud" : ["+devtools"],
-                    "py-pyyaml" : ["+devtools"],
-                    "py-numpy"  : ["+python"],
-                    "conduit"   : ["+python"]},
-"vcpkg_commit": "24a97b16e70400b874299f9d58f571f215090444"
-=======
 "package_version" : "develop",
 "package_final_phase" : "hostconfig",
 "package_source_dir" : "../..",
 "spack_url": "https://github.com/spack/spack",
 "spack_commit": "d98b433a3c14af5aaba03fd439f6e47cb970bac6"
->>>>>>> 146f2b12
 }