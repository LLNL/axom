--- conflicted
+++ resolved
@@ -19,11 +19,8 @@
     quest_signed_distance.cpp
     quest_spatial_octree.cpp
     quest_meshtester.cpp
-<<<<<<< HEAD
     quest_all_nearest_neighbors.cpp
-=======
     quest_vertex_weld.cpp
->>>>>>> edab325e
    )
 
 set(quest_tests_depends
