--- conflicted
+++ resolved
@@ -70,7 +70,7 @@
     SOURCES ${mint_sources}
     HEADERS ${mint_headers}
     HEADERS_OUTPUT_SUBDIR mint
-<<<<<<< HEAD
+    DEPENDS_ON axom_utils slic
    )
 install(TARGETS              mint
         EXPORT               ${PROJECT_NAME}-targets
@@ -79,8 +79,4 @@
         )
 install(FILES       ${mint_headers}
         DESTINATION include/mint
-        )
-=======
-    DEPENDS_ON axom_utils slic
-   )
->>>>>>> a1681ce9
+        )