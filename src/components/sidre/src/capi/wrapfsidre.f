! wrapfsidre.f
! This is generated code, do not edit
!
! Copyright (c) 2015, Lawrence Livermore National Security, LLC.
! Produced at the Lawrence Livermore National Laboratory.
!
! All rights reserved.
!
! This source code cannot be distributed without permission and
! further review from Lawrence Livermore National Laboratory.
!
!>
!! \file wrapfsidre.f
!! \brief Shroud generated wrapper for Sidre library
!<
module sidre_mod
    use fstr_mod
    use, intrinsic :: iso_c_binding, only : C_PTR
    ! splicer begin module_use
    ! map conduit type names to sidre type names
    use conduit, only : &
<<<<<<< HEAD
        SIDRE_EMPTY_ID      => CONDUIT_EMPTY_ID, &
=======
>>>>>>> 314eb2ce
        SIDRE_INT8_ID       => CONDUIT_INT8_ID, &
        SIDRE_INT16_ID      => CONDUIT_INT16_ID, &
        SIDRE_INT32_ID      => CONDUIT_INT32_ID, &
        SIDRE_INT64_ID      => CONDUIT_INT64_ID, &
        SIDRE_UINT8_ID      => CONDUIT_UINT8_ID, &
        SIDRE_UINT16_ID     => CONDUIT_UINT16_ID, &
        SIDRE_UINT32_ID     => CONDUIT_UINT32_ID, &
        SIDRE_UINT64_ID     => CONDUIT_UINT64_ID, &
        SIDRE_FLOAT32_ID    => CONDUIT_FLOAT32_ID, &
        SIDRE_FLOAT64_ID    => CONDUIT_FLOAT64_ID, &
        SIDRE_CHAR8_STR_ID  => CONDUIT_CHAR8_STR_ID, &
        SIDRE_INT_ID        => CONDUIT_INT_ID, &
        SIDRE_UINT_ID       => CONDUIT_UINT_ID, &
        SIDRE_LONG_ID       => CONDUIT_LONG_ID, &
        SIDRE_ULONG_ID      => CONDUIT_ULONG_ID, &
        SIDRE_FLOAT_ID      => CONDUIT_FLOAT_ID, &
        SIDRE_DOUBLE_ID     => CONDUIT_DOUBLE_ID
    use, intrinsic :: iso_c_binding, only : C_LONG
    ! splicer end module_use
    ! splicer begin class.DataStore.module_use
    ! splicer end class.DataStore.module_use
    ! splicer begin class.DataGroup.module_use
    ! splicer end class.DataGroup.module_use
    ! splicer begin class.DataBuffer.module_use
    ! splicer end class.DataBuffer.module_use
    ! splicer begin class.DataView.module_use
    ! splicer end class.DataView.module_use
    implicit none
    
    ! splicer begin module_top
    integer, parameter :: MAXNAMESIZE = 128
    
    integer, parameter :: SIDRE_LENGTH = C_LONG
    
    integer, parameter :: invalid_index = -1
    ! splicer end module_top
    
    ! splicer begin class.DataStore.module_top
    ! splicer end class.DataStore.module_top
    
    type datastore
        type(C_PTR), private :: voidptr
        ! splicer begin class.DataStore.component_part
        ! splicer end class.DataStore.component_part
    contains
        procedure :: delete => datastore_delete
        procedure :: get_root => datastore_get_root
        procedure :: get_buffer => datastore_get_buffer
        procedure :: create_buffer_empty => datastore_create_buffer_empty
        procedure :: create_buffer_from_type_int => datastore_create_buffer_from_type_int
        procedure :: create_buffer_from_type_long => datastore_create_buffer_from_type_long
        procedure :: destroy_buffer => datastore_destroy_buffer
        procedure :: get_num_buffers => datastore_get_num_buffers
        procedure :: print => datastore_print
        procedure :: get_instance => datastore_get_instance
        procedure :: set_instance => datastore_set_instance
        procedure :: associated => datastore_associated
        generic :: create_buffer => &
            ! splicer begin class.DataStore.generic.create_buffer
            ! splicer end class.DataStore.generic.create_buffer
            create_buffer_empty,  &
            create_buffer_from_type_int,  &
            create_buffer_from_type_long
        ! splicer begin class.DataStore.type_bound_procedure_part
        ! splicer end class.DataStore.type_bound_procedure_part
    end type datastore
    
    ! splicer begin class.DataGroup.module_top
    ! splicer end class.DataGroup.module_top
    
    type datagroup
        type(C_PTR), private :: voidptr
        ! splicer begin class.DataGroup.component_part
        ! splicer end class.DataGroup.component_part
    contains
        procedure :: get_name => datagroup_get_name
        procedure :: get_parent => datagroup_get_parent
        procedure :: get_data_store => datagroup_get_data_store
        procedure :: get_num_views => datagroup_get_num_views
        procedure :: get_num_groups => datagroup_get_num_groups
        procedure :: has_view => datagroup_has_view
        procedure :: get_view_from_name => datagroup_get_view_from_name
        procedure :: get_view_from_index => datagroup_get_view_from_index
        procedure :: get_view_index => datagroup_get_view_index
        procedure :: get_view_name => datagroup_get_view_name
        procedure :: get_first_valid_view_index => datagroup_get_first_valid_view_index
        procedure :: get_next_valid_view_index => datagroup_get_next_valid_view_index
        procedure :: create_view_and_allocate_nelems_int => datagroup_create_view_and_allocate_nelems_int
        procedure :: create_view_and_allocate_nelems_long => datagroup_create_view_and_allocate_nelems_long
        procedure :: create_view_and_allocate_shape => datagroup_create_view_and_allocate_shape
        procedure :: create_view_scalar_int => datagroup_create_view_scalar_int
        procedure :: create_view_scalar_long => datagroup_create_view_scalar_long
        procedure :: create_view_scalar_float => datagroup_create_view_scalar_float
        procedure :: create_view_scalar_double => datagroup_create_view_scalar_double
        procedure :: create_view_string => datagroup_create_view_string
        procedure :: create_view_empty => datagroup_create_view_empty
        procedure :: create_view_from_type_int => datagroup_create_view_from_type_int
        procedure :: create_view_from_type_long => datagroup_create_view_from_type_long
        procedure :: create_view_from_shape => datagroup_create_view_from_shape
        procedure :: create_view_into_buffer => datagroup_create_view_into_buffer
        procedure :: create_view_external => datagroup_create_view_external
        procedure :: destroy_view => datagroup_destroy_view
        procedure :: destroy_view_and_data_name => datagroup_destroy_view_and_data_name
        procedure :: destroy_view_and_data_index => datagroup_destroy_view_and_data_index
        procedure :: move_view => datagroup_move_view
        procedure :: copy_view => datagroup_copy_view
        procedure :: has_group => datagroup_has_group
        procedure :: get_group => datagroup_get_group
        procedure :: get_group_index => datagroup_get_group_index
        procedure :: get_group_name => datagroup_get_group_name
        procedure :: get_first_valid_group_index => datagroup_get_first_valid_group_index
        procedure :: get_next_valid_group_index => datagroup_get_next_valid_group_index
        procedure :: create_group => datagroup_create_group
        procedure :: destroy_group_name => datagroup_destroy_group_name
        procedure :: destroy_group_index => datagroup_destroy_group_index
        procedure :: move_group => datagroup_move_group
        procedure :: print => datagroup_print
        procedure :: save => datagroup_save
        procedure :: load => datagroup_load
        procedure :: get_instance => datagroup_get_instance
        procedure :: set_instance => datagroup_set_instance
        procedure :: associated => datagroup_associated
        generic :: create_view => &
            ! splicer begin class.DataGroup.generic.create_view
            ! splicer end class.DataGroup.generic.create_view
            create_view_empty,  &
            create_view_from_type_int,  &
            create_view_from_type_long,  &
            create_view_from_shape,  &
            create_view_into_buffer,  &
            create_view_external
        generic :: create_view_and_allocate => &
            ! splicer begin class.DataGroup.generic.create_view_and_allocate
            ! splicer end class.DataGroup.generic.create_view_and_allocate
            create_view_and_allocate_nelems_int,  &
            create_view_and_allocate_nelems_long,  &
            create_view_and_allocate_shape
        generic :: create_view_scalar => &
            ! splicer begin class.DataGroup.generic.create_view_scalar
            ! splicer end class.DataGroup.generic.create_view_scalar
            create_view_scalar_int,  &
            create_view_scalar_long,  &
            create_view_scalar_float,  &
            create_view_scalar_double
        generic :: destroy_group => &
            ! splicer begin class.DataGroup.generic.destroy_group
            ! splicer end class.DataGroup.generic.destroy_group
            destroy_group_name,  &
            destroy_group_index
        generic :: destroy_view_and_data => &
            ! splicer begin class.DataGroup.generic.destroy_view_and_data
            ! splicer end class.DataGroup.generic.destroy_view_and_data
            destroy_view_and_data_name,  &
            destroy_view_and_data_index
        generic :: get_view => &
            ! splicer begin class.DataGroup.generic.get_view
            ! splicer end class.DataGroup.generic.get_view
            get_view_from_name,  &
            get_view_from_index
        ! splicer begin class.DataGroup.type_bound_procedure_part
        procedure :: create_array_view_int_scalar => datagroup_create_array_view_int_scalar
        procedure :: create_array_view_int_1d => datagroup_create_array_view_int_1d
        procedure :: create_array_view_int_2d => datagroup_create_array_view_int_2d
        procedure :: create_array_view_int_3d => datagroup_create_array_view_int_3d
        procedure :: create_array_view_long_scalar => datagroup_create_array_view_long_scalar
        procedure :: create_array_view_long_1d => datagroup_create_array_view_long_1d
        procedure :: create_array_view_long_2d => datagroup_create_array_view_long_2d
        procedure :: create_array_view_long_3d => datagroup_create_array_view_long_3d
        procedure :: create_array_view_float_scalar => datagroup_create_array_view_float_scalar
        procedure :: create_array_view_float_1d => datagroup_create_array_view_float_1d
        procedure :: create_array_view_float_2d => datagroup_create_array_view_float_2d
        procedure :: create_array_view_float_3d => datagroup_create_array_view_float_3d
        procedure :: create_array_view_double_scalar => datagroup_create_array_view_double_scalar
        procedure :: create_array_view_double_1d => datagroup_create_array_view_double_1d
        procedure :: create_array_view_double_2d => datagroup_create_array_view_double_2d
        procedure :: create_array_view_double_3d => datagroup_create_array_view_double_3d
        generic :: create_array_view => &
            create_array_view_int_scalar,  &
            create_array_view_int_1d,  &
            create_array_view_int_2d,  &
            create_array_view_int_3d,  &
            create_array_view_long_scalar,  &
            create_array_view_long_1d,  &
            create_array_view_long_2d,  &
            create_array_view_long_3d,  &
            create_array_view_float_scalar,  &
            create_array_view_float_1d,  &
            create_array_view_float_2d,  &
            create_array_view_float_3d,  &
            create_array_view_double_scalar,  &
            create_array_view_double_1d,  &
            create_array_view_double_2d,  &
            create_array_view_double_3d
        ! splicer end class.DataGroup.type_bound_procedure_part
    end type datagroup
    
    ! splicer begin class.DataBuffer.module_top
    ! splicer end class.DataBuffer.module_top
    
    type databuffer
        type(C_PTR), private :: voidptr
        ! splicer begin class.DataBuffer.component_part
        ! splicer end class.DataBuffer.component_part
    contains
        procedure :: get_index => databuffer_get_index
        procedure :: get_num_views => databuffer_get_num_views
        procedure :: describe_int => databuffer_describe_int
        procedure :: describe_long => databuffer_describe_long
        procedure :: allocate_existing => databuffer_allocate_existing
        procedure :: allocate_from_type_int => databuffer_allocate_from_type_int
        procedure :: allocate_from_type_long => databuffer_allocate_from_type_long
        procedure :: reallocate_int => databuffer_reallocate_int
        procedure :: reallocate_long => databuffer_reallocate_long
        procedure :: get_void_ptr => databuffer_get_void_ptr
        procedure :: get_type_id => databuffer_get_type_id
        procedure :: get_num_elements => databuffer_get_num_elements
        procedure :: get_total_bytes => databuffer_get_total_bytes
        procedure :: print => databuffer_print
        procedure :: get_instance => databuffer_get_instance
        procedure :: set_instance => databuffer_set_instance
        procedure :: associated => databuffer_associated
        generic :: allocate => &
            ! splicer begin class.DataBuffer.generic.allocate
            ! splicer end class.DataBuffer.generic.allocate
            allocate_existing,  &
            allocate_from_type_int,  &
            allocate_from_type_long
        generic :: describe => &
            ! splicer begin class.DataBuffer.generic.describe
            ! splicer end class.DataBuffer.generic.describe
            describe_int,  &
            describe_long
        generic :: reallocate => &
            ! splicer begin class.DataBuffer.generic.reallocate
            ! splicer end class.DataBuffer.generic.reallocate
            reallocate_int,  &
            reallocate_long
        ! splicer begin class.DataBuffer.type_bound_procedure_part
        ! splicer end class.DataBuffer.type_bound_procedure_part
    end type databuffer
    
    ! splicer begin class.DataView.module_top
    ! splicer end class.DataView.module_top
    
    type dataview
        type(C_PTR), private :: voidptr
        ! splicer begin class.DataView.component_part
        ! splicer end class.DataView.component_part
    contains
        procedure :: allocate_simple => dataview_allocate_simple
        procedure :: allocate_from_type_int => dataview_allocate_from_type_int
        procedure :: allocate_from_type_long => dataview_allocate_from_type_long
        procedure :: reallocate_int => dataview_reallocate_int
        procedure :: reallocate_long => dataview_reallocate_long
        procedure :: apply_0 => dataview_apply_0
        procedure :: attach_buffer => dataview_attach_buffer
        procedure :: apply_nelems => dataview_apply_nelems
        procedure :: apply_nelems_offset => dataview_apply_nelems_offset
        procedure :: apply_nelems_offset_stride => dataview_apply_nelems_offset_stride
        procedure :: apply_type_nelems => dataview_apply_type_nelems
        procedure :: apply_type_nelems_offset => dataview_apply_type_nelems_offset
        procedure :: apply_type_nelems_offset_stride => dataview_apply_type_nelems_offset_stride
        procedure :: apply_type_shape => dataview_apply_type_shape
        procedure :: has_buffer => dataview_has_buffer
        procedure :: is_external => dataview_is_external
        procedure :: is_applied => dataview_is_applied
        procedure :: is_opaque => dataview_is_opaque
        procedure :: get_name => dataview_get_name
        procedure :: get_buffer => dataview_get_buffer
        procedure :: get_void_ptr => dataview_get_void_ptr
        procedure :: set_scalar_int => dataview_set_scalar_int
        procedure :: set_scalar_long => dataview_set_scalar_long
        procedure :: set_scalar_float => dataview_set_scalar_float
        procedure :: set_scalar_double => dataview_set_scalar_double
        procedure :: set_external_data_ptr => dataview_set_external_data_ptr
        procedure :: get_data_int => dataview_get_data_int
        procedure :: get_data_long => dataview_get_data_long
        procedure :: get_data_float => dataview_get_data_float
        procedure :: get_data_double => dataview_get_data_double
        procedure :: get_owning_group => dataview_get_owning_group
        procedure :: get_type_id => dataview_get_type_id
        procedure :: get_total_bytes => dataview_get_total_bytes
        procedure :: get_num_elements => dataview_get_num_elements
        procedure :: get_num_dimensions => dataview_get_num_dimensions
        procedure :: get_shape => dataview_get_shape
        procedure :: print => dataview_print
        procedure :: get_instance => dataview_get_instance
        procedure :: set_instance => dataview_set_instance
        procedure :: associated => dataview_associated
        generic :: allocate => &
            ! splicer begin class.DataView.generic.allocate
            ! splicer end class.DataView.generic.allocate
            allocate_simple,  &
            allocate_from_type_int,  &
            allocate_from_type_long
        generic :: apply => &
            ! splicer begin class.DataView.generic.apply
            ! splicer end class.DataView.generic.apply
            apply_0,  &
            apply_nelems,  &
            apply_nelems_offset,  &
            apply_nelems_offset_stride,  &
            apply_type_nelems,  &
            apply_type_nelems_offset,  &
            apply_type_nelems_offset_stride,  &
            apply_type_shape
        generic :: reallocate => &
            ! splicer begin class.DataView.generic.reallocate
            ! splicer end class.DataView.generic.reallocate
            reallocate_int,  &
            reallocate_long
        generic :: set_scalar => &
            ! splicer begin class.DataView.generic.set_scalar
            ! splicer end class.DataView.generic.set_scalar
            set_scalar_int,  &
            set_scalar_long,  &
            set_scalar_float,  &
            set_scalar_double
        ! splicer begin class.DataView.type_bound_procedure_part
        procedure :: get_data_int_scalar_ptr => dataview_get_data_int_scalar_ptr
        procedure :: get_data_int_1d_ptr => dataview_get_data_int_1d_ptr
        procedure :: get_data_int_2d_ptr => dataview_get_data_int_2d_ptr
        procedure :: get_data_int_3d_ptr => dataview_get_data_int_3d_ptr
        procedure :: get_data_long_scalar_ptr => dataview_get_data_long_scalar_ptr
        procedure :: get_data_long_1d_ptr => dataview_get_data_long_1d_ptr
        procedure :: get_data_long_2d_ptr => dataview_get_data_long_2d_ptr
        procedure :: get_data_long_3d_ptr => dataview_get_data_long_3d_ptr
        procedure :: get_data_float_scalar_ptr => dataview_get_data_float_scalar_ptr
        procedure :: get_data_float_1d_ptr => dataview_get_data_float_1d_ptr
        procedure :: get_data_float_2d_ptr => dataview_get_data_float_2d_ptr
        procedure :: get_data_float_3d_ptr => dataview_get_data_float_3d_ptr
        procedure :: get_data_double_scalar_ptr => dataview_get_data_double_scalar_ptr
        procedure :: get_data_double_1d_ptr => dataview_get_data_double_1d_ptr
        procedure :: get_data_double_2d_ptr => dataview_get_data_double_2d_ptr
        procedure :: get_data_double_3d_ptr => dataview_get_data_double_3d_ptr
        generic :: get_data => &
            get_data_int_scalar_ptr,  &
            get_data_int_1d_ptr,  &
            get_data_int_2d_ptr,  &
            get_data_int_3d_ptr,  &
            get_data_long_scalar_ptr,  &
            get_data_long_1d_ptr,  &
            get_data_long_2d_ptr,  &
            get_data_long_3d_ptr,  &
            get_data_float_scalar_ptr,  &
            get_data_float_1d_ptr,  &
            get_data_float_2d_ptr,  &
            get_data_float_3d_ptr,  &
            get_data_double_scalar_ptr,  &
            get_data_double_1d_ptr,  &
            get_data_double_2d_ptr,  &
            get_data_double_3d_ptr
        ! splicer end class.DataView.type_bound_procedure_part
    end type dataview
    
    
    interface operator (.eq.)
        module procedure datastore_eq
        module procedure datagroup_eq
        module procedure databuffer_eq
        module procedure dataview_eq
    end interface
    
    interface operator (.ne.)
        module procedure datastore_ne
        module procedure datagroup_ne
        module procedure databuffer_ne
        module procedure dataview_ne
    end interface
    
    interface
        
        function c_datastore_new() &
                result(rv) &
                bind(C, name="SIDRE_datastore_new")
            use iso_c_binding
            implicit none
            type(C_PTR) :: rv
        end function c_datastore_new
        
        subroutine c_datastore_delete(self) &
                bind(C, name="SIDRE_datastore_delete")
            use iso_c_binding
            implicit none
            type(C_PTR), value, intent(IN) :: self
        end subroutine c_datastore_delete
        
        function c_datastore_get_root(self) &
                result(rv) &
                bind(C, name="SIDRE_datastore_get_root")
            use iso_c_binding
            implicit none
            type(C_PTR), value, intent(IN) :: self
            type(C_PTR) :: rv
        end function c_datastore_get_root
        
        function c_datastore_get_buffer(self, idx) &
                result(rv) &
                bind(C, name="SIDRE_datastore_get_buffer")
            use iso_c_binding
            implicit none
            type(C_PTR), value, intent(IN) :: self
            integer(C_INT), value, intent(IN) :: idx
            type(C_PTR) :: rv
        end function c_datastore_get_buffer
        
        function c_datastore_create_buffer_empty(self) &
                result(rv) &
                bind(C, name="SIDRE_datastore_create_buffer_empty")
            use iso_c_binding
            implicit none
            type(C_PTR), value, intent(IN) :: self
            type(C_PTR) :: rv
        end function c_datastore_create_buffer_empty
        
        function c_datastore_create_buffer_from_type(self, type, num_elems) &
                result(rv) &
                bind(C, name="SIDRE_datastore_create_buffer_from_type")
            use iso_c_binding
            implicit none
            type(C_PTR), value, intent(IN) :: self
            integer(C_INT), value, intent(IN) :: type
            integer(C_LONG), value, intent(IN) :: num_elems
            type(C_PTR) :: rv
        end function c_datastore_create_buffer_from_type
        
        subroutine c_datastore_destroy_buffer(self, id) &
                bind(C, name="SIDRE_datastore_destroy_buffer")
            use iso_c_binding
            implicit none
            type(C_PTR), value, intent(IN) :: self
            integer(C_INT), value, intent(IN) :: id
        end subroutine c_datastore_destroy_buffer
        
        pure function c_datastore_get_num_buffers(self) &
                result(rv) &
                bind(C, name="SIDRE_datastore_get_num_buffers")
            use iso_c_binding
            implicit none
            type(C_PTR), value, intent(IN) :: self
            integer(C_SIZE_T) :: rv
        end function c_datastore_get_num_buffers
        
        subroutine c_datastore_print(self) &
                bind(C, name="SIDRE_datastore_print")
            use iso_c_binding
            implicit none
            type(C_PTR), value, intent(IN) :: self
        end subroutine c_datastore_print
        
        ! splicer begin class.DataStore.additional_interfaces
        ! splicer end class.DataStore.additional_interfaces
        
        pure function c_datagroup_get_name(self) &
                result(rv) &
                bind(C, name="SIDRE_datagroup_get_name")
            use iso_c_binding
            implicit none
            type(C_PTR), value, intent(IN) :: self
            type(C_PTR) rv
        end function c_datagroup_get_name
        
        subroutine c_datagroup_get_name_bufferify(self, SH_F_rv, LSH_F_rv) &
                bind(C, name="SIDRE_datagroup_get_name_bufferify")
            use iso_c_binding
            implicit none
            type(C_PTR), value, intent(IN) :: self
            character(kind=C_CHAR), intent(OUT) :: SH_F_rv(*)
            integer(C_INT), value, intent(IN) :: LSH_F_rv
        end subroutine c_datagroup_get_name_bufferify
        
        pure function c_datagroup_get_parent(self) &
                result(rv) &
                bind(C, name="SIDRE_datagroup_get_parent")
            use iso_c_binding
            implicit none
            type(C_PTR), value, intent(IN) :: self
            type(C_PTR) :: rv
        end function c_datagroup_get_parent
        
        pure function c_datagroup_get_data_store(self) &
                result(rv) &
                bind(C, name="SIDRE_datagroup_get_data_store")
            use iso_c_binding
            implicit none
            type(C_PTR), value, intent(IN) :: self
            type(C_PTR) :: rv
        end function c_datagroup_get_data_store
        
        pure function c_datagroup_get_num_views(self) &
                result(rv) &
                bind(C, name="SIDRE_datagroup_get_num_views")
            use iso_c_binding
            implicit none
            type(C_PTR), value, intent(IN) :: self
            integer(C_SIZE_T) :: rv
        end function c_datagroup_get_num_views
        
        pure function c_datagroup_get_num_groups(self) &
                result(rv) &
                bind(C, name="SIDRE_datagroup_get_num_groups")
            use iso_c_binding
            implicit none
            type(C_PTR), value, intent(IN) :: self
            integer(C_SIZE_T) :: rv
        end function c_datagroup_get_num_groups
        
        function c_datagroup_has_view(self, name) &
                result(rv) &
                bind(C, name="SIDRE_datagroup_has_view")
            use iso_c_binding
            implicit none
            type(C_PTR), value, intent(IN) :: self
            character(kind=C_CHAR), intent(IN) :: name(*)
            logical(C_BOOL) :: rv
        end function c_datagroup_has_view
        
        function c_datagroup_has_view_bufferify(self, name, Lname) &
                result(rv) &
                bind(C, name="SIDRE_datagroup_has_view_bufferify")
            use iso_c_binding
            implicit none
            type(C_PTR), value, intent(IN) :: self
            character(kind=C_CHAR), intent(IN) :: name(*)
            integer(C_INT), value, intent(IN) :: Lname
            logical(C_BOOL) :: rv
        end function c_datagroup_has_view_bufferify
        
        function c_datagroup_get_view_from_name(self, name) &
                result(rv) &
                bind(C, name="SIDRE_datagroup_get_view_from_name")
            use iso_c_binding
            implicit none
            type(C_PTR), value, intent(IN) :: self
            character(kind=C_CHAR), intent(IN) :: name(*)
            type(C_PTR) :: rv
        end function c_datagroup_get_view_from_name
        
        function c_datagroup_get_view_from_name_bufferify(self, name, Lname) &
                result(rv) &
                bind(C, name="SIDRE_datagroup_get_view_from_name_bufferify")
            use iso_c_binding
            implicit none
            type(C_PTR), value, intent(IN) :: self
            character(kind=C_CHAR), intent(IN) :: name(*)
            integer(C_INT), value, intent(IN) :: Lname
            type(C_PTR) :: rv
        end function c_datagroup_get_view_from_name_bufferify
        
        function c_datagroup_get_view_from_index(self, idx) &
                result(rv) &
                bind(C, name="SIDRE_datagroup_get_view_from_index")
            use iso_c_binding
            implicit none
            type(C_PTR), value, intent(IN) :: self
            integer(C_INT), value, intent(IN) :: idx
            type(C_PTR) :: rv
        end function c_datagroup_get_view_from_index
        
        pure function c_datagroup_get_view_index(self, name) &
                result(rv) &
                bind(C, name="SIDRE_datagroup_get_view_index")
            use iso_c_binding
            implicit none
            type(C_PTR), value, intent(IN) :: self
            character(kind=C_CHAR), intent(IN) :: name(*)
            integer(C_INT) :: rv
        end function c_datagroup_get_view_index
        
        pure function c_datagroup_get_view_index_bufferify(self, name, Lname) &
                result(rv) &
                bind(C, name="SIDRE_datagroup_get_view_index_bufferify")
            use iso_c_binding
            implicit none
            type(C_PTR), value, intent(IN) :: self
            character(kind=C_CHAR), intent(IN) :: name(*)
            integer(C_INT), value, intent(IN) :: Lname
            integer(C_INT) :: rv
        end function c_datagroup_get_view_index_bufferify
        
        pure function c_datagroup_get_view_name(self, idx) &
                result(rv) &
                bind(C, name="SIDRE_datagroup_get_view_name")
            use iso_c_binding
            implicit none
            type(C_PTR), value, intent(IN) :: self
            integer(C_INT), value, intent(IN) :: idx
            type(C_PTR) rv
        end function c_datagroup_get_view_name
        
        subroutine c_datagroup_get_view_name_bufferify(self, idx, SH_F_rv, LSH_F_rv) &
                bind(C, name="SIDRE_datagroup_get_view_name_bufferify")
            use iso_c_binding
            implicit none
            type(C_PTR), value, intent(IN) :: self
            integer(C_INT), value, intent(IN) :: idx
            character(kind=C_CHAR), intent(OUT) :: SH_F_rv(*)
            integer(C_INT), value, intent(IN) :: LSH_F_rv
        end subroutine c_datagroup_get_view_name_bufferify
        
        pure function c_datagroup_get_first_valid_view_index(self) &
                result(rv) &
                bind(C, name="SIDRE_datagroup_get_first_valid_view_index")
            use iso_c_binding
            implicit none
            type(C_PTR), value, intent(IN) :: self
            integer(C_INT) :: rv
        end function c_datagroup_get_first_valid_view_index
        
        pure function c_datagroup_get_next_valid_view_index(self, idx) &
                result(rv) &
                bind(C, name="SIDRE_datagroup_get_next_valid_view_index")
            use iso_c_binding
            implicit none
            type(C_PTR), value, intent(IN) :: self
            integer(C_INT), value, intent(IN) :: idx
            integer(C_INT) :: rv
        end function c_datagroup_get_next_valid_view_index
        
        function c_datagroup_create_view_and_allocate_nelems(self, name, type, num_elems) &
                result(rv) &
                bind(C, name="SIDRE_datagroup_create_view_and_allocate_nelems")
            use iso_c_binding
            implicit none
            type(C_PTR), value, intent(IN) :: self
            character(kind=C_CHAR), intent(IN) :: name(*)
            integer(C_INT), value, intent(IN) :: type
            integer(C_LONG), value, intent(IN) :: num_elems
            type(C_PTR) :: rv
        end function c_datagroup_create_view_and_allocate_nelems
        
        function c_datagroup_create_view_and_allocate_nelems_bufferify(self, name, Lname, type, num_elems) &
                result(rv) &
                bind(C, name="SIDRE_datagroup_create_view_and_allocate_nelems_bufferify")
            use iso_c_binding
            implicit none
            type(C_PTR), value, intent(IN) :: self
            character(kind=C_CHAR), intent(IN) :: name(*)
            integer(C_INT), value, intent(IN) :: Lname
            integer(C_INT), value, intent(IN) :: type
            integer(C_LONG), value, intent(IN) :: num_elems
            type(C_PTR) :: rv
        end function c_datagroup_create_view_and_allocate_nelems_bufferify
        
        function c_datagroup_create_view_and_allocate_shape(self, name, type, ndims, num_elems) &
                result(rv) &
                bind(C, name="SIDRE_datagroup_create_view_and_allocate_shape")
            use iso_c_binding
            implicit none
            type(C_PTR), value, intent(IN) :: self
            character(kind=C_CHAR), intent(IN) :: name(*)
            integer(C_INT), value, intent(IN) :: type
            integer(C_INT), value, intent(IN) :: ndims
            integer(C_LONG), intent(IN) :: num_elems(*)
            type(C_PTR) :: rv
        end function c_datagroup_create_view_and_allocate_shape
        
        function c_datagroup_create_view_and_allocate_shape_bufferify(self, name, Lname, type, ndims, num_elems) &
                result(rv) &
                bind(C, name="SIDRE_datagroup_create_view_and_allocate_shape_bufferify")
            use iso_c_binding
            implicit none
            type(C_PTR), value, intent(IN) :: self
            character(kind=C_CHAR), intent(IN) :: name(*)
            integer(C_INT), value, intent(IN) :: Lname
            integer(C_INT), value, intent(IN) :: type
            integer(C_INT), value, intent(IN) :: ndims
            integer(C_LONG), intent(IN) :: num_elems(*)
            type(C_PTR) :: rv
        end function c_datagroup_create_view_and_allocate_shape_bufferify
        
        function c_datagroup_create_view_scalar_int(self, name, value) &
                result(rv) &
                bind(C, name="SIDRE_datagroup_create_view_scalar_int")
            use iso_c_binding
            implicit none
            type(C_PTR), value, intent(IN) :: self
            character(kind=C_CHAR), intent(IN) :: name(*)
            integer(C_INT), value, intent(IN) :: value
            type(C_PTR) :: rv
        end function c_datagroup_create_view_scalar_int
        
        function c_datagroup_create_view_scalar_int_bufferify(self, name, Lname, value) &
                result(rv) &
                bind(C, name="SIDRE_datagroup_create_view_scalar_int_bufferify")
            use iso_c_binding
            implicit none
            type(C_PTR), value, intent(IN) :: self
            character(kind=C_CHAR), intent(IN) :: name(*)
            integer(C_INT), value, intent(IN) :: Lname
            integer(C_INT), value, intent(IN) :: value
            type(C_PTR) :: rv
        end function c_datagroup_create_view_scalar_int_bufferify
        
        function c_datagroup_create_view_scalar_long(self, name, value) &
                result(rv) &
                bind(C, name="SIDRE_datagroup_create_view_scalar_long")
            use iso_c_binding
            implicit none
            type(C_PTR), value, intent(IN) :: self
            character(kind=C_CHAR), intent(IN) :: name(*)
            integer(C_LONG), value, intent(IN) :: value
            type(C_PTR) :: rv
        end function c_datagroup_create_view_scalar_long
        
        function c_datagroup_create_view_scalar_long_bufferify(self, name, Lname, value) &
                result(rv) &
                bind(C, name="SIDRE_datagroup_create_view_scalar_long_bufferify")
            use iso_c_binding
            implicit none
            type(C_PTR), value, intent(IN) :: self
            character(kind=C_CHAR), intent(IN) :: name(*)
            integer(C_INT), value, intent(IN) :: Lname
            integer(C_LONG), value, intent(IN) :: value
            type(C_PTR) :: rv
        end function c_datagroup_create_view_scalar_long_bufferify
        
        function c_datagroup_create_view_scalar_float(self, name, value) &
                result(rv) &
                bind(C, name="SIDRE_datagroup_create_view_scalar_float")
            use iso_c_binding
            implicit none
            type(C_PTR), value, intent(IN) :: self
            character(kind=C_CHAR), intent(IN) :: name(*)
            real(C_FLOAT), value, intent(IN) :: value
            type(C_PTR) :: rv
        end function c_datagroup_create_view_scalar_float
        
        function c_datagroup_create_view_scalar_float_bufferify(self, name, Lname, value) &
                result(rv) &
                bind(C, name="SIDRE_datagroup_create_view_scalar_float_bufferify")
            use iso_c_binding
            implicit none
            type(C_PTR), value, intent(IN) :: self
            character(kind=C_CHAR), intent(IN) :: name(*)
            integer(C_INT), value, intent(IN) :: Lname
            real(C_FLOAT), value, intent(IN) :: value
            type(C_PTR) :: rv
        end function c_datagroup_create_view_scalar_float_bufferify
        
        function c_datagroup_create_view_scalar_double(self, name, value) &
                result(rv) &
                bind(C, name="SIDRE_datagroup_create_view_scalar_double")
            use iso_c_binding
            implicit none
            type(C_PTR), value, intent(IN) :: self
            character(kind=C_CHAR), intent(IN) :: name(*)
            real(C_DOUBLE), value, intent(IN) :: value
            type(C_PTR) :: rv
        end function c_datagroup_create_view_scalar_double
        
        function c_datagroup_create_view_scalar_double_bufferify(self, name, Lname, value) &
                result(rv) &
                bind(C, name="SIDRE_datagroup_create_view_scalar_double_bufferify")
            use iso_c_binding
            implicit none
            type(C_PTR), value, intent(IN) :: self
            character(kind=C_CHAR), intent(IN) :: name(*)
            integer(C_INT), value, intent(IN) :: Lname
            real(C_DOUBLE), value, intent(IN) :: value
            type(C_PTR) :: rv
        end function c_datagroup_create_view_scalar_double_bufferify
        
        function c_datagroup_create_view_string(self, name, value) &
                result(rv) &
                bind(C, name="SIDRE_datagroup_create_view_string")
            use iso_c_binding
            implicit none
            type(C_PTR), value, intent(IN) :: self
            character(kind=C_CHAR), intent(IN) :: name(*)
            character(kind=C_CHAR), intent(IN) :: value(*)
            type(C_PTR) :: rv
        end function c_datagroup_create_view_string
        
        function c_datagroup_create_view_string_bufferify(self, name, Lname, value, Lvalue) &
                result(rv) &
                bind(C, name="SIDRE_datagroup_create_view_string_bufferify")
            use iso_c_binding
            implicit none
            type(C_PTR), value, intent(IN) :: self
            character(kind=C_CHAR), intent(IN) :: name(*)
            integer(C_INT), value, intent(IN) :: Lname
            character(kind=C_CHAR), intent(IN) :: value(*)
            integer(C_INT), value, intent(IN) :: Lvalue
            type(C_PTR) :: rv
        end function c_datagroup_create_view_string_bufferify
        
        function c_datagroup_create_view_empty(self, name) &
                result(rv) &
                bind(C, name="SIDRE_datagroup_create_view_empty")
            use iso_c_binding
            implicit none
            type(C_PTR), value, intent(IN) :: self
            character(kind=C_CHAR), intent(IN) :: name(*)
            type(C_PTR) :: rv
        end function c_datagroup_create_view_empty
        
        function c_datagroup_create_view_empty_bufferify(self, name, Lname) &
                result(rv) &
                bind(C, name="SIDRE_datagroup_create_view_empty_bufferify")
            use iso_c_binding
            implicit none
            type(C_PTR), value, intent(IN) :: self
            character(kind=C_CHAR), intent(IN) :: name(*)
            integer(C_INT), value, intent(IN) :: Lname
            type(C_PTR) :: rv
        end function c_datagroup_create_view_empty_bufferify
        
        function c_datagroup_create_view_from_type(self, name, type, num_elems) &
                result(rv) &
                bind(C, name="SIDRE_datagroup_create_view_from_type")
            use iso_c_binding
            implicit none
            type(C_PTR), value, intent(IN) :: self
            character(kind=C_CHAR), intent(IN) :: name(*)
            integer(C_INT), value, intent(IN) :: type
            integer(C_LONG), value, intent(IN) :: num_elems
            type(C_PTR) :: rv
        end function c_datagroup_create_view_from_type
        
        function c_datagroup_create_view_from_type_bufferify(self, name, Lname, type, num_elems) &
                result(rv) &
                bind(C, name="SIDRE_datagroup_create_view_from_type_bufferify")
            use iso_c_binding
            implicit none
            type(C_PTR), value, intent(IN) :: self
            character(kind=C_CHAR), intent(IN) :: name(*)
            integer(C_INT), value, intent(IN) :: Lname
            integer(C_INT), value, intent(IN) :: type
            integer(C_LONG), value, intent(IN) :: num_elems
            type(C_PTR) :: rv
        end function c_datagroup_create_view_from_type_bufferify
        
        function c_datagroup_create_view_from_shape(self, name, type, ndims, shape) &
                result(rv) &
                bind(C, name="SIDRE_datagroup_create_view_from_shape")
            use iso_c_binding
            implicit none
            type(C_PTR), value, intent(IN) :: self
            character(kind=C_CHAR), intent(IN) :: name(*)
            integer(C_INT), value, intent(IN) :: type
            integer(C_INT), value, intent(IN) :: ndims
            integer(C_LONG), intent(IN) :: shape(*)
            type(C_PTR) :: rv
        end function c_datagroup_create_view_from_shape
        
        function c_datagroup_create_view_from_shape_bufferify(self, name, Lname, type, ndims, shape) &
                result(rv) &
                bind(C, name="SIDRE_datagroup_create_view_from_shape_bufferify")
            use iso_c_binding
            implicit none
            type(C_PTR), value, intent(IN) :: self
            character(kind=C_CHAR), intent(IN) :: name(*)
            integer(C_INT), value, intent(IN) :: Lname
            integer(C_INT), value, intent(IN) :: type
            integer(C_INT), value, intent(IN) :: ndims
            integer(C_LONG), intent(IN) :: shape(*)
            type(C_PTR) :: rv
        end function c_datagroup_create_view_from_shape_bufferify
        
        function c_datagroup_create_view_into_buffer(self, name, buff) &
                result(rv) &
                bind(C, name="SIDRE_datagroup_create_view_into_buffer")
            use iso_c_binding
            implicit none
            type(C_PTR), value, intent(IN) :: self
            character(kind=C_CHAR), intent(IN) :: name(*)
            type(C_PTR), value, intent(IN) :: buff
            type(C_PTR) :: rv
        end function c_datagroup_create_view_into_buffer
        
        function c_datagroup_create_view_into_buffer_bufferify(self, name, Lname, buff) &
                result(rv) &
                bind(C, name="SIDRE_datagroup_create_view_into_buffer_bufferify")
            use iso_c_binding
            implicit none
            type(C_PTR), value, intent(IN) :: self
            character(kind=C_CHAR), intent(IN) :: name(*)
            integer(C_INT), value, intent(IN) :: Lname
            type(C_PTR), value, intent(IN) :: buff
            type(C_PTR) :: rv
        end function c_datagroup_create_view_into_buffer_bufferify
        
        function c_datagroup_create_view_external(self, name, external_ptr) &
                result(rv) &
                bind(C, name="SIDRE_datagroup_create_view_external")
            use iso_c_binding
            implicit none
            type(C_PTR), value, intent(IN) :: self
            character(kind=C_CHAR), intent(IN) :: name(*)
            type(C_PTR), value, intent(IN) :: external_ptr
            type(C_PTR) :: rv
        end function c_datagroup_create_view_external
        
        function c_datagroup_create_view_external_bufferify(self, name, Lname, external_ptr) &
                result(rv) &
                bind(C, name="SIDRE_datagroup_create_view_external_bufferify")
            use iso_c_binding
            implicit none
            type(C_PTR), value, intent(IN) :: self
            character(kind=C_CHAR), intent(IN) :: name(*)
            integer(C_INT), value, intent(IN) :: Lname
            type(C_PTR), value, intent(IN) :: external_ptr
            type(C_PTR) :: rv
        end function c_datagroup_create_view_external_bufferify
        
        subroutine c_datagroup_destroy_view(self, name) &
                bind(C, name="SIDRE_datagroup_destroy_view")
            use iso_c_binding
            implicit none
            type(C_PTR), value, intent(IN) :: self
            character(kind=C_CHAR), intent(IN) :: name(*)
        end subroutine c_datagroup_destroy_view
        
        subroutine c_datagroup_destroy_view_bufferify(self, name, Lname) &
                bind(C, name="SIDRE_datagroup_destroy_view_bufferify")
            use iso_c_binding
            implicit none
            type(C_PTR), value, intent(IN) :: self
            character(kind=C_CHAR), intent(IN) :: name(*)
            integer(C_INT), value, intent(IN) :: Lname
        end subroutine c_datagroup_destroy_view_bufferify
        
        subroutine c_datagroup_destroy_view_and_data_name(self, name) &
                bind(C, name="SIDRE_datagroup_destroy_view_and_data_name")
            use iso_c_binding
            implicit none
            type(C_PTR), value, intent(IN) :: self
            character(kind=C_CHAR), intent(IN) :: name(*)
        end subroutine c_datagroup_destroy_view_and_data_name
        
        subroutine c_datagroup_destroy_view_and_data_name_bufferify(self, name, Lname) &
                bind(C, name="SIDRE_datagroup_destroy_view_and_data_name_bufferify")
            use iso_c_binding
            implicit none
            type(C_PTR), value, intent(IN) :: self
            character(kind=C_CHAR), intent(IN) :: name(*)
            integer(C_INT), value, intent(IN) :: Lname
        end subroutine c_datagroup_destroy_view_and_data_name_bufferify
        
        subroutine c_datagroup_destroy_view_and_data_index(self, idx) &
                bind(C, name="SIDRE_datagroup_destroy_view_and_data_index")
            use iso_c_binding
            implicit none
            type(C_PTR), value, intent(IN) :: self
            integer(C_INT), value, intent(IN) :: idx
        end subroutine c_datagroup_destroy_view_and_data_index
        
        function c_datagroup_move_view(self, view) &
                result(rv) &
                bind(C, name="SIDRE_datagroup_move_view")
            use iso_c_binding
            implicit none
            type(C_PTR), value, intent(IN) :: self
            type(C_PTR), value, intent(IN) :: view
            type(C_PTR) :: rv
        end function c_datagroup_move_view
        
        function c_datagroup_copy_view(self, view) &
                result(rv) &
                bind(C, name="SIDRE_datagroup_copy_view")
            use iso_c_binding
            implicit none
            type(C_PTR), value, intent(IN) :: self
            type(C_PTR), value, intent(IN) :: view
            type(C_PTR) :: rv
        end function c_datagroup_copy_view
        
        function c_datagroup_has_group(self, name) &
                result(rv) &
                bind(C, name="SIDRE_datagroup_has_group")
            use iso_c_binding
            implicit none
            type(C_PTR), value, intent(IN) :: self
            character(kind=C_CHAR), intent(IN) :: name(*)
            logical(C_BOOL) :: rv
        end function c_datagroup_has_group
        
        function c_datagroup_has_group_bufferify(self, name, Lname) &
                result(rv) &
                bind(C, name="SIDRE_datagroup_has_group_bufferify")
            use iso_c_binding
            implicit none
            type(C_PTR), value, intent(IN) :: self
            character(kind=C_CHAR), intent(IN) :: name(*)
            integer(C_INT), value, intent(IN) :: Lname
            logical(C_BOOL) :: rv
        end function c_datagroup_has_group_bufferify
        
        function c_datagroup_get_group(self, name) &
                result(rv) &
                bind(C, name="SIDRE_datagroup_get_group")
            use iso_c_binding
            implicit none
            type(C_PTR), value, intent(IN) :: self
            character(kind=C_CHAR), intent(IN) :: name(*)
            type(C_PTR) :: rv
        end function c_datagroup_get_group
        
        function c_datagroup_get_group_bufferify(self, name, Lname) &
                result(rv) &
                bind(C, name="SIDRE_datagroup_get_group_bufferify")
            use iso_c_binding
            implicit none
            type(C_PTR), value, intent(IN) :: self
            character(kind=C_CHAR), intent(IN) :: name(*)
            integer(C_INT), value, intent(IN) :: Lname
            type(C_PTR) :: rv
        end function c_datagroup_get_group_bufferify
        
        pure function c_datagroup_get_group_index(self, name) &
                result(rv) &
                bind(C, name="SIDRE_datagroup_get_group_index")
            use iso_c_binding
            implicit none
            type(C_PTR), value, intent(IN) :: self
            character(kind=C_CHAR), intent(IN) :: name(*)
            integer(C_INT) :: rv
        end function c_datagroup_get_group_index
        
        pure function c_datagroup_get_group_index_bufferify(self, name, Lname) &
                result(rv) &
                bind(C, name="SIDRE_datagroup_get_group_index_bufferify")
            use iso_c_binding
            implicit none
            type(C_PTR), value, intent(IN) :: self
            character(kind=C_CHAR), intent(IN) :: name(*)
            integer(C_INT), value, intent(IN) :: Lname
            integer(C_INT) :: rv
        end function c_datagroup_get_group_index_bufferify
        
        pure function c_datagroup_get_group_name(self, idx) &
                result(rv) &
                bind(C, name="SIDRE_datagroup_get_group_name")
            use iso_c_binding
            implicit none
            type(C_PTR), value, intent(IN) :: self
            integer(C_INT), value, intent(IN) :: idx
            type(C_PTR) rv
        end function c_datagroup_get_group_name
        
        subroutine c_datagroup_get_group_name_bufferify(self, idx, SH_F_rv, LSH_F_rv) &
                bind(C, name="SIDRE_datagroup_get_group_name_bufferify")
            use iso_c_binding
            implicit none
            type(C_PTR), value, intent(IN) :: self
            integer(C_INT), value, intent(IN) :: idx
            character(kind=C_CHAR), intent(OUT) :: SH_F_rv(*)
            integer(C_INT), value, intent(IN) :: LSH_F_rv
        end subroutine c_datagroup_get_group_name_bufferify
        
        pure function c_datagroup_get_first_valid_group_index(self) &
                result(rv) &
                bind(C, name="SIDRE_datagroup_get_first_valid_group_index")
            use iso_c_binding
            implicit none
            type(C_PTR), value, intent(IN) :: self
            integer(C_INT) :: rv
        end function c_datagroup_get_first_valid_group_index
        
        pure function c_datagroup_get_next_valid_group_index(self, idx) &
                result(rv) &
                bind(C, name="SIDRE_datagroup_get_next_valid_group_index")
            use iso_c_binding
            implicit none
            type(C_PTR), value, intent(IN) :: self
            integer(C_INT), value, intent(IN) :: idx
            integer(C_INT) :: rv
        end function c_datagroup_get_next_valid_group_index
        
        function c_datagroup_create_group(self, name) &
                result(rv) &
                bind(C, name="SIDRE_datagroup_create_group")
            use iso_c_binding
            implicit none
            type(C_PTR), value, intent(IN) :: self
            character(kind=C_CHAR), intent(IN) :: name(*)
            type(C_PTR) :: rv
        end function c_datagroup_create_group
        
        function c_datagroup_create_group_bufferify(self, name, Lname) &
                result(rv) &
                bind(C, name="SIDRE_datagroup_create_group_bufferify")
            use iso_c_binding
            implicit none
            type(C_PTR), value, intent(IN) :: self
            character(kind=C_CHAR), intent(IN) :: name(*)
            integer(C_INT), value, intent(IN) :: Lname
            type(C_PTR) :: rv
        end function c_datagroup_create_group_bufferify
        
        subroutine c_datagroup_destroy_group_name(self, name) &
                bind(C, name="SIDRE_datagroup_destroy_group_name")
            use iso_c_binding
            implicit none
            type(C_PTR), value, intent(IN) :: self
            character(kind=C_CHAR), intent(IN) :: name(*)
        end subroutine c_datagroup_destroy_group_name
        
        subroutine c_datagroup_destroy_group_name_bufferify(self, name, Lname) &
                bind(C, name="SIDRE_datagroup_destroy_group_name_bufferify")
            use iso_c_binding
            implicit none
            type(C_PTR), value, intent(IN) :: self
            character(kind=C_CHAR), intent(IN) :: name(*)
            integer(C_INT), value, intent(IN) :: Lname
        end subroutine c_datagroup_destroy_group_name_bufferify
        
        subroutine c_datagroup_destroy_group_index(self, idx) &
                bind(C, name="SIDRE_datagroup_destroy_group_index")
            use iso_c_binding
            implicit none
            type(C_PTR), value, intent(IN) :: self
            integer(C_INT), value, intent(IN) :: idx
        end subroutine c_datagroup_destroy_group_index
        
        function c_datagroup_move_group(self, grp) &
                result(rv) &
                bind(C, name="SIDRE_datagroup_move_group")
            use iso_c_binding
            implicit none
            type(C_PTR), value, intent(IN) :: self
            type(C_PTR), value, intent(IN) :: grp
            type(C_PTR) :: rv
        end function c_datagroup_move_group
        
        subroutine c_datagroup_print(self) &
                bind(C, name="SIDRE_datagroup_print")
            use iso_c_binding
            implicit none
            type(C_PTR), value, intent(IN) :: self
        end subroutine c_datagroup_print
        
        subroutine c_datagroup_save(self, obase, protocol) &
                bind(C, name="SIDRE_datagroup_save")
            use iso_c_binding
            implicit none
            type(C_PTR), value, intent(IN) :: self
            character(kind=C_CHAR), intent(IN) :: obase(*)
            character(kind=C_CHAR), intent(IN) :: protocol(*)
        end subroutine c_datagroup_save
        
        subroutine c_datagroup_save_bufferify(self, obase, Lobase, protocol, Lprotocol) &
                bind(C, name="SIDRE_datagroup_save_bufferify")
            use iso_c_binding
            implicit none
            type(C_PTR), value, intent(IN) :: self
            character(kind=C_CHAR), intent(IN) :: obase(*)
            integer(C_INT), value, intent(IN) :: Lobase
            character(kind=C_CHAR), intent(IN) :: protocol(*)
            integer(C_INT), value, intent(IN) :: Lprotocol
        end subroutine c_datagroup_save_bufferify
        
        subroutine c_datagroup_load(self, obase, protocol) &
                bind(C, name="SIDRE_datagroup_load")
            use iso_c_binding
            implicit none
            type(C_PTR), value, intent(IN) :: self
            character(kind=C_CHAR), intent(IN) :: obase(*)
            character(kind=C_CHAR), intent(IN) :: protocol(*)
        end subroutine c_datagroup_load
        
        subroutine c_datagroup_load_bufferify(self, obase, Lobase, protocol, Lprotocol) &
                bind(C, name="SIDRE_datagroup_load_bufferify")
            use iso_c_binding
            implicit none
            type(C_PTR), value, intent(IN) :: self
            character(kind=C_CHAR), intent(IN) :: obase(*)
            integer(C_INT), value, intent(IN) :: Lobase
            character(kind=C_CHAR), intent(IN) :: protocol(*)
            integer(C_INT), value, intent(IN) :: Lprotocol
        end subroutine c_datagroup_load_bufferify
        
        ! splicer begin class.DataGroup.additional_interfaces
        ! splicer end class.DataGroup.additional_interfaces
        
        pure function c_databuffer_get_index(self) &
                result(rv) &
                bind(C, name="SIDRE_databuffer_get_index")
            use iso_c_binding
            implicit none
            type(C_PTR), value, intent(IN) :: self
            integer(C_INT) :: rv
        end function c_databuffer_get_index
        
        pure function c_databuffer_get_num_views(self) &
                result(rv) &
                bind(C, name="SIDRE_databuffer_get_num_views")
            use iso_c_binding
            implicit none
            type(C_PTR), value, intent(IN) :: self
            integer(C_SIZE_T) :: rv
        end function c_databuffer_get_num_views
        
        subroutine c_databuffer_describe(self, type, num_elems) &
                bind(C, name="SIDRE_databuffer_describe")
            use iso_c_binding
            implicit none
            type(C_PTR), value, intent(IN) :: self
            integer(C_INT), value, intent(IN) :: type
            integer(C_LONG), value, intent(IN) :: num_elems
        end subroutine c_databuffer_describe
        
        subroutine c_databuffer_allocate_existing(self) &
                bind(C, name="SIDRE_databuffer_allocate_existing")
            use iso_c_binding
            implicit none
            type(C_PTR), value, intent(IN) :: self
        end subroutine c_databuffer_allocate_existing
        
        subroutine c_databuffer_allocate_from_type(self, type, num_elems) &
                bind(C, name="SIDRE_databuffer_allocate_from_type")
            use iso_c_binding
            implicit none
            type(C_PTR), value, intent(IN) :: self
            integer(C_INT), value, intent(IN) :: type
            integer(C_LONG), value, intent(IN) :: num_elems
        end subroutine c_databuffer_allocate_from_type
        
        subroutine c_databuffer_reallocate(self, num_elems) &
                bind(C, name="SIDRE_databuffer_reallocate")
            use iso_c_binding
            implicit none
            type(C_PTR), value, intent(IN) :: self
            integer(C_LONG), value, intent(IN) :: num_elems
        end subroutine c_databuffer_reallocate
        
        function c_databuffer_get_void_ptr(self) &
                result(rv) &
                bind(C, name="SIDRE_databuffer_get_void_ptr")
            use iso_c_binding
            implicit none
            type(C_PTR), value, intent(IN) :: self
            type(C_PTR) :: rv
        end function c_databuffer_get_void_ptr
        
        pure function c_databuffer_get_type_id(self) &
                result(rv) &
                bind(C, name="SIDRE_databuffer_get_type_id")
            use iso_c_binding
            implicit none
            type(C_PTR), value, intent(IN) :: self
            integer(C_INT) :: rv
        end function c_databuffer_get_type_id
        
        pure function c_databuffer_get_num_elements(self) &
                result(rv) &
                bind(C, name="SIDRE_databuffer_get_num_elements")
            use iso_c_binding
            implicit none
            type(C_PTR), value, intent(IN) :: self
            integer(C_SIZE_T) :: rv
        end function c_databuffer_get_num_elements
        
        pure function c_databuffer_get_total_bytes(self) &
                result(rv) &
                bind(C, name="SIDRE_databuffer_get_total_bytes")
            use iso_c_binding
            implicit none
            type(C_PTR), value, intent(IN) :: self
            integer(C_SIZE_T) :: rv
        end function c_databuffer_get_total_bytes
        
        subroutine c_databuffer_print(self) &
                bind(C, name="SIDRE_databuffer_print")
            use iso_c_binding
            implicit none
            type(C_PTR), value, intent(IN) :: self
        end subroutine c_databuffer_print
        
        ! splicer begin class.DataBuffer.additional_interfaces
        ! splicer end class.DataBuffer.additional_interfaces
        
        subroutine c_dataview_allocate_simple(self) &
                bind(C, name="SIDRE_dataview_allocate_simple")
            use iso_c_binding
            implicit none
            type(C_PTR), value, intent(IN) :: self
        end subroutine c_dataview_allocate_simple
        
        subroutine c_dataview_allocate_from_type(self, type, num_elems) &
                bind(C, name="SIDRE_dataview_allocate_from_type")
            use iso_c_binding
            implicit none
            type(C_PTR), value, intent(IN) :: self
            integer(C_INT), value, intent(IN) :: type
            integer(C_LONG), value, intent(IN) :: num_elems
        end subroutine c_dataview_allocate_from_type
        
        subroutine c_dataview_reallocate(self, num_elems) &
                bind(C, name="SIDRE_dataview_reallocate")
            use iso_c_binding
            implicit none
            type(C_PTR), value, intent(IN) :: self
            integer(C_LONG), value, intent(IN) :: num_elems
        end subroutine c_dataview_reallocate
        
        subroutine c_dataview_apply_0(self) &
                bind(C, name="SIDRE_dataview_apply_0")
            use iso_c_binding
            implicit none
            type(C_PTR), value, intent(IN) :: self
        end subroutine c_dataview_apply_0
        
        subroutine c_dataview_attach_buffer(self, buff) &
                bind(C, name="SIDRE_dataview_attach_buffer")
            use iso_c_binding
            implicit none
            type(C_PTR), value, intent(IN) :: self
            type(C_PTR), value, intent(IN) :: buff
        end subroutine c_dataview_attach_buffer
        
        subroutine c_dataview_apply_nelems(self, num_elems) &
                bind(C, name="SIDRE_dataview_apply_nelems")
            use iso_c_binding
            implicit none
            type(C_PTR), value, intent(IN) :: self
            integer(C_LONG), value, intent(IN) :: num_elems
        end subroutine c_dataview_apply_nelems
        
        subroutine c_dataview_apply_nelems_offset(self, num_elems, offset) &
                bind(C, name="SIDRE_dataview_apply_nelems_offset")
            use iso_c_binding
            implicit none
            type(C_PTR), value, intent(IN) :: self
            integer(C_LONG), value, intent(IN) :: num_elems
            integer(C_LONG), value, intent(IN) :: offset
        end subroutine c_dataview_apply_nelems_offset
        
        subroutine c_dataview_apply_nelems_offset_stride(self, num_elems, offset, stride) &
                bind(C, name="SIDRE_dataview_apply_nelems_offset_stride")
            use iso_c_binding
            implicit none
            type(C_PTR), value, intent(IN) :: self
            integer(C_LONG), value, intent(IN) :: num_elems
            integer(C_LONG), value, intent(IN) :: offset
            integer(C_LONG), value, intent(IN) :: stride
        end subroutine c_dataview_apply_nelems_offset_stride
        
        subroutine c_dataview_apply_type_nelems(self, type, num_elems) &
                bind(C, name="SIDRE_dataview_apply_type_nelems")
            use iso_c_binding
            implicit none
            type(C_PTR), value, intent(IN) :: self
            integer(C_INT), value, intent(IN) :: type
            integer(C_LONG), value, intent(IN) :: num_elems
        end subroutine c_dataview_apply_type_nelems
        
        subroutine c_dataview_apply_type_nelems_offset(self, type, num_elems, offset) &
                bind(C, name="SIDRE_dataview_apply_type_nelems_offset")
            use iso_c_binding
            implicit none
            type(C_PTR), value, intent(IN) :: self
            integer(C_INT), value, intent(IN) :: type
            integer(C_LONG), value, intent(IN) :: num_elems
            integer(C_LONG), value, intent(IN) :: offset
        end subroutine c_dataview_apply_type_nelems_offset
        
        subroutine c_dataview_apply_type_nelems_offset_stride(self, type, num_elems, offset, stride) &
                bind(C, name="SIDRE_dataview_apply_type_nelems_offset_stride")
            use iso_c_binding
            implicit none
            type(C_PTR), value, intent(IN) :: self
            integer(C_INT), value, intent(IN) :: type
            integer(C_LONG), value, intent(IN) :: num_elems
            integer(C_LONG), value, intent(IN) :: offset
            integer(C_LONG), value, intent(IN) :: stride
        end subroutine c_dataview_apply_type_nelems_offset_stride
        
        subroutine c_dataview_apply_type_shape(self, type, ndims, shape) &
                bind(C, name="SIDRE_dataview_apply_type_shape")
            use iso_c_binding
            implicit none
            type(C_PTR), value, intent(IN) :: self
            integer(C_INT), value, intent(IN) :: type
            integer(C_INT), value, intent(IN) :: ndims
            integer(C_LONG), intent(IN) :: shape(*)
        end subroutine c_dataview_apply_type_shape
        
        pure function c_dataview_has_buffer(self) &
                result(rv) &
                bind(C, name="SIDRE_dataview_has_buffer")
            use iso_c_binding
            implicit none
            type(C_PTR), value, intent(IN) :: self
            logical(C_BOOL) :: rv
        end function c_dataview_has_buffer
        
        pure function c_dataview_is_external(self) &
                result(rv) &
                bind(C, name="SIDRE_dataview_is_external")
            use iso_c_binding
            implicit none
            type(C_PTR), value, intent(IN) :: self
            logical(C_BOOL) :: rv
        end function c_dataview_is_external
        
        pure function c_dataview_is_applied(self) &
                result(rv) &
                bind(C, name="SIDRE_dataview_is_applied")
            use iso_c_binding
            implicit none
            type(C_PTR), value, intent(IN) :: self
            logical(C_BOOL) :: rv
        end function c_dataview_is_applied
        
        pure function c_dataview_is_opaque(self) &
                result(rv) &
                bind(C, name="SIDRE_dataview_is_opaque")
            use iso_c_binding
            implicit none
            type(C_PTR), value, intent(IN) :: self
            logical(C_BOOL) :: rv
        end function c_dataview_is_opaque
        
        pure function c_dataview_get_name(self) &
                result(rv) &
                bind(C, name="SIDRE_dataview_get_name")
            use iso_c_binding
            implicit none
            type(C_PTR), value, intent(IN) :: self
            type(C_PTR) rv
        end function c_dataview_get_name
        
        subroutine c_dataview_get_name_bufferify(self, SH_F_rv, LSH_F_rv) &
                bind(C, name="SIDRE_dataview_get_name_bufferify")
            use iso_c_binding
            implicit none
            type(C_PTR), value, intent(IN) :: self
            character(kind=C_CHAR), intent(OUT) :: SH_F_rv(*)
            integer(C_INT), value, intent(IN) :: LSH_F_rv
        end subroutine c_dataview_get_name_bufferify
        
        function c_dataview_get_buffer(self) &
                result(rv) &
                bind(C, name="SIDRE_dataview_get_buffer")
            use iso_c_binding
            implicit none
            type(C_PTR), value, intent(IN) :: self
            type(C_PTR) :: rv
        end function c_dataview_get_buffer
        
        pure function c_dataview_get_void_ptr(self) &
                result(rv) &
                bind(C, name="SIDRE_dataview_get_void_ptr")
            use iso_c_binding
            implicit none
            type(C_PTR), value, intent(IN) :: self
            type(C_PTR) :: rv
        end function c_dataview_get_void_ptr
        
        subroutine c_dataview_set_scalar_int(self, value) &
                bind(C, name="SIDRE_dataview_set_scalar_int")
            use iso_c_binding
            implicit none
            type(C_PTR), value, intent(IN) :: self
            integer(C_INT), value, intent(IN) :: value
        end subroutine c_dataview_set_scalar_int
        
        subroutine c_dataview_set_scalar_long(self, value) &
                bind(C, name="SIDRE_dataview_set_scalar_long")
            use iso_c_binding
            implicit none
            type(C_PTR), value, intent(IN) :: self
            integer(C_LONG), value, intent(IN) :: value
        end subroutine c_dataview_set_scalar_long
        
        subroutine c_dataview_set_scalar_float(self, value) &
                bind(C, name="SIDRE_dataview_set_scalar_float")
            use iso_c_binding
            implicit none
            type(C_PTR), value, intent(IN) :: self
            real(C_FLOAT), value, intent(IN) :: value
        end subroutine c_dataview_set_scalar_float
        
        subroutine c_dataview_set_scalar_double(self, value) &
                bind(C, name="SIDRE_dataview_set_scalar_double")
            use iso_c_binding
            implicit none
            type(C_PTR), value, intent(IN) :: self
            real(C_DOUBLE), value, intent(IN) :: value
        end subroutine c_dataview_set_scalar_double
        
        function c_dataview_set_external_data_ptr(self, external_ptr) &
                result(rv) &
                bind(C, name="SIDRE_dataview_set_external_data_ptr")
            use iso_c_binding
            implicit none
            type(C_PTR), value, intent(IN) :: self
            type(C_PTR), value, intent(IN) :: external_ptr
            type(C_PTR) :: rv
        end function c_dataview_set_external_data_ptr
        
        function c_dataview_get_data_int(self) &
                result(rv) &
                bind(C, name="SIDRE_dataview_get_data_int")
            use iso_c_binding
            implicit none
            type(C_PTR), value, intent(IN) :: self
            integer(C_INT) :: rv
        end function c_dataview_get_data_int
        
        function c_dataview_get_data_long(self) &
                result(rv) &
                bind(C, name="SIDRE_dataview_get_data_long")
            use iso_c_binding
            implicit none
            type(C_PTR), value, intent(IN) :: self
            integer(C_LONG) :: rv
        end function c_dataview_get_data_long
        
        function c_dataview_get_data_float(self) &
                result(rv) &
                bind(C, name="SIDRE_dataview_get_data_float")
            use iso_c_binding
            implicit none
            type(C_PTR), value, intent(IN) :: self
            real(C_FLOAT) :: rv
        end function c_dataview_get_data_float
        
        function c_dataview_get_data_double(self) &
                result(rv) &
                bind(C, name="SIDRE_dataview_get_data_double")
            use iso_c_binding
            implicit none
            type(C_PTR), value, intent(IN) :: self
            real(C_DOUBLE) :: rv
        end function c_dataview_get_data_double
        
        function c_dataview_get_owning_group(self) &
                result(rv) &
                bind(C, name="SIDRE_dataview_get_owning_group")
            use iso_c_binding
            implicit none
            type(C_PTR), value, intent(IN) :: self
            type(C_PTR) :: rv
        end function c_dataview_get_owning_group
        
        pure function c_dataview_get_type_id(self) &
                result(rv) &
                bind(C, name="SIDRE_dataview_get_type_id")
            use iso_c_binding
            implicit none
            type(C_PTR), value, intent(IN) :: self
            integer(C_INT) :: rv
        end function c_dataview_get_type_id
        
        pure function c_dataview_get_total_bytes(self) &
                result(rv) &
                bind(C, name="SIDRE_dataview_get_total_bytes")
            use iso_c_binding
            implicit none
            type(C_PTR), value, intent(IN) :: self
            integer(C_SIZE_T) :: rv
        end function c_dataview_get_total_bytes
        
        pure function c_dataview_get_num_elements(self) &
                result(rv) &
                bind(C, name="SIDRE_dataview_get_num_elements")
            use iso_c_binding
            implicit none
            type(C_PTR), value, intent(IN) :: self
            integer(C_SIZE_T) :: rv
        end function c_dataview_get_num_elements
        
        pure function c_dataview_get_num_dimensions(self) &
                result(rv) &
                bind(C, name="SIDRE_dataview_get_num_dimensions")
            use iso_c_binding
            implicit none
            type(C_PTR), value, intent(IN) :: self
            integer(C_INT) :: rv
        end function c_dataview_get_num_dimensions
        
        pure function c_dataview_get_shape(self, ndims, shape) &
                result(rv) &
                bind(C, name="SIDRE_dataview_get_shape")
            use iso_c_binding
            implicit none
            type(C_PTR), value, intent(IN) :: self
            integer(C_INT), value, intent(IN) :: ndims
            integer(C_LONG), intent(IN) :: shape(*)
            integer(C_INT) :: rv
        end function c_dataview_get_shape
        
        subroutine c_dataview_print(self) &
                bind(C, name="SIDRE_dataview_print")
            use iso_c_binding
            implicit none
            type(C_PTR), value, intent(IN) :: self
        end subroutine c_dataview_print
        
        ! splicer begin class.DataView.additional_interfaces
        ! splicer end class.DataView.additional_interfaces
        
        function c_name_is_valid(name) &
                result(rv) &
                bind(C, name="SIDRE_name_is_valid")
            use iso_c_binding
            implicit none
            character(kind=C_CHAR), intent(IN) :: name(*)
            logical(C_BOOL) :: rv
        end function c_name_is_valid
        
        ! splicer begin additional_interfaces
        function SIDRE_create_array_view(group, name, lname, addr, type, rank, extents) &
              result(rv) bind(C,name="SIDRE_create_array_view")
            use iso_c_binding
            import SIDRE_LENGTH
            type(C_PTR), value, intent(IN)     :: group
            character(kind=C_CHAR), intent(IN) :: name(*)
            integer(C_INT), value, intent(IN)  :: lname
            type(C_PTR), value,     intent(IN) :: addr
            integer(C_INT), value, intent(IN)  :: type
            integer(C_INT), value, intent(IN)  :: rank
            integer(SIDRE_LENGTH), intent(IN)  :: extents(*)
            type(C_PTR) rv
        end function SIDRE_create_array_view
        ! splicer end additional_interfaces
    end interface

contains
    
    function datastore_new() result(rv)
        use iso_c_binding
        implicit none
        type(datastore) :: rv
        ! splicer begin class.DataStore.method.new
        rv%voidptr = c_datastore_new()
        ! splicer end class.DataStore.method.new
    end function datastore_new
    
    subroutine datastore_delete(obj)
        use iso_c_binding
        implicit none
        class(datastore) :: obj
        ! splicer begin class.DataStore.method.delete
        call c_datastore_delete(obj%voidptr)
        obj%voidptr = C_NULL_PTR
        ! splicer end class.DataStore.method.delete
    end subroutine datastore_delete
    
    function datastore_get_root(obj) result(rv)
        use iso_c_binding
        implicit none
        class(datastore) :: obj
        type(datagroup) :: rv
        ! splicer begin class.DataStore.method.get_root
        rv%voidptr = c_datastore_get_root(obj%voidptr)
        ! splicer end class.DataStore.method.get_root
    end function datastore_get_root
    
    function datastore_get_buffer(obj, idx) result(rv)
        use iso_c_binding
        implicit none
        class(datastore) :: obj
        integer(C_INT), value, intent(IN) :: idx
        type(databuffer) :: rv
        ! splicer begin class.DataStore.method.get_buffer
        rv%voidptr = c_datastore_get_buffer(  &
            obj%voidptr,  &
            idx)
        ! splicer end class.DataStore.method.get_buffer
    end function datastore_get_buffer
    
    function datastore_create_buffer_empty(obj) result(rv)
        use iso_c_binding
        implicit none
        class(datastore) :: obj
        type(databuffer) :: rv
        ! splicer begin class.DataStore.method.create_buffer_empty
        rv%voidptr = c_datastore_create_buffer_empty(obj%voidptr)
        ! splicer end class.DataStore.method.create_buffer_empty
    end function datastore_create_buffer_empty
    
    function datastore_create_buffer_from_type_int(obj, type, num_elems) result(rv)
        use iso_c_binding
        implicit none
        class(datastore) :: obj
        integer(C_INT), value, intent(IN) :: type
        integer(C_INT), value, intent(IN) :: num_elems
        type(databuffer) :: rv
        ! splicer begin class.DataStore.method.create_buffer_from_type_int
        rv%voidptr = c_datastore_create_buffer_from_type(  &
            obj%voidptr,  &
            type,  &
            int(num_elems, C_LONG))
        ! splicer end class.DataStore.method.create_buffer_from_type_int
    end function datastore_create_buffer_from_type_int
    
    function datastore_create_buffer_from_type_long(obj, type, num_elems) result(rv)
        use iso_c_binding
        implicit none
        class(datastore) :: obj
        integer(C_INT), value, intent(IN) :: type
        integer(C_LONG), value, intent(IN) :: num_elems
        type(databuffer) :: rv
        ! splicer begin class.DataStore.method.create_buffer_from_type_long
        rv%voidptr = c_datastore_create_buffer_from_type(  &
            obj%voidptr,  &
            type,  &
            int(num_elems, C_LONG))
        ! splicer end class.DataStore.method.create_buffer_from_type_long
    end function datastore_create_buffer_from_type_long
    
    subroutine datastore_destroy_buffer(obj, id)
        use iso_c_binding
        implicit none
        class(datastore) :: obj
        integer(C_INT), value, intent(IN) :: id
        ! splicer begin class.DataStore.method.destroy_buffer
        call c_datastore_destroy_buffer(  &
            obj%voidptr,  &
            id)
        ! splicer end class.DataStore.method.destroy_buffer
    end subroutine datastore_destroy_buffer
    
    function datastore_get_num_buffers(obj) result(rv)
        use iso_c_binding
        implicit none
        class(datastore) :: obj
        integer(C_SIZE_T) :: rv
        ! splicer begin class.DataStore.method.get_num_buffers
        rv = c_datastore_get_num_buffers(obj%voidptr)
        ! splicer end class.DataStore.method.get_num_buffers
    end function datastore_get_num_buffers
    
    subroutine datastore_print(obj)
        use iso_c_binding
        implicit none
        class(datastore) :: obj
        ! splicer begin class.DataStore.method.print
        call c_datastore_print(obj%voidptr)
        ! splicer end class.DataStore.method.print
    end subroutine datastore_print
    
    function datastore_get_instance(obj) result (voidptr)
        use iso_c_binding, only: C_PTR
        implicit none
        class(datastore), intent(IN) :: obj
        type(C_PTR) :: voidptr
        voidptr = obj%voidptr
    end function datastore_get_instance
    
    subroutine datastore_set_instance(obj, voidptr)
        use iso_c_binding, only: C_PTR
        implicit none
        class(datastore), intent(INOUT) :: obj
        type(C_PTR), intent(IN) :: voidptr
        obj%voidptr = voidptr
    end subroutine datastore_set_instance
    
    function datastore_associated(obj) result (rv)
        use iso_c_binding, only: c_associated
        implicit none
        class(datastore), intent(IN) :: obj
        logical rv
        rv = c_associated(obj%voidptr)
    end function datastore_associated
    
    ! splicer begin class.DataStore.additional_functions
    ! splicer end class.DataStore.additional_functions
    
    function datagroup_get_name(obj) result(rv)
        use iso_c_binding
        implicit none
        class(datagroup) :: obj
        character(kind=C_CHAR, len=(MAXNAMESIZE)) :: rv
        ! splicer begin class.DataGroup.method.get_name
        call c_datagroup_get_name_bufferify(  &
            obj%voidptr,  &
            rv,  &
            len(rv, kind=C_INT))
        ! splicer end class.DataGroup.method.get_name
    end function datagroup_get_name
    
    function datagroup_get_parent(obj) result(rv)
        use iso_c_binding
        implicit none
        class(datagroup) :: obj
        type(datagroup) :: rv
        ! splicer begin class.DataGroup.method.get_parent
        rv%voidptr = c_datagroup_get_parent(obj%voidptr)
        ! splicer end class.DataGroup.method.get_parent
    end function datagroup_get_parent
    
    function datagroup_get_data_store(obj) result(rv)
        use iso_c_binding
        implicit none
        class(datagroup) :: obj
        type(datastore) :: rv
        ! splicer begin class.DataGroup.method.get_data_store
        rv%voidptr = c_datagroup_get_data_store(obj%voidptr)
        ! splicer end class.DataGroup.method.get_data_store
    end function datagroup_get_data_store
    
    function datagroup_get_num_views(obj) result(rv)
        use iso_c_binding
        implicit none
        class(datagroup) :: obj
        integer(C_SIZE_T) :: rv
        ! splicer begin class.DataGroup.method.get_num_views
        rv = c_datagroup_get_num_views(obj%voidptr)
        ! splicer end class.DataGroup.method.get_num_views
    end function datagroup_get_num_views
    
    function datagroup_get_num_groups(obj) result(rv)
        use iso_c_binding
        implicit none
        class(datagroup) :: obj
        integer(C_SIZE_T) :: rv
        ! splicer begin class.DataGroup.method.get_num_groups
        rv = c_datagroup_get_num_groups(obj%voidptr)
        ! splicer end class.DataGroup.method.get_num_groups
    end function datagroup_get_num_groups
    
    function datagroup_has_view(obj, name) result(rv)
        use iso_c_binding
        implicit none
        class(datagroup) :: obj
        character(*), intent(IN) :: name
        logical :: rv
        ! splicer begin class.DataGroup.method.has_view
        rv = c_datagroup_has_view_bufferify(  &
            obj%voidptr,  &
            name,  &
            len_trim(name, kind=C_INT))
        ! splicer end class.DataGroup.method.has_view
    end function datagroup_has_view
    
    function datagroup_get_view_from_name(obj, name) result(rv)
        use iso_c_binding
        implicit none
        class(datagroup) :: obj
        character(*), intent(IN) :: name
        type(dataview) :: rv
        ! splicer begin class.DataGroup.method.get_view_from_name
        rv%voidptr = c_datagroup_get_view_from_name_bufferify(  &
            obj%voidptr,  &
            name,  &
            len_trim(name, kind=C_INT))
        ! splicer end class.DataGroup.method.get_view_from_name
    end function datagroup_get_view_from_name
    
    function datagroup_get_view_from_index(obj, idx) result(rv)
        use iso_c_binding
        implicit none
        class(datagroup) :: obj
        integer(C_INT), value, intent(IN) :: idx
        type(dataview) :: rv
        ! splicer begin class.DataGroup.method.get_view_from_index
        rv%voidptr = c_datagroup_get_view_from_index(  &
            obj%voidptr,  &
            idx)
        ! splicer end class.DataGroup.method.get_view_from_index
    end function datagroup_get_view_from_index
    
    function datagroup_get_view_index(obj, name) result(rv)
        use iso_c_binding
        implicit none
        class(datagroup) :: obj
        character(*), intent(IN) :: name
        integer(C_INT) :: rv
        ! splicer begin class.DataGroup.method.get_view_index
        rv = c_datagroup_get_view_index_bufferify(  &
            obj%voidptr,  &
            name,  &
            len_trim(name, kind=C_INT))
        ! splicer end class.DataGroup.method.get_view_index
    end function datagroup_get_view_index
    
    function datagroup_get_view_name(obj, idx) result(rv)
        use iso_c_binding
        implicit none
        class(datagroup) :: obj
        integer(C_INT), value, intent(IN) :: idx
        character(kind=C_CHAR, len=(MAXNAMESIZE)) :: rv
        ! splicer begin class.DataGroup.method.get_view_name
        call c_datagroup_get_view_name_bufferify(  &
            obj%voidptr,  &
            idx,  &
            rv,  &
            len(rv, kind=C_INT))
        ! splicer end class.DataGroup.method.get_view_name
    end function datagroup_get_view_name
    
    function datagroup_get_first_valid_view_index(obj) result(rv)
        use iso_c_binding
        implicit none
        class(datagroup) :: obj
        integer(C_INT) :: rv
        ! splicer begin class.DataGroup.method.get_first_valid_view_index
        rv = c_datagroup_get_first_valid_view_index(obj%voidptr)
        ! splicer end class.DataGroup.method.get_first_valid_view_index
    end function datagroup_get_first_valid_view_index
    
    function datagroup_get_next_valid_view_index(obj, idx) result(rv)
        use iso_c_binding
        implicit none
        class(datagroup) :: obj
        integer(C_INT), value, intent(IN) :: idx
        integer(C_INT) :: rv
        ! splicer begin class.DataGroup.method.get_next_valid_view_index
        rv = c_datagroup_get_next_valid_view_index(  &
            obj%voidptr,  &
            idx)
        ! splicer end class.DataGroup.method.get_next_valid_view_index
    end function datagroup_get_next_valid_view_index
    
    function datagroup_create_view_and_allocate_nelems_int(obj, name, type, num_elems) result(rv)
        use iso_c_binding
        implicit none
        class(datagroup) :: obj
        character(*), intent(IN) :: name
        integer(C_INT), value, intent(IN) :: type
        integer(C_INT), value, intent(IN) :: num_elems
        type(dataview) :: rv
        ! splicer begin class.DataGroup.method.create_view_and_allocate_nelems_int
        rv%voidptr = c_datagroup_create_view_and_allocate_nelems_bufferify(  &
            obj%voidptr,  &
            name,  &
            len_trim(name, kind=C_INT),  &
            type,  &
            int(num_elems, C_LONG))
        ! splicer end class.DataGroup.method.create_view_and_allocate_nelems_int
    end function datagroup_create_view_and_allocate_nelems_int
    
    function datagroup_create_view_and_allocate_nelems_long(obj, name, type, num_elems) result(rv)
        use iso_c_binding
        implicit none
        class(datagroup) :: obj
        character(*), intent(IN) :: name
        integer(C_INT), value, intent(IN) :: type
        integer(C_LONG), value, intent(IN) :: num_elems
        type(dataview) :: rv
        ! splicer begin class.DataGroup.method.create_view_and_allocate_nelems_long
        rv%voidptr = c_datagroup_create_view_and_allocate_nelems_bufferify(  &
            obj%voidptr,  &
            name,  &
            len_trim(name, kind=C_INT),  &
            type,  &
            int(num_elems, C_LONG))
        ! splicer end class.DataGroup.method.create_view_and_allocate_nelems_long
    end function datagroup_create_view_and_allocate_nelems_long
    
    function datagroup_create_view_and_allocate_shape(obj, name, type, ndims, num_elems) result(rv)
        use iso_c_binding
        implicit none
        class(datagroup) :: obj
        character(*), intent(IN) :: name
        integer(C_INT), value, intent(IN) :: type
        integer(C_INT), value, intent(IN) :: ndims
        integer(C_LONG), intent(IN) :: num_elems(*)
        type(dataview) :: rv
        ! splicer begin class.DataGroup.method.create_view_and_allocate_shape
        rv%voidptr = c_datagroup_create_view_and_allocate_shape_bufferify(  &
            obj%voidptr,  &
            name,  &
            len_trim(name, kind=C_INT),  &
            type,  &
            ndims,  &
            num_elems)
        ! splicer end class.DataGroup.method.create_view_and_allocate_shape
    end function datagroup_create_view_and_allocate_shape
    
    function datagroup_create_view_scalar_int(obj, name, value) result(rv)
        use iso_c_binding
        implicit none
        class(datagroup) :: obj
        character(*), intent(IN) :: name
        integer(C_INT), value, intent(IN) :: value
        type(dataview) :: rv
        ! splicer begin class.DataGroup.method.create_view_scalar_int
        rv%voidptr = c_datagroup_create_view_scalar_int_bufferify(  &
            obj%voidptr,  &
            name,  &
            len_trim(name, kind=C_INT),  &
            value)
        ! splicer end class.DataGroup.method.create_view_scalar_int
    end function datagroup_create_view_scalar_int
    
    function datagroup_create_view_scalar_long(obj, name, value) result(rv)
        use iso_c_binding
        implicit none
        class(datagroup) :: obj
        character(*), intent(IN) :: name
        integer(C_LONG), value, intent(IN) :: value
        type(dataview) :: rv
        ! splicer begin class.DataGroup.method.create_view_scalar_long
        rv%voidptr = c_datagroup_create_view_scalar_long_bufferify(  &
            obj%voidptr,  &
            name,  &
            len_trim(name, kind=C_INT),  &
            value)
        ! splicer end class.DataGroup.method.create_view_scalar_long
    end function datagroup_create_view_scalar_long
    
    function datagroup_create_view_scalar_float(obj, name, value) result(rv)
        use iso_c_binding
        implicit none
        class(datagroup) :: obj
        character(*), intent(IN) :: name
        real(C_FLOAT), value, intent(IN) :: value
        type(dataview) :: rv
        ! splicer begin class.DataGroup.method.create_view_scalar_float
        rv%voidptr = c_datagroup_create_view_scalar_float_bufferify(  &
            obj%voidptr,  &
            name,  &
            len_trim(name, kind=C_INT),  &
            value)
        ! splicer end class.DataGroup.method.create_view_scalar_float
    end function datagroup_create_view_scalar_float
    
    function datagroup_create_view_scalar_double(obj, name, value) result(rv)
        use iso_c_binding
        implicit none
        class(datagroup) :: obj
        character(*), intent(IN) :: name
        real(C_DOUBLE), value, intent(IN) :: value
        type(dataview) :: rv
        ! splicer begin class.DataGroup.method.create_view_scalar_double
        rv%voidptr = c_datagroup_create_view_scalar_double_bufferify(  &
            obj%voidptr,  &
            name,  &
            len_trim(name, kind=C_INT),  &
            value)
        ! splicer end class.DataGroup.method.create_view_scalar_double
    end function datagroup_create_view_scalar_double
    
    function datagroup_create_view_string(obj, name, value) result(rv)
        use iso_c_binding
        implicit none
        class(datagroup) :: obj
        character(*), intent(IN) :: name
        character(*), intent(IN) :: value
        type(dataview) :: rv
        ! splicer begin class.DataGroup.method.create_view_string
        rv%voidptr = c_datagroup_create_view_string_bufferify(  &
            obj%voidptr,  &
            name,  &
            len_trim(name, kind=C_INT),  &
            value,  &
            len_trim(value, kind=C_INT))
        ! splicer end class.DataGroup.method.create_view_string
    end function datagroup_create_view_string
    
    function datagroup_create_view_empty(obj, name) result(rv)
        use iso_c_binding
        implicit none
        class(datagroup) :: obj
        character(*), intent(IN) :: name
        type(dataview) :: rv
        ! splicer begin class.DataGroup.method.create_view_empty
        rv%voidptr = c_datagroup_create_view_empty_bufferify(  &
            obj%voidptr,  &
            name,  &
            len_trim(name, kind=C_INT))
        ! splicer end class.DataGroup.method.create_view_empty
    end function datagroup_create_view_empty
    
    function datagroup_create_view_from_type_int(obj, name, type, num_elems) result(rv)
        use iso_c_binding
        implicit none
        class(datagroup) :: obj
        character(*), intent(IN) :: name
        integer(C_INT), value, intent(IN) :: type
        integer(C_INT), value, intent(IN) :: num_elems
        type(dataview) :: rv
        ! splicer begin class.DataGroup.method.create_view_from_type_int
        rv%voidptr = c_datagroup_create_view_from_type_bufferify(  &
            obj%voidptr,  &
            name,  &
            len_trim(name, kind=C_INT),  &
            type,  &
            int(num_elems, C_LONG))
        ! splicer end class.DataGroup.method.create_view_from_type_int
    end function datagroup_create_view_from_type_int
    
    function datagroup_create_view_from_type_long(obj, name, type, num_elems) result(rv)
        use iso_c_binding
        implicit none
        class(datagroup) :: obj
        character(*), intent(IN) :: name
        integer(C_INT), value, intent(IN) :: type
        integer(C_LONG), value, intent(IN) :: num_elems
        type(dataview) :: rv
        ! splicer begin class.DataGroup.method.create_view_from_type_long
        rv%voidptr = c_datagroup_create_view_from_type_bufferify(  &
            obj%voidptr,  &
            name,  &
            len_trim(name, kind=C_INT),  &
            type,  &
            int(num_elems, C_LONG))
        ! splicer end class.DataGroup.method.create_view_from_type_long
    end function datagroup_create_view_from_type_long
    
    function datagroup_create_view_from_shape(obj, name, type, ndims, shape) result(rv)
        use iso_c_binding
        implicit none
        class(datagroup) :: obj
        character(*), intent(IN) :: name
        integer(C_INT), value, intent(IN) :: type
        integer(C_INT), value, intent(IN) :: ndims
        integer(C_LONG), intent(IN) :: shape(*)
        type(dataview) :: rv
        ! splicer begin class.DataGroup.method.create_view_from_shape
        rv%voidptr = c_datagroup_create_view_from_shape_bufferify(  &
            obj%voidptr,  &
            name,  &
            len_trim(name, kind=C_INT),  &
            type,  &
            ndims,  &
            shape)
        ! splicer end class.DataGroup.method.create_view_from_shape
    end function datagroup_create_view_from_shape
    
    function datagroup_create_view_into_buffer(obj, name, buff) result(rv)
        use iso_c_binding
        implicit none
        class(datagroup) :: obj
        character(*), intent(IN) :: name
        type(databuffer), value, intent(IN) :: buff
        type(dataview) :: rv
        ! splicer begin class.DataGroup.method.create_view_into_buffer
        rv%voidptr = c_datagroup_create_view_into_buffer_bufferify(  &
            obj%voidptr,  &
            name,  &
            len_trim(name, kind=C_INT),  &
            buff%voidptr)
        ! splicer end class.DataGroup.method.create_view_into_buffer
    end function datagroup_create_view_into_buffer
    
    function datagroup_create_view_external(obj, name, external_ptr) result(rv)
        use iso_c_binding
        implicit none
        class(datagroup) :: obj
        character(*), intent(IN) :: name
        type(C_PTR), value, intent(IN) :: external_ptr
        type(dataview) :: rv
        ! splicer begin class.DataGroup.method.create_view_external
        rv%voidptr = c_datagroup_create_view_external_bufferify(  &
            obj%voidptr,  &
            name,  &
            len_trim(name, kind=C_INT),  &
            external_ptr)
        ! splicer end class.DataGroup.method.create_view_external
    end function datagroup_create_view_external
    
    subroutine datagroup_destroy_view(obj, name)
        use iso_c_binding
        implicit none
        class(datagroup) :: obj
        character(*), intent(IN) :: name
        ! splicer begin class.DataGroup.method.destroy_view
        call c_datagroup_destroy_view_bufferify(  &
            obj%voidptr,  &
            name,  &
            len_trim(name, kind=C_INT))
        ! splicer end class.DataGroup.method.destroy_view
    end subroutine datagroup_destroy_view
    
    subroutine datagroup_destroy_view_and_data_name(obj, name)
        use iso_c_binding
        implicit none
        class(datagroup) :: obj
        character(*), intent(IN) :: name
        ! splicer begin class.DataGroup.method.destroy_view_and_data_name
        call c_datagroup_destroy_view_and_data_name_bufferify(  &
            obj%voidptr,  &
            name,  &
            len_trim(name, kind=C_INT))
        ! splicer end class.DataGroup.method.destroy_view_and_data_name
    end subroutine datagroup_destroy_view_and_data_name
    
    subroutine datagroup_destroy_view_and_data_index(obj, idx)
        use iso_c_binding
        implicit none
        class(datagroup) :: obj
        integer(C_INT), value, intent(IN) :: idx
        ! splicer begin class.DataGroup.method.destroy_view_and_data_index
        call c_datagroup_destroy_view_and_data_index(  &
            obj%voidptr,  &
            idx)
        ! splicer end class.DataGroup.method.destroy_view_and_data_index
    end subroutine datagroup_destroy_view_and_data_index
    
    function datagroup_move_view(obj, view) result(rv)
        use iso_c_binding
        implicit none
        class(datagroup) :: obj
        type(dataview), value, intent(IN) :: view
        type(dataview) :: rv
        ! splicer begin class.DataGroup.method.move_view
        rv%voidptr = c_datagroup_move_view(  &
            obj%voidptr,  &
            view%voidptr)
        ! splicer end class.DataGroup.method.move_view
    end function datagroup_move_view
    
    function datagroup_copy_view(obj, view) result(rv)
        use iso_c_binding
        implicit none
        class(datagroup) :: obj
        type(dataview), value, intent(IN) :: view
        type(dataview) :: rv
        ! splicer begin class.DataGroup.method.copy_view
        rv%voidptr = c_datagroup_copy_view(  &
            obj%voidptr,  &
            view%voidptr)
        ! splicer end class.DataGroup.method.copy_view
    end function datagroup_copy_view
    
    function datagroup_has_group(obj, name) result(rv)
        use iso_c_binding
        implicit none
        class(datagroup) :: obj
        character(*), intent(IN) :: name
        logical :: rv
        ! splicer begin class.DataGroup.method.has_group
        rv = c_datagroup_has_group_bufferify(  &
            obj%voidptr,  &
            name,  &
            len_trim(name, kind=C_INT))
        ! splicer end class.DataGroup.method.has_group
    end function datagroup_has_group
    
    function datagroup_get_group(obj, name) result(rv)
        use iso_c_binding
        implicit none
        class(datagroup) :: obj
        character(*), intent(IN) :: name
        type(datagroup) :: rv
        ! splicer begin class.DataGroup.method.get_group
        rv%voidptr = c_datagroup_get_group_bufferify(  &
            obj%voidptr,  &
            name,  &
            len_trim(name, kind=C_INT))
        ! splicer end class.DataGroup.method.get_group
    end function datagroup_get_group
    
    function datagroup_get_group_index(obj, name) result(rv)
        use iso_c_binding
        implicit none
        class(datagroup) :: obj
        character(*), intent(IN) :: name
        integer(C_INT) :: rv
        ! splicer begin class.DataGroup.method.get_group_index
        rv = c_datagroup_get_group_index_bufferify(  &
            obj%voidptr,  &
            name,  &
            len_trim(name, kind=C_INT))
        ! splicer end class.DataGroup.method.get_group_index
    end function datagroup_get_group_index
    
    function datagroup_get_group_name(obj, idx) result(rv)
        use iso_c_binding
        implicit none
        class(datagroup) :: obj
        integer(C_INT), value, intent(IN) :: idx
        character(kind=C_CHAR, len=(MAXNAMESIZE)) :: rv
        ! splicer begin class.DataGroup.method.get_group_name
        call c_datagroup_get_group_name_bufferify(  &
            obj%voidptr,  &
            idx,  &
            rv,  &
            len(rv, kind=C_INT))
        ! splicer end class.DataGroup.method.get_group_name
    end function datagroup_get_group_name
    
    function datagroup_get_first_valid_group_index(obj) result(rv)
        use iso_c_binding
        implicit none
        class(datagroup) :: obj
        integer(C_INT) :: rv
        ! splicer begin class.DataGroup.method.get_first_valid_group_index
        rv = c_datagroup_get_first_valid_group_index(obj%voidptr)
        ! splicer end class.DataGroup.method.get_first_valid_group_index
    end function datagroup_get_first_valid_group_index
    
    function datagroup_get_next_valid_group_index(obj, idx) result(rv)
        use iso_c_binding
        implicit none
        class(datagroup) :: obj
        integer(C_INT), value, intent(IN) :: idx
        integer(C_INT) :: rv
        ! splicer begin class.DataGroup.method.get_next_valid_group_index
        rv = c_datagroup_get_next_valid_group_index(  &
            obj%voidptr,  &
            idx)
        ! splicer end class.DataGroup.method.get_next_valid_group_index
    end function datagroup_get_next_valid_group_index
    
    function datagroup_create_group(obj, name) result(rv)
        use iso_c_binding
        implicit none
        class(datagroup) :: obj
        character(*), intent(IN) :: name
        type(datagroup) :: rv
        ! splicer begin class.DataGroup.method.create_group
        rv%voidptr = c_datagroup_create_group_bufferify(  &
            obj%voidptr,  &
            name,  &
            len_trim(name, kind=C_INT))
        ! splicer end class.DataGroup.method.create_group
    end function datagroup_create_group
    
    subroutine datagroup_destroy_group_name(obj, name)
        use iso_c_binding
        implicit none
        class(datagroup) :: obj
        character(*), intent(IN) :: name
        ! splicer begin class.DataGroup.method.destroy_group_name
        call c_datagroup_destroy_group_name_bufferify(  &
            obj%voidptr,  &
            name,  &
            len_trim(name, kind=C_INT))
        ! splicer end class.DataGroup.method.destroy_group_name
    end subroutine datagroup_destroy_group_name
    
    subroutine datagroup_destroy_group_index(obj, idx)
        use iso_c_binding
        implicit none
        class(datagroup) :: obj
        integer(C_INT), value, intent(IN) :: idx
        ! splicer begin class.DataGroup.method.destroy_group_index
        call c_datagroup_destroy_group_index(  &
            obj%voidptr,  &
            idx)
        ! splicer end class.DataGroup.method.destroy_group_index
    end subroutine datagroup_destroy_group_index
    
    function datagroup_move_group(obj, grp) result(rv)
        use iso_c_binding
        implicit none
        class(datagroup) :: obj
        type(datagroup), value, intent(IN) :: grp
        type(datagroup) :: rv
        ! splicer begin class.DataGroup.method.move_group
        rv%voidptr = c_datagroup_move_group(  &
            obj%voidptr,  &
            grp%voidptr)
        ! splicer end class.DataGroup.method.move_group
    end function datagroup_move_group
    
    subroutine datagroup_print(obj)
        use iso_c_binding
        implicit none
        class(datagroup) :: obj
        ! splicer begin class.DataGroup.method.print
        call c_datagroup_print(obj%voidptr)
        ! splicer end class.DataGroup.method.print
    end subroutine datagroup_print
    
    subroutine datagroup_save(obj, obase, protocol)
        use iso_c_binding
        implicit none
        class(datagroup) :: obj
        character(*), intent(IN) :: obase
        character(*), intent(IN) :: protocol
        ! splicer begin class.DataGroup.method.save
        call c_datagroup_save_bufferify(  &
            obj%voidptr,  &
            obase,  &
            len_trim(obase, kind=C_INT),  &
            protocol,  &
            len_trim(protocol, kind=C_INT))
        ! splicer end class.DataGroup.method.save
    end subroutine datagroup_save
    
    subroutine datagroup_load(obj, obase, protocol)
        use iso_c_binding
        implicit none
        class(datagroup) :: obj
        character(*), intent(IN) :: obase
        character(*), intent(IN) :: protocol
        ! splicer begin class.DataGroup.method.load
        call c_datagroup_load_bufferify(  &
            obj%voidptr,  &
            obase,  &
            len_trim(obase, kind=C_INT),  &
            protocol,  &
            len_trim(protocol, kind=C_INT))
        ! splicer end class.DataGroup.method.load
    end subroutine datagroup_load
    
    function datagroup_get_instance(obj) result (voidptr)
        use iso_c_binding, only: C_PTR
        implicit none
        class(datagroup), intent(IN) :: obj
        type(C_PTR) :: voidptr
        voidptr = obj%voidptr
    end function datagroup_get_instance
    
    subroutine datagroup_set_instance(obj, voidptr)
        use iso_c_binding, only: C_PTR
        implicit none
        class(datagroup), intent(INOUT) :: obj
        type(C_PTR), intent(IN) :: voidptr
        obj%voidptr = voidptr
    end subroutine datagroup_set_instance
    
    function datagroup_associated(obj) result (rv)
        use iso_c_binding, only: c_associated
        implicit none
        class(datagroup), intent(IN) :: obj
        logical rv
        rv = c_associated(obj%voidptr)
    end function datagroup_associated
    
    ! splicer begin class.DataGroup.additional_functions
    
    ! Generated by genfsidresplicer.py
    function datagroup_create_array_view_int_scalar(group, name, value) result(rv)
        use iso_c_binding
        implicit none
    
        class(datagroup), intent(IN) :: group
        character(*), intent(IN) :: name
        integer(C_INT), target, intent(IN) :: value
        integer(C_INT) :: lname
        type(dataview) :: rv
        integer(SIDRE_LENGTH) :: extents(1)
        integer(C_INT), parameter :: type = SIDRE_INT_ID
        type(C_PTR) addr
    
        lname = len_trim(name)
        extents(1) = 1_SIDRE_LENGTH
        call SHROUD_C_LOC(value, addr)
        rv%voidptr = c_datagroup_create_view_external_bufferify( &
            group%voidptr, name, lname, addr)
        call c_dataview_apply_type_shape(rv%voidptr, type, 0, extents)
    end function datagroup_create_array_view_int_scalar
    
    ! Generated by genfsidresplicer.py
    function datagroup_create_array_view_int_1d(group, name, value) result(rv)
        use iso_c_binding
        implicit none
    
        class(datagroup), intent(IN) :: group
        character(*), intent(IN) :: name
        integer(C_INT), target, intent(IN) :: value(:)
        integer(C_INT) :: lname
        type(dataview) :: rv
        integer(SIDRE_LENGTH) :: extents(1)
        integer(C_INT), parameter :: type = SIDRE_INT_ID
        type(C_PTR) addr
    
        lname = len_trim(name)
        extents = shape(value, kind=SIDRE_LENGTH)
        call SHROUD_C_LOC(value, addr)
        rv%voidptr = c_datagroup_create_view_external_bufferify( &
            group%voidptr, name, lname, addr)
        call c_dataview_apply_type_shape(rv%voidptr, type, 1, extents)
    end function datagroup_create_array_view_int_1d
    
    ! Generated by genfsidresplicer.py
    function datagroup_create_array_view_int_2d(group, name, value) result(rv)
        use iso_c_binding
        implicit none
    
        class(datagroup), intent(IN) :: group
        character(*), intent(IN) :: name
        integer(C_INT), target, intent(IN) :: value(:,:)
        integer(C_INT) :: lname
        type(dataview) :: rv
        integer(SIDRE_LENGTH) :: extents(2)
        integer(C_INT), parameter :: type = SIDRE_INT_ID
        type(C_PTR) addr
    
        lname = len_trim(name)
        extents = shape(value, kind=SIDRE_LENGTH)
        call SHROUD_C_LOC(value, addr)
        rv%voidptr = c_datagroup_create_view_external_bufferify( &
            group%voidptr, name, lname, addr)
        call c_dataview_apply_type_shape(rv%voidptr, type, 2, extents)
    end function datagroup_create_array_view_int_2d
    
    ! Generated by genfsidresplicer.py
    function datagroup_create_array_view_int_3d(group, name, value) result(rv)
        use iso_c_binding
        implicit none
    
        class(datagroup), intent(IN) :: group
        character(*), intent(IN) :: name
        integer(C_INT), target, intent(IN) :: value(:,:,:)
        integer(C_INT) :: lname
        type(dataview) :: rv
        integer(SIDRE_LENGTH) :: extents(3)
        integer(C_INT), parameter :: type = SIDRE_INT_ID
        type(C_PTR) addr
    
        lname = len_trim(name)
        extents = shape(value, kind=SIDRE_LENGTH)
        call SHROUD_C_LOC(value, addr)
        rv%voidptr = c_datagroup_create_view_external_bufferify( &
            group%voidptr, name, lname, addr)
        call c_dataview_apply_type_shape(rv%voidptr, type, 3, extents)
    end function datagroup_create_array_view_int_3d
    
    ! Generated by genfsidresplicer.py
    function datagroup_create_array_view_long_scalar(group, name, value) result(rv)
        use iso_c_binding
        implicit none
    
        class(datagroup), intent(IN) :: group
        character(*), intent(IN) :: name
        integer(C_LONG), target, intent(IN) :: value
        integer(C_INT) :: lname
        type(dataview) :: rv
        integer(SIDRE_LENGTH) :: extents(1)
        integer(C_INT), parameter :: type = SIDRE_LONG_ID
        type(C_PTR) addr
    
        lname = len_trim(name)
        extents(1) = 1_SIDRE_LENGTH
        call SHROUD_C_LOC(value, addr)
        rv%voidptr = c_datagroup_create_view_external_bufferify( &
            group%voidptr, name, lname, addr)
        call c_dataview_apply_type_shape(rv%voidptr, type, 0, extents)
    end function datagroup_create_array_view_long_scalar
    
    ! Generated by genfsidresplicer.py
    function datagroup_create_array_view_long_1d(group, name, value) result(rv)
        use iso_c_binding
        implicit none
    
        class(datagroup), intent(IN) :: group
        character(*), intent(IN) :: name
        integer(C_LONG), target, intent(IN) :: value(:)
        integer(C_INT) :: lname
        type(dataview) :: rv
        integer(SIDRE_LENGTH) :: extents(1)
        integer(C_INT), parameter :: type = SIDRE_LONG_ID
        type(C_PTR) addr
    
        lname = len_trim(name)
        extents = shape(value, kind=SIDRE_LENGTH)
        call SHROUD_C_LOC(value, addr)
        rv%voidptr = c_datagroup_create_view_external_bufferify( &
            group%voidptr, name, lname, addr)
        call c_dataview_apply_type_shape(rv%voidptr, type, 1, extents)
    end function datagroup_create_array_view_long_1d
    
    ! Generated by genfsidresplicer.py
    function datagroup_create_array_view_long_2d(group, name, value) result(rv)
        use iso_c_binding
        implicit none
    
        class(datagroup), intent(IN) :: group
        character(*), intent(IN) :: name
        integer(C_LONG), target, intent(IN) :: value(:,:)
        integer(C_INT) :: lname
        type(dataview) :: rv
        integer(SIDRE_LENGTH) :: extents(2)
        integer(C_INT), parameter :: type = SIDRE_LONG_ID
        type(C_PTR) addr
    
        lname = len_trim(name)
        extents = shape(value, kind=SIDRE_LENGTH)
        call SHROUD_C_LOC(value, addr)
        rv%voidptr = c_datagroup_create_view_external_bufferify( &
            group%voidptr, name, lname, addr)
        call c_dataview_apply_type_shape(rv%voidptr, type, 2, extents)
    end function datagroup_create_array_view_long_2d
    
    ! Generated by genfsidresplicer.py
    function datagroup_create_array_view_long_3d(group, name, value) result(rv)
        use iso_c_binding
        implicit none
    
        class(datagroup), intent(IN) :: group
        character(*), intent(IN) :: name
        integer(C_LONG), target, intent(IN) :: value(:,:,:)
        integer(C_INT) :: lname
        type(dataview) :: rv
        integer(SIDRE_LENGTH) :: extents(3)
        integer(C_INT), parameter :: type = SIDRE_LONG_ID
        type(C_PTR) addr
    
        lname = len_trim(name)
        extents = shape(value, kind=SIDRE_LENGTH)
        call SHROUD_C_LOC(value, addr)
        rv%voidptr = c_datagroup_create_view_external_bufferify( &
            group%voidptr, name, lname, addr)
        call c_dataview_apply_type_shape(rv%voidptr, type, 3, extents)
    end function datagroup_create_array_view_long_3d
    
    ! Generated by genfsidresplicer.py
    function datagroup_create_array_view_float_scalar(group, name, value) result(rv)
        use iso_c_binding
        implicit none
    
        class(datagroup), intent(IN) :: group
        character(*), intent(IN) :: name
        real(C_FLOAT), target, intent(IN) :: value
        integer(C_INT) :: lname
        type(dataview) :: rv
        integer(SIDRE_LENGTH) :: extents(1)
        integer(C_INT), parameter :: type = SIDRE_FLOAT_ID
        type(C_PTR) addr
    
        lname = len_trim(name)
        extents(1) = 1_SIDRE_LENGTH
        call SHROUD_C_LOC(value, addr)
        rv%voidptr = c_datagroup_create_view_external_bufferify( &
            group%voidptr, name, lname, addr)
        call c_dataview_apply_type_shape(rv%voidptr, type, 0, extents)
    end function datagroup_create_array_view_float_scalar
    
    ! Generated by genfsidresplicer.py
    function datagroup_create_array_view_float_1d(group, name, value) result(rv)
        use iso_c_binding
        implicit none
    
        class(datagroup), intent(IN) :: group
        character(*), intent(IN) :: name
        real(C_FLOAT), target, intent(IN) :: value(:)
        integer(C_INT) :: lname
        type(dataview) :: rv
        integer(SIDRE_LENGTH) :: extents(1)
        integer(C_INT), parameter :: type = SIDRE_FLOAT_ID
        type(C_PTR) addr
    
        lname = len_trim(name)
        extents = shape(value, kind=SIDRE_LENGTH)
        call SHROUD_C_LOC(value, addr)
        rv%voidptr = c_datagroup_create_view_external_bufferify( &
            group%voidptr, name, lname, addr)
        call c_dataview_apply_type_shape(rv%voidptr, type, 1, extents)
    end function datagroup_create_array_view_float_1d
    
    ! Generated by genfsidresplicer.py
    function datagroup_create_array_view_float_2d(group, name, value) result(rv)
        use iso_c_binding
        implicit none
    
        class(datagroup), intent(IN) :: group
        character(*), intent(IN) :: name
        real(C_FLOAT), target, intent(IN) :: value(:,:)
        integer(C_INT) :: lname
        type(dataview) :: rv
        integer(SIDRE_LENGTH) :: extents(2)
        integer(C_INT), parameter :: type = SIDRE_FLOAT_ID
        type(C_PTR) addr
    
        lname = len_trim(name)
        extents = shape(value, kind=SIDRE_LENGTH)
        call SHROUD_C_LOC(value, addr)
        rv%voidptr = c_datagroup_create_view_external_bufferify( &
            group%voidptr, name, lname, addr)
        call c_dataview_apply_type_shape(rv%voidptr, type, 2, extents)
    end function datagroup_create_array_view_float_2d
    
    ! Generated by genfsidresplicer.py
    function datagroup_create_array_view_float_3d(group, name, value) result(rv)
        use iso_c_binding
        implicit none
    
        class(datagroup), intent(IN) :: group
        character(*), intent(IN) :: name
        real(C_FLOAT), target, intent(IN) :: value(:,:,:)
        integer(C_INT) :: lname
        type(dataview) :: rv
        integer(SIDRE_LENGTH) :: extents(3)
        integer(C_INT), parameter :: type = SIDRE_FLOAT_ID
        type(C_PTR) addr
    
        lname = len_trim(name)
        extents = shape(value, kind=SIDRE_LENGTH)
        call SHROUD_C_LOC(value, addr)
        rv%voidptr = c_datagroup_create_view_external_bufferify( &
            group%voidptr, name, lname, addr)
        call c_dataview_apply_type_shape(rv%voidptr, type, 3, extents)
    end function datagroup_create_array_view_float_3d
    
    ! Generated by genfsidresplicer.py
    function datagroup_create_array_view_double_scalar(group, name, value) result(rv)
        use iso_c_binding
        implicit none
    
        class(datagroup), intent(IN) :: group
        character(*), intent(IN) :: name
        real(C_DOUBLE), target, intent(IN) :: value
        integer(C_INT) :: lname
        type(dataview) :: rv
        integer(SIDRE_LENGTH) :: extents(1)
        integer(C_INT), parameter :: type = SIDRE_DOUBLE_ID
        type(C_PTR) addr
    
        lname = len_trim(name)
        extents(1) = 1_SIDRE_LENGTH
        call SHROUD_C_LOC(value, addr)
        rv%voidptr = c_datagroup_create_view_external_bufferify( &
            group%voidptr, name, lname, addr)
        call c_dataview_apply_type_shape(rv%voidptr, type, 0, extents)
    end function datagroup_create_array_view_double_scalar
    
    ! Generated by genfsidresplicer.py
    function datagroup_create_array_view_double_1d(group, name, value) result(rv)
        use iso_c_binding
        implicit none
    
        class(datagroup), intent(IN) :: group
        character(*), intent(IN) :: name
        real(C_DOUBLE), target, intent(IN) :: value(:)
        integer(C_INT) :: lname
        type(dataview) :: rv
        integer(SIDRE_LENGTH) :: extents(1)
        integer(C_INT), parameter :: type = SIDRE_DOUBLE_ID
        type(C_PTR) addr
    
        lname = len_trim(name)
        extents = shape(value, kind=SIDRE_LENGTH)
        call SHROUD_C_LOC(value, addr)
        rv%voidptr = c_datagroup_create_view_external_bufferify( &
            group%voidptr, name, lname, addr)
        call c_dataview_apply_type_shape(rv%voidptr, type, 1, extents)
    end function datagroup_create_array_view_double_1d
    
    ! Generated by genfsidresplicer.py
    function datagroup_create_array_view_double_2d(group, name, value) result(rv)
        use iso_c_binding
        implicit none
    
        class(datagroup), intent(IN) :: group
        character(*), intent(IN) :: name
        real(C_DOUBLE), target, intent(IN) :: value(:,:)
        integer(C_INT) :: lname
        type(dataview) :: rv
        integer(SIDRE_LENGTH) :: extents(2)
        integer(C_INT), parameter :: type = SIDRE_DOUBLE_ID
        type(C_PTR) addr
    
        lname = len_trim(name)
        extents = shape(value, kind=SIDRE_LENGTH)
        call SHROUD_C_LOC(value, addr)
        rv%voidptr = c_datagroup_create_view_external_bufferify( &
            group%voidptr, name, lname, addr)
        call c_dataview_apply_type_shape(rv%voidptr, type, 2, extents)
    end function datagroup_create_array_view_double_2d
    
    ! Generated by genfsidresplicer.py
    function datagroup_create_array_view_double_3d(group, name, value) result(rv)
        use iso_c_binding
        implicit none
    
        class(datagroup), intent(IN) :: group
        character(*), intent(IN) :: name
        real(C_DOUBLE), target, intent(IN) :: value(:,:,:)
        integer(C_INT) :: lname
        type(dataview) :: rv
        integer(SIDRE_LENGTH) :: extents(3)
        integer(C_INT), parameter :: type = SIDRE_DOUBLE_ID
        type(C_PTR) addr
    
        lname = len_trim(name)
        extents = shape(value, kind=SIDRE_LENGTH)
        call SHROUD_C_LOC(value, addr)
        rv%voidptr = c_datagroup_create_view_external_bufferify( &
            group%voidptr, name, lname, addr)
        call c_dataview_apply_type_shape(rv%voidptr, type, 3, extents)
    end function datagroup_create_array_view_double_3d
    ! splicer end class.DataGroup.additional_functions
    
    function databuffer_get_index(obj) result(rv)
        use iso_c_binding
        implicit none
        class(databuffer) :: obj
        integer(C_INT) :: rv
        ! splicer begin class.DataBuffer.method.get_index
        rv = c_databuffer_get_index(obj%voidptr)
        ! splicer end class.DataBuffer.method.get_index
    end function databuffer_get_index
    
    function databuffer_get_num_views(obj) result(rv)
        use iso_c_binding
        implicit none
        class(databuffer) :: obj
        integer(C_SIZE_T) :: rv
        ! splicer begin class.DataBuffer.method.get_num_views
        rv = c_databuffer_get_num_views(obj%voidptr)
        ! splicer end class.DataBuffer.method.get_num_views
    end function databuffer_get_num_views
    
    subroutine databuffer_describe_int(obj, type, num_elems)
        use iso_c_binding
        implicit none
        class(databuffer) :: obj
        integer(C_INT), value, intent(IN) :: type
        integer(C_INT), value, intent(IN) :: num_elems
        ! splicer begin class.DataBuffer.method.describe_int
        call c_databuffer_describe(  &
            obj%voidptr,  &
            type,  &
            int(num_elems, C_LONG))
        ! splicer end class.DataBuffer.method.describe_int
    end subroutine databuffer_describe_int
    
    subroutine databuffer_describe_long(obj, type, num_elems)
        use iso_c_binding
        implicit none
        class(databuffer) :: obj
        integer(C_INT), value, intent(IN) :: type
        integer(C_LONG), value, intent(IN) :: num_elems
        ! splicer begin class.DataBuffer.method.describe_long
        call c_databuffer_describe(  &
            obj%voidptr,  &
            type,  &
            int(num_elems, C_LONG))
        ! splicer end class.DataBuffer.method.describe_long
    end subroutine databuffer_describe_long
    
    subroutine databuffer_allocate_existing(obj)
        use iso_c_binding
        implicit none
        class(databuffer) :: obj
        ! splicer begin class.DataBuffer.method.allocate_existing
        call c_databuffer_allocate_existing(obj%voidptr)
        ! splicer end class.DataBuffer.method.allocate_existing
    end subroutine databuffer_allocate_existing
    
    subroutine databuffer_allocate_from_type_int(obj, type, num_elems)
        use iso_c_binding
        implicit none
        class(databuffer) :: obj
        integer(C_INT), value, intent(IN) :: type
        integer(C_INT), value, intent(IN) :: num_elems
        ! splicer begin class.DataBuffer.method.allocate_from_type_int
        call c_databuffer_allocate_from_type(  &
            obj%voidptr,  &
            type,  &
            int(num_elems, C_LONG))
        ! splicer end class.DataBuffer.method.allocate_from_type_int
    end subroutine databuffer_allocate_from_type_int
    
    subroutine databuffer_allocate_from_type_long(obj, type, num_elems)
        use iso_c_binding
        implicit none
        class(databuffer) :: obj
        integer(C_INT), value, intent(IN) :: type
        integer(C_LONG), value, intent(IN) :: num_elems
        ! splicer begin class.DataBuffer.method.allocate_from_type_long
        call c_databuffer_allocate_from_type(  &
            obj%voidptr,  &
            type,  &
            int(num_elems, C_LONG))
        ! splicer end class.DataBuffer.method.allocate_from_type_long
    end subroutine databuffer_allocate_from_type_long
    
    subroutine databuffer_reallocate_int(obj, num_elems)
        use iso_c_binding
        implicit none
        class(databuffer) :: obj
        integer(C_INT), value, intent(IN) :: num_elems
        ! splicer begin class.DataBuffer.method.reallocate_int
        call c_databuffer_reallocate(  &
            obj%voidptr,  &
            int(num_elems, C_LONG))
        ! splicer end class.DataBuffer.method.reallocate_int
    end subroutine databuffer_reallocate_int
    
    subroutine databuffer_reallocate_long(obj, num_elems)
        use iso_c_binding
        implicit none
        class(databuffer) :: obj
        integer(C_LONG), value, intent(IN) :: num_elems
        ! splicer begin class.DataBuffer.method.reallocate_long
        call c_databuffer_reallocate(  &
            obj%voidptr,  &
            int(num_elems, C_LONG))
        ! splicer end class.DataBuffer.method.reallocate_long
    end subroutine databuffer_reallocate_long
    
    function databuffer_get_void_ptr(obj) result(rv)
        use iso_c_binding
        implicit none
        class(databuffer) :: obj
        type(C_PTR) :: rv
        ! splicer begin class.DataBuffer.method.get_void_ptr
        rv = c_databuffer_get_void_ptr(obj%voidptr)
        ! splicer end class.DataBuffer.method.get_void_ptr
    end function databuffer_get_void_ptr
    
    function databuffer_get_type_id(obj) result(rv)
        use iso_c_binding
        implicit none
        class(databuffer) :: obj
        integer(C_INT) :: rv
        ! splicer begin class.DataBuffer.method.get_type_id
        rv = c_databuffer_get_type_id(obj%voidptr)
        ! splicer end class.DataBuffer.method.get_type_id
    end function databuffer_get_type_id
    
    function databuffer_get_num_elements(obj) result(rv)
        use iso_c_binding
        implicit none
        class(databuffer) :: obj
        integer(C_SIZE_T) :: rv
        ! splicer begin class.DataBuffer.method.get_num_elements
        rv = c_databuffer_get_num_elements(obj%voidptr)
        ! splicer end class.DataBuffer.method.get_num_elements
    end function databuffer_get_num_elements
    
    function databuffer_get_total_bytes(obj) result(rv)
        use iso_c_binding
        implicit none
        class(databuffer) :: obj
        integer(C_SIZE_T) :: rv
        ! splicer begin class.DataBuffer.method.get_total_bytes
        rv = c_databuffer_get_total_bytes(obj%voidptr)
        ! splicer end class.DataBuffer.method.get_total_bytes
    end function databuffer_get_total_bytes
    
    subroutine databuffer_print(obj)
        use iso_c_binding
        implicit none
        class(databuffer) :: obj
        ! splicer begin class.DataBuffer.method.print
        call c_databuffer_print(obj%voidptr)
        ! splicer end class.DataBuffer.method.print
    end subroutine databuffer_print
    
    function databuffer_get_instance(obj) result (voidptr)
        use iso_c_binding, only: C_PTR
        implicit none
        class(databuffer), intent(IN) :: obj
        type(C_PTR) :: voidptr
        voidptr = obj%voidptr
    end function databuffer_get_instance
    
    subroutine databuffer_set_instance(obj, voidptr)
        use iso_c_binding, only: C_PTR
        implicit none
        class(databuffer), intent(INOUT) :: obj
        type(C_PTR), intent(IN) :: voidptr
        obj%voidptr = voidptr
    end subroutine databuffer_set_instance
    
    function databuffer_associated(obj) result (rv)
        use iso_c_binding, only: c_associated
        implicit none
        class(databuffer), intent(IN) :: obj
        logical rv
        rv = c_associated(obj%voidptr)
    end function databuffer_associated
    
    ! splicer begin class.DataBuffer.additional_functions
    ! splicer end class.DataBuffer.additional_functions
    
    subroutine dataview_allocate_simple(obj)
        use iso_c_binding
        implicit none
        class(dataview) :: obj
        ! splicer begin class.DataView.method.allocate_simple
        call c_dataview_allocate_simple(obj%voidptr)
        ! splicer end class.DataView.method.allocate_simple
    end subroutine dataview_allocate_simple
    
    subroutine dataview_allocate_from_type_int(obj, type, num_elems)
        use iso_c_binding
        implicit none
        class(dataview) :: obj
        integer(C_INT), value, intent(IN) :: type
        integer(C_INT), value, intent(IN) :: num_elems
        ! splicer begin class.DataView.method.allocate_from_type_int
        call c_dataview_allocate_from_type(  &
            obj%voidptr,  &
            type,  &
            int(num_elems, C_LONG))
        ! splicer end class.DataView.method.allocate_from_type_int
    end subroutine dataview_allocate_from_type_int
    
    subroutine dataview_allocate_from_type_long(obj, type, num_elems)
        use iso_c_binding
        implicit none
        class(dataview) :: obj
        integer(C_INT), value, intent(IN) :: type
        integer(C_LONG), value, intent(IN) :: num_elems
        ! splicer begin class.DataView.method.allocate_from_type_long
        call c_dataview_allocate_from_type(  &
            obj%voidptr,  &
            type,  &
            int(num_elems, C_LONG))
        ! splicer end class.DataView.method.allocate_from_type_long
    end subroutine dataview_allocate_from_type_long
    
    subroutine dataview_reallocate_int(obj, num_elems)
        use iso_c_binding
        implicit none
        class(dataview) :: obj
        integer(C_INT), value, intent(IN) :: num_elems
        ! splicer begin class.DataView.method.reallocate_int
        call c_dataview_reallocate(  &
            obj%voidptr,  &
            int(num_elems, C_LONG))
        ! splicer end class.DataView.method.reallocate_int
    end subroutine dataview_reallocate_int
    
    subroutine dataview_reallocate_long(obj, num_elems)
        use iso_c_binding
        implicit none
        class(dataview) :: obj
        integer(C_LONG), value, intent(IN) :: num_elems
        ! splicer begin class.DataView.method.reallocate_long
        call c_dataview_reallocate(  &
            obj%voidptr,  &
            int(num_elems, C_LONG))
        ! splicer end class.DataView.method.reallocate_long
    end subroutine dataview_reallocate_long
    
    subroutine dataview_apply_0(obj)
        use iso_c_binding
        implicit none
        class(dataview) :: obj
        ! splicer begin class.DataView.method.apply_0
        call c_dataview_apply_0(obj%voidptr)
        ! splicer end class.DataView.method.apply_0
    end subroutine dataview_apply_0
    
    subroutine dataview_attach_buffer(obj, buff)
        use iso_c_binding
        implicit none
        class(dataview) :: obj
        type(databuffer), value, intent(IN) :: buff
        ! splicer begin class.DataView.method.attach_buffer
        call c_dataview_attach_buffer(  &
            obj%voidptr,  &
            buff%voidptr)
        ! splicer end class.DataView.method.attach_buffer
    end subroutine dataview_attach_buffer
    
    subroutine dataview_apply_nelems(obj, num_elems)
        use iso_c_binding
        implicit none
        class(dataview) :: obj
        integer(C_LONG), value, intent(IN) :: num_elems
        ! splicer begin class.DataView.method.apply_nelems
        call c_dataview_apply_nelems(  &
            obj%voidptr,  &
            num_elems)
        ! splicer end class.DataView.method.apply_nelems
    end subroutine dataview_apply_nelems
    
    subroutine dataview_apply_nelems_offset(obj, num_elems, offset)
        use iso_c_binding
        implicit none
        class(dataview) :: obj
        integer(C_LONG), value, intent(IN) :: num_elems
        integer(C_LONG), value, intent(IN) :: offset
        ! splicer begin class.DataView.method.apply_nelems_offset
        call c_dataview_apply_nelems_offset(  &
            obj%voidptr,  &
            num_elems,  &
            offset)
        ! splicer end class.DataView.method.apply_nelems_offset
    end subroutine dataview_apply_nelems_offset
    
    subroutine dataview_apply_nelems_offset_stride(obj, num_elems, offset, stride)
        use iso_c_binding
        implicit none
        class(dataview) :: obj
        integer(C_LONG), value, intent(IN) :: num_elems
        integer(C_LONG), value, intent(IN) :: offset
        integer(C_LONG), value, intent(IN) :: stride
        ! splicer begin class.DataView.method.apply_nelems_offset_stride
        call c_dataview_apply_nelems_offset_stride(  &
            obj%voidptr,  &
            num_elems,  &
            offset,  &
            stride)
        ! splicer end class.DataView.method.apply_nelems_offset_stride
    end subroutine dataview_apply_nelems_offset_stride
    
    subroutine dataview_apply_type_nelems(obj, type, num_elems)
        use iso_c_binding
        implicit none
        class(dataview) :: obj
        integer(C_INT), value, intent(IN) :: type
        integer(C_LONG), value, intent(IN) :: num_elems
        ! splicer begin class.DataView.method.apply_type_nelems
        call c_dataview_apply_type_nelems(  &
            obj%voidptr,  &
            type,  &
            num_elems)
        ! splicer end class.DataView.method.apply_type_nelems
    end subroutine dataview_apply_type_nelems
    
    subroutine dataview_apply_type_nelems_offset(obj, type, num_elems, offset)
        use iso_c_binding
        implicit none
        class(dataview) :: obj
        integer(C_INT), value, intent(IN) :: type
        integer(C_LONG), value, intent(IN) :: num_elems
        integer(C_LONG), value, intent(IN) :: offset
        ! splicer begin class.DataView.method.apply_type_nelems_offset
        call c_dataview_apply_type_nelems_offset(  &
            obj%voidptr,  &
            type,  &
            num_elems,  &
            offset)
        ! splicer end class.DataView.method.apply_type_nelems_offset
    end subroutine dataview_apply_type_nelems_offset
    
    subroutine dataview_apply_type_nelems_offset_stride(obj, type, num_elems, offset, stride)
        use iso_c_binding
        implicit none
        class(dataview) :: obj
        integer(C_INT), value, intent(IN) :: type
        integer(C_LONG), value, intent(IN) :: num_elems
        integer(C_LONG), value, intent(IN) :: offset
        integer(C_LONG), value, intent(IN) :: stride
        ! splicer begin class.DataView.method.apply_type_nelems_offset_stride
        call c_dataview_apply_type_nelems_offset_stride(  &
            obj%voidptr,  &
            type,  &
            num_elems,  &
            offset,  &
            stride)
        ! splicer end class.DataView.method.apply_type_nelems_offset_stride
    end subroutine dataview_apply_type_nelems_offset_stride
    
    subroutine dataview_apply_type_shape(obj, type, ndims, shape)
        use iso_c_binding
        implicit none
        class(dataview) :: obj
        integer(C_INT), value, intent(IN) :: type
        integer(C_INT), value, intent(IN) :: ndims
        integer(C_LONG), intent(IN) :: shape(*)
        ! splicer begin class.DataView.method.apply_type_shape
        call c_dataview_apply_type_shape(  &
            obj%voidptr,  &
            type,  &
            ndims,  &
            shape)
        ! splicer end class.DataView.method.apply_type_shape
    end subroutine dataview_apply_type_shape
    
    function dataview_has_buffer(obj) result(rv)
        use iso_c_binding
        implicit none
        class(dataview) :: obj
        logical :: rv
        ! splicer begin class.DataView.method.has_buffer
        rv = c_dataview_has_buffer(obj%voidptr)
        ! splicer end class.DataView.method.has_buffer
    end function dataview_has_buffer
    
    function dataview_is_external(obj) result(rv)
        use iso_c_binding
        implicit none
        class(dataview) :: obj
        logical :: rv
        ! splicer begin class.DataView.method.is_external
        rv = c_dataview_is_external(obj%voidptr)
        ! splicer end class.DataView.method.is_external
    end function dataview_is_external
    
    function dataview_is_applied(obj) result(rv)
        use iso_c_binding
        implicit none
        class(dataview) :: obj
        logical :: rv
        ! splicer begin class.DataView.method.is_applied
        rv = c_dataview_is_applied(obj%voidptr)
        ! splicer end class.DataView.method.is_applied
    end function dataview_is_applied
    
    function dataview_is_opaque(obj) result(rv)
        use iso_c_binding
        implicit none
        class(dataview) :: obj
        logical :: rv
        ! splicer begin class.DataView.method.is_opaque
        rv = c_dataview_is_opaque(obj%voidptr)
        ! splicer end class.DataView.method.is_opaque
    end function dataview_is_opaque
    
    function dataview_get_name(obj) result(rv)
        use iso_c_binding
        implicit none
        class(dataview) :: obj
        character(kind=C_CHAR, len=(MAXNAMESIZE)) :: rv
        ! splicer begin class.DataView.method.get_name
        call c_dataview_get_name_bufferify(  &
            obj%voidptr,  &
            rv,  &
            len(rv, kind=C_INT))
        ! splicer end class.DataView.method.get_name
    end function dataview_get_name
    
    function dataview_get_buffer(obj) result(rv)
        use iso_c_binding
        implicit none
        class(dataview) :: obj
        type(databuffer) :: rv
        ! splicer begin class.DataView.method.get_buffer
        rv%voidptr = c_dataview_get_buffer(obj%voidptr)
        ! splicer end class.DataView.method.get_buffer
    end function dataview_get_buffer
    
    function dataview_get_void_ptr(obj) result(rv)
        use iso_c_binding
        implicit none
        class(dataview) :: obj
        type(C_PTR) :: rv
        ! splicer begin class.DataView.method.get_void_ptr
        rv = c_dataview_get_void_ptr(obj%voidptr)
        ! splicer end class.DataView.method.get_void_ptr
    end function dataview_get_void_ptr
    
    subroutine dataview_set_scalar_int(obj, value)
        use iso_c_binding
        implicit none
        class(dataview) :: obj
        integer(C_INT), value, intent(IN) :: value
        ! splicer begin class.DataView.method.set_scalar_int
        call c_dataview_set_scalar_int(  &
            obj%voidptr,  &
            value)
        ! splicer end class.DataView.method.set_scalar_int
    end subroutine dataview_set_scalar_int
    
    subroutine dataview_set_scalar_long(obj, value)
        use iso_c_binding
        implicit none
        class(dataview) :: obj
        integer(C_LONG), value, intent(IN) :: value
        ! splicer begin class.DataView.method.set_scalar_long
        call c_dataview_set_scalar_long(  &
            obj%voidptr,  &
            value)
        ! splicer end class.DataView.method.set_scalar_long
    end subroutine dataview_set_scalar_long
    
    subroutine dataview_set_scalar_float(obj, value)
        use iso_c_binding
        implicit none
        class(dataview) :: obj
        real(C_FLOAT), value, intent(IN) :: value
        ! splicer begin class.DataView.method.set_scalar_float
        call c_dataview_set_scalar_float(  &
            obj%voidptr,  &
            value)
        ! splicer end class.DataView.method.set_scalar_float
    end subroutine dataview_set_scalar_float
    
    subroutine dataview_set_scalar_double(obj, value)
        use iso_c_binding
        implicit none
        class(dataview) :: obj
        real(C_DOUBLE), value, intent(IN) :: value
        ! splicer begin class.DataView.method.set_scalar_double
        call c_dataview_set_scalar_double(  &
            obj%voidptr,  &
            value)
        ! splicer end class.DataView.method.set_scalar_double
    end subroutine dataview_set_scalar_double
    
    function dataview_set_external_data_ptr(obj, external_ptr) result(rv)
        use iso_c_binding
        implicit none
        class(dataview) :: obj
        type(C_PTR), value, intent(IN) :: external_ptr
        type(dataview) :: rv
        ! splicer begin class.DataView.method.set_external_data_ptr
        rv%voidptr = c_dataview_set_external_data_ptr(  &
            obj%voidptr,  &
            external_ptr)
        ! splicer end class.DataView.method.set_external_data_ptr
    end function dataview_set_external_data_ptr
    
    function dataview_get_data_int(obj) result(rv)
        use iso_c_binding
        implicit none
        class(dataview) :: obj
        integer(C_INT) :: rv
        ! splicer begin class.DataView.method.get_data_int
        rv = c_dataview_get_data_int(obj%voidptr)
        ! splicer end class.DataView.method.get_data_int
    end function dataview_get_data_int
    
    function dataview_get_data_long(obj) result(rv)
        use iso_c_binding
        implicit none
        class(dataview) :: obj
        integer(C_LONG) :: rv
        ! splicer begin class.DataView.method.get_data_long
        rv = c_dataview_get_data_long(obj%voidptr)
        ! splicer end class.DataView.method.get_data_long
    end function dataview_get_data_long
    
    function dataview_get_data_float(obj) result(rv)
        use iso_c_binding
        implicit none
        class(dataview) :: obj
        real(C_FLOAT) :: rv
        ! splicer begin class.DataView.method.get_data_float
        rv = c_dataview_get_data_float(obj%voidptr)
        ! splicer end class.DataView.method.get_data_float
    end function dataview_get_data_float
    
    function dataview_get_data_double(obj) result(rv)
        use iso_c_binding
        implicit none
        class(dataview) :: obj
        real(C_DOUBLE) :: rv
        ! splicer begin class.DataView.method.get_data_double
        rv = c_dataview_get_data_double(obj%voidptr)
        ! splicer end class.DataView.method.get_data_double
    end function dataview_get_data_double
    
    function dataview_get_owning_group(obj) result(rv)
        use iso_c_binding
        implicit none
        class(dataview) :: obj
        type(datagroup) :: rv
        ! splicer begin class.DataView.method.get_owning_group
        rv%voidptr = c_dataview_get_owning_group(obj%voidptr)
        ! splicer end class.DataView.method.get_owning_group
    end function dataview_get_owning_group
    
    function dataview_get_type_id(obj) result(rv)
        use iso_c_binding
        implicit none
        class(dataview) :: obj
        integer(C_INT) :: rv
        ! splicer begin class.DataView.method.get_type_id
        rv = c_dataview_get_type_id(obj%voidptr)
        ! splicer end class.DataView.method.get_type_id
    end function dataview_get_type_id
    
    function dataview_get_total_bytes(obj) result(rv)
        use iso_c_binding
        implicit none
        class(dataview) :: obj
        integer(C_SIZE_T) :: rv
        ! splicer begin class.DataView.method.get_total_bytes
        rv = c_dataview_get_total_bytes(obj%voidptr)
        ! splicer end class.DataView.method.get_total_bytes
    end function dataview_get_total_bytes
    
    function dataview_get_num_elements(obj) result(rv)
        use iso_c_binding
        implicit none
        class(dataview) :: obj
        integer(C_SIZE_T) :: rv
        ! splicer begin class.DataView.method.get_num_elements
        rv = c_dataview_get_num_elements(obj%voidptr)
        ! splicer end class.DataView.method.get_num_elements
    end function dataview_get_num_elements
    
    function dataview_get_num_dimensions(obj) result(rv)
        use iso_c_binding
        implicit none
        class(dataview) :: obj
        integer(C_INT) :: rv
        ! splicer begin class.DataView.method.get_num_dimensions
        rv = c_dataview_get_num_dimensions(obj%voidptr)
        ! splicer end class.DataView.method.get_num_dimensions
    end function dataview_get_num_dimensions
    
    function dataview_get_shape(obj, ndims, shape) result(rv)
        use iso_c_binding
        implicit none
        class(dataview) :: obj
        integer(C_INT), value, intent(IN) :: ndims
        integer(C_LONG), intent(IN) :: shape(*)
        integer(C_INT) :: rv
        ! splicer begin class.DataView.method.get_shape
        rv = c_dataview_get_shape(  &
            obj%voidptr,  &
            ndims,  &
            shape)
        ! splicer end class.DataView.method.get_shape
    end function dataview_get_shape
    
    subroutine dataview_print(obj)
        use iso_c_binding
        implicit none
        class(dataview) :: obj
        ! splicer begin class.DataView.method.print
        call c_dataview_print(obj%voidptr)
        ! splicer end class.DataView.method.print
    end subroutine dataview_print
    
    function dataview_get_instance(obj) result (voidptr)
        use iso_c_binding, only: C_PTR
        implicit none
        class(dataview), intent(IN) :: obj
        type(C_PTR) :: voidptr
        voidptr = obj%voidptr
    end function dataview_get_instance
    
    subroutine dataview_set_instance(obj, voidptr)
        use iso_c_binding, only: C_PTR
        implicit none
        class(dataview), intent(INOUT) :: obj
        type(C_PTR), intent(IN) :: voidptr
        obj%voidptr = voidptr
    end subroutine dataview_set_instance
    
    function dataview_associated(obj) result (rv)
        use iso_c_binding, only: c_associated
        implicit none
        class(dataview), intent(IN) :: obj
        logical rv
        rv = c_associated(obj%voidptr)
    end function dataview_associated
    
    ! splicer begin class.DataView.additional_functions
    
    ! Generated by genfsidresplicer.py
    subroutine dataview_get_data_int_scalar_ptr(view, value)
        use iso_c_binding
        implicit none
        class(dataview), intent(IN) :: view
        integer(C_INT), pointer, intent(OUT) :: value
        type(C_PTR) cptr
    
        cptr = view%get_void_ptr()
        call c_f_pointer(cptr, value)
    end subroutine dataview_get_data_int_scalar_ptr
    
    ! Generated by genfsidresplicer.py
    subroutine dataview_get_data_int_1d_ptr(view, value)
        use iso_c_binding
        implicit none
        class(dataview), intent(IN) :: view
        integer(C_INT), pointer, intent(OUT) :: value(:)
        type(C_PTR) cptr
        integer rank
        integer(SIDRE_LENGTH) extents(1)
    
        cptr = view%get_void_ptr()
        rank = view%get_shape(1, extents)
        call c_f_pointer(cptr, value, extents)
    end subroutine dataview_get_data_int_1d_ptr
    
    ! Generated by genfsidresplicer.py
    subroutine dataview_get_data_int_2d_ptr(view, value)
        use iso_c_binding
        implicit none
        class(dataview), intent(IN) :: view
        integer(C_INT), pointer, intent(OUT) :: value(:,:)
        type(C_PTR) cptr
        integer rank
        integer(SIDRE_LENGTH) extents(2)
    
        cptr = view%get_void_ptr()
        rank = view%get_shape(2, extents)
        call c_f_pointer(cptr, value, extents)
    end subroutine dataview_get_data_int_2d_ptr
    
    ! Generated by genfsidresplicer.py
    subroutine dataview_get_data_int_3d_ptr(view, value)
        use iso_c_binding
        implicit none
        class(dataview), intent(IN) :: view
        integer(C_INT), pointer, intent(OUT) :: value(:,:,:)
        type(C_PTR) cptr
        integer rank
        integer(SIDRE_LENGTH) extents(3)
    
        cptr = view%get_void_ptr()
        rank = view%get_shape(3, extents)
        call c_f_pointer(cptr, value, extents)
    end subroutine dataview_get_data_int_3d_ptr
    
    ! Generated by genfsidresplicer.py
    subroutine dataview_get_data_long_scalar_ptr(view, value)
        use iso_c_binding
        implicit none
        class(dataview), intent(IN) :: view
        integer(C_LONG), pointer, intent(OUT) :: value
        type(C_PTR) cptr
    
        cptr = view%get_void_ptr()
        call c_f_pointer(cptr, value)
    end subroutine dataview_get_data_long_scalar_ptr
    
    ! Generated by genfsidresplicer.py
    subroutine dataview_get_data_long_1d_ptr(view, value)
        use iso_c_binding
        implicit none
        class(dataview), intent(IN) :: view
        integer(C_LONG), pointer, intent(OUT) :: value(:)
        type(C_PTR) cptr
        integer rank
        integer(SIDRE_LENGTH) extents(1)
    
        cptr = view%get_void_ptr()
        rank = view%get_shape(1, extents)
        call c_f_pointer(cptr, value, extents)
    end subroutine dataview_get_data_long_1d_ptr
    
    ! Generated by genfsidresplicer.py
    subroutine dataview_get_data_long_2d_ptr(view, value)
        use iso_c_binding
        implicit none
        class(dataview), intent(IN) :: view
        integer(C_LONG), pointer, intent(OUT) :: value(:,:)
        type(C_PTR) cptr
        integer rank
        integer(SIDRE_LENGTH) extents(2)
    
        cptr = view%get_void_ptr()
        rank = view%get_shape(2, extents)
        call c_f_pointer(cptr, value, extents)
    end subroutine dataview_get_data_long_2d_ptr
    
    ! Generated by genfsidresplicer.py
    subroutine dataview_get_data_long_3d_ptr(view, value)
        use iso_c_binding
        implicit none
        class(dataview), intent(IN) :: view
        integer(C_LONG), pointer, intent(OUT) :: value(:,:,:)
        type(C_PTR) cptr
        integer rank
        integer(SIDRE_LENGTH) extents(3)
    
        cptr = view%get_void_ptr()
        rank = view%get_shape(3, extents)
        call c_f_pointer(cptr, value, extents)
    end subroutine dataview_get_data_long_3d_ptr
    
    ! Generated by genfsidresplicer.py
    subroutine dataview_get_data_float_scalar_ptr(view, value)
        use iso_c_binding
        implicit none
        class(dataview), intent(IN) :: view
        real(C_FLOAT), pointer, intent(OUT) :: value
        type(C_PTR) cptr
    
        cptr = view%get_void_ptr()
        call c_f_pointer(cptr, value)
    end subroutine dataview_get_data_float_scalar_ptr
    
    ! Generated by genfsidresplicer.py
    subroutine dataview_get_data_float_1d_ptr(view, value)
        use iso_c_binding
        implicit none
        class(dataview), intent(IN) :: view
        real(C_FLOAT), pointer, intent(OUT) :: value(:)
        type(C_PTR) cptr
        integer rank
        integer(SIDRE_LENGTH) extents(1)
    
        cptr = view%get_void_ptr()
        rank = view%get_shape(1, extents)
        call c_f_pointer(cptr, value, extents)
    end subroutine dataview_get_data_float_1d_ptr
    
    ! Generated by genfsidresplicer.py
    subroutine dataview_get_data_float_2d_ptr(view, value)
        use iso_c_binding
        implicit none
        class(dataview), intent(IN) :: view
        real(C_FLOAT), pointer, intent(OUT) :: value(:,:)
        type(C_PTR) cptr
        integer rank
        integer(SIDRE_LENGTH) extents(2)
    
        cptr = view%get_void_ptr()
        rank = view%get_shape(2, extents)
        call c_f_pointer(cptr, value, extents)
    end subroutine dataview_get_data_float_2d_ptr
    
    ! Generated by genfsidresplicer.py
    subroutine dataview_get_data_float_3d_ptr(view, value)
        use iso_c_binding
        implicit none
        class(dataview), intent(IN) :: view
        real(C_FLOAT), pointer, intent(OUT) :: value(:,:,:)
        type(C_PTR) cptr
        integer rank
        integer(SIDRE_LENGTH) extents(3)
    
        cptr = view%get_void_ptr()
        rank = view%get_shape(3, extents)
        call c_f_pointer(cptr, value, extents)
    end subroutine dataview_get_data_float_3d_ptr
    
    ! Generated by genfsidresplicer.py
    subroutine dataview_get_data_double_scalar_ptr(view, value)
        use iso_c_binding
        implicit none
        class(dataview), intent(IN) :: view
        real(C_DOUBLE), pointer, intent(OUT) :: value
        type(C_PTR) cptr
    
        cptr = view%get_void_ptr()
        call c_f_pointer(cptr, value)
    end subroutine dataview_get_data_double_scalar_ptr
    
    ! Generated by genfsidresplicer.py
    subroutine dataview_get_data_double_1d_ptr(view, value)
        use iso_c_binding
        implicit none
        class(dataview), intent(IN) :: view
        real(C_DOUBLE), pointer, intent(OUT) :: value(:)
        type(C_PTR) cptr
        integer rank
        integer(SIDRE_LENGTH) extents(1)
    
        cptr = view%get_void_ptr()
        rank = view%get_shape(1, extents)
        call c_f_pointer(cptr, value, extents)
    end subroutine dataview_get_data_double_1d_ptr
    
    ! Generated by genfsidresplicer.py
    subroutine dataview_get_data_double_2d_ptr(view, value)
        use iso_c_binding
        implicit none
        class(dataview), intent(IN) :: view
        real(C_DOUBLE), pointer, intent(OUT) :: value(:,:)
        type(C_PTR) cptr
        integer rank
        integer(SIDRE_LENGTH) extents(2)
    
        cptr = view%get_void_ptr()
        rank = view%get_shape(2, extents)
        call c_f_pointer(cptr, value, extents)
    end subroutine dataview_get_data_double_2d_ptr
    
    ! Generated by genfsidresplicer.py
    subroutine dataview_get_data_double_3d_ptr(view, value)
        use iso_c_binding
        implicit none
        class(dataview), intent(IN) :: view
        real(C_DOUBLE), pointer, intent(OUT) :: value(:,:,:)
        type(C_PTR) cptr
        integer rank
        integer(SIDRE_LENGTH) extents(3)
    
        cptr = view%get_void_ptr()
        rank = view%get_shape(3, extents)
        call c_f_pointer(cptr, value, extents)
    end subroutine dataview_get_data_double_3d_ptr
    ! splicer end class.DataView.additional_functions
    
    function name_is_valid(name) result(rv)
        use iso_c_binding
        implicit none
        character(*), intent(IN) :: name
        logical :: rv
        ! splicer begin name_is_valid
        rv = name .ne. " "
        ! splicer end name_is_valid
    end function name_is_valid
    
    ! splicer begin additional_functions
    ! splicer end additional_functions
    
    function datastore_eq(a,b) result (rv)
        use iso_c_binding, only: c_associated
        implicit none
        type(datastore), intent(IN) ::a,b
        logical :: rv
        if (c_associated(a%voidptr, b%voidptr)) then
            rv = .true.
        else
            rv = .false.
        endif
    end function datastore_eq
    
    function datastore_ne(a,b) result (rv)
        use iso_c_binding, only: c_associated
        implicit none
        type(datastore), intent(IN) ::a,b
        logical :: rv
        if (.not. c_associated(a%voidptr, b%voidptr)) then
            rv = .true.
        else
            rv = .false.
        endif
    end function datastore_ne
    
    function datagroup_eq(a,b) result (rv)
        use iso_c_binding, only: c_associated
        implicit none
        type(datagroup), intent(IN) ::a,b
        logical :: rv
        if (c_associated(a%voidptr, b%voidptr)) then
            rv = .true.
        else
            rv = .false.
        endif
    end function datagroup_eq
    
    function datagroup_ne(a,b) result (rv)
        use iso_c_binding, only: c_associated
        implicit none
        type(datagroup), intent(IN) ::a,b
        logical :: rv
        if (.not. c_associated(a%voidptr, b%voidptr)) then
            rv = .true.
        else
            rv = .false.
        endif
    end function datagroup_ne
    
    function databuffer_eq(a,b) result (rv)
        use iso_c_binding, only: c_associated
        implicit none
        type(databuffer), intent(IN) ::a,b
        logical :: rv
        if (c_associated(a%voidptr, b%voidptr)) then
            rv = .true.
        else
            rv = .false.
        endif
    end function databuffer_eq
    
    function databuffer_ne(a,b) result (rv)
        use iso_c_binding, only: c_associated
        implicit none
        type(databuffer), intent(IN) ::a,b
        logical :: rv
        if (.not. c_associated(a%voidptr, b%voidptr)) then
            rv = .true.
        else
            rv = .false.
        endif
    end function databuffer_ne
    
    function dataview_eq(a,b) result (rv)
        use iso_c_binding, only: c_associated
        implicit none
        type(dataview), intent(IN) ::a,b
        logical :: rv
        if (c_associated(a%voidptr, b%voidptr)) then
            rv = .true.
        else
            rv = .false.
        endif
    end function dataview_eq
    
    function dataview_ne(a,b) result (rv)
        use iso_c_binding, only: c_associated
        implicit none
        type(dataview), intent(IN) ::a,b
        logical :: rv
        if (.not. c_associated(a%voidptr, b%voidptr)) then
            rv = .true.
        else
            rv = .false.
        endif
    end function dataview_ne

end module sidre_mod<|MERGE_RESOLUTION|>--- conflicted
+++ resolved
@@ -19,10 +19,6 @@
     ! splicer begin module_use
     ! map conduit type names to sidre type names
     use conduit, only : &
-<<<<<<< HEAD
-        SIDRE_EMPTY_ID      => CONDUIT_EMPTY_ID, &
-=======
->>>>>>> 314eb2ce
         SIDRE_INT8_ID       => CONDUIT_INT8_ID, &
         SIDRE_INT16_ID      => CONDUIT_INT16_ID, &
         SIDRE_INT32_ID      => CONDUIT_INT32_ID, &
