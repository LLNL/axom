--- conflicted
+++ resolved
@@ -443,68 +443,6 @@
     }
     return m_shape->size();
   }
-}
-
-/*
- *************************************************************************
- *
-<<<<<<< HEAD
- * Copy data view description to given Conduit node.
-=======
- * Return void* pointer to buffer data.
- *
- *************************************************************************
- */
-void * DataView::getDataPointer() const
-{
-  if ( isOpaque() ) {
-      return (void *)(getNode().as_uint64());
-  } else {
-      return m_data_buffer->getData();
-  }
-}
-
-/*
- *************************************************************************
- *
- * Return void* pointer to opaque data.
- *
- *************************************************************************
- */
-void * DataView::getOpaque() const
-{
-  if ( isOpaque() ) 
-  {
-    return (void *)(getNode().as_uint64());
-  } 
-  else 
-  {
-    return ATK_NULLPTR; 
-  }
-}
-
-/*
- *************************************************************************
- *
- * Set DataView to be associated with opaque data.
->>>>>>> 72790b55
- *
- *************************************************************************
- */
-DataView * DataView::setOpaque(void * opaque_ptr)
-{
-  SLIC_ASSERT_MSG(m_data_buffer == ATK_NULLPTR, "Cannot set a view to be opaque if it already is attached to a buffer");
-  SLIC_ASSERT_MSG(!m_is_applied, "Cannot set a view to be opaque if it already has been applied");
-
-  if ( m_data_buffer == ATK_NULLPTR && !m_is_applied )
-  {
-    // todo, conduit should provide a check for if uint64 is a
-    // good enough type to rep void *
-    m_node.set((conduit::uint64)opaque_ptr);
-
-    m_is_opaque = true;
-  }
-  return this; 
 }
 
 /*
