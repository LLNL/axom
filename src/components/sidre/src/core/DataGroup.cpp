--- conflicted
+++ resolved
@@ -882,11 +882,7 @@
  */
 void DataGroup::createNativeLayout(Node& n) const
 {
-<<<<<<< HEAD
-    //  n.reset();
-=======
   //  n.reset();
->>>>>>> a71d37a5
 
   // Dump the group's views
   IndexType vidx = getFirstValidViewIndex();
@@ -922,11 +918,7 @@
  */
 void DataGroup::createExternalLayout(Node& n) const
 {
-<<<<<<< HEAD
-    // n.reset();
-=======
   // n.reset();
->>>>>>> a71d37a5
 
   // Dump the group's views
   IndexType vidx = getFirstValidViewIndex();
@@ -936,11 +928,7 @@
 
     // Check that the view's name is not also a child group name
     SLIC_CHECK_MSG( !hasGroup(view->getName())
-<<<<<<< HEAD
-                  , view->getName() << " is the name of a groups and a view");
-=======
                     , view->getName() << " is the name of a groups and a view");
->>>>>>> a71d37a5
 
     view->createExternalLayout( n );
     vidx = getNextValidViewIndex(vidx);
@@ -1307,12 +1295,8 @@
 void DataGroup::exportTo(conduit::Node& data_holder,
                          std::set<IndexType>& buffer_indices) const
 {
-<<<<<<< HEAD
-  if (getNumViews() > 0) {
-=======
   if (getNumViews() > 0)
   {
->>>>>>> a71d37a5
     Node & vnode = data_holder["views"];
     IndexType vidx = getFirstValidViewIndex();
     while ( indexIsValid(vidx) )
@@ -1324,12 +1308,8 @@
     }
   }
 
-<<<<<<< HEAD
-  if (getNumGroups() > 0) {
-=======
   if (getNumGroups() > 0)
   {
->>>>>>> a71d37a5
     Node & gnode = data_holder["groups"];
     IndexType gidx = getFirstValidGroupIndex();
     while ( indexIsValid(gidx) )
