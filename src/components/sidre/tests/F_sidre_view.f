!
! Copyright (c) 2015, Lawrence Livermore National Security, LLC.
! Produced at the Lawrence Livermore National Laboratory.
!
! All rights reserved.
!
! This source code cannot be distributed without permission and
! further review from Lawrence Livermore National Laboratory.
!

module sidre_view
  use iso_c_binding
  use fruit
  use sidre_mod
  implicit none

contains
!------------------------------------------------------------------------------

  subroutine create_views()
    type(datastore) ds
    type(datagroup) root
    type(dataview) dv_0, dv_1
    type(databuffer) db_0, db_1

    ds = datastore_new()
    root = ds%get_root()

    dv_0 = root%create_view_and_allocate("field0", ATK_C_INT_T, 1)
    dv_1 = root%create_view_and_allocate("field1", ATK_C_INT_T, 1)

    db_0 = dv_0%get_buffer()
    db_1 = dv_1%get_buffer()

    call assert_equals(db_0%get_index(), 0)
    call assert_equals(db_1%get_index(), 1)
    call ds%delete()
  end subroutine create_views

!------------------------------------------------------------------------------

  subroutine int_buffer_from_view()
    type(datastore) ds
    type(datagroup) root
    type(dataview) dv
    integer(C_INT), pointer :: data(:)
    integer i

    ds = datastore_new()
    root = ds%get_root()

<<<<<<< HEAD
    dv = root%create_view_and_allocate("u0", ATK_C_INT_T, 10_8)
    call assert_equals(dv%get_type_id(), ATK_INT32_T)  ! XXX NATIVE TYPE
=======
    dv = root%create_view_and_buffer("u0")
    call dv%allocate(SIDRE_INT_ID, 10_8)
    call assert_equals(dv%get_type_id(), SIDRE_INT_ID)
>>>>>>> 14544780
    call dv%get_value(data)

    do i = 1, 10
       data(i) = i * i
    enddo

    call dv%print()

!--    !  EXPECT_EQ(ATK_dataview_get_total_bytes(dv), dv->getSchema().total_bytes())
!--    call assert_equals(dv%get_total_bytes(), sizeof(int) * 10)
    call ds%delete()
  end subroutine int_buffer_from_view

!------------------------------------------------------------------------------

  subroutine int_buffer_from_view_conduit_value()
    type(datastore) ds
    type(datagroup) root
    type(dataview) dv
    integer(C_INT), pointer :: data(:)
    integer i

    ds = datastore_new()
    root = ds%get_root()

<<<<<<< HEAD
    dv = root%create_view_and_allocate("u0", ATK_C_INT_T, 10_8)
=======
    dv = root%create_view_and_buffer("u0", SIDRE_INT_ID, 10_8)
>>>>>>> 14544780
    call dv%get_value(data)

    do i = 1, 10
       data(i) = i * i
    enddo

    call dv%print()

!--    EXPECT_EQ(ATK_dataview_get_total_bytes(dv), sizeof(int) * 10)
    call ds%delete()
  end subroutine int_buffer_from_view_conduit_value

!------------------------------------------------------------------------------

  subroutine int_array_multi_view()
    type(datastore) ds
    type(datagroup) root
    type(databuffer) dbuff
    type(dataview) dv_e, dv_o 
    type(C_PTR) data_ptr
    integer(C_INT), pointer :: data(:)
    integer i

    ds = datastore_new()
    root = ds%get_root()
    dbuff = ds%create_buffer()

    call dbuff%declare(SIDRE_INT_ID, 10_8)
    call dbuff%allocate()
    data_ptr = dbuff%get_data()
    call c_f_pointer(data_ptr, data, [ 10 ])

    do i = 1, 10
       data(i) = i
    enddo

    call dbuff%print()

!--#ifdef XXX
!--    EXPECT_EQ(dbuff->getNode().schema().total_bytes(),
!--              dbuff->getSchema().total_bytes())
!--#endif

    dv_e = root%create_view("even", dbuff)
    dv_o = root%create_view("odd", dbuff)
    call assert_true(dbuff%get_num_views() == 2)

!--#ifdef XXX
!--  dv_e->apply(DataType::uint32(5,0,8))
!--
!--  dv_o->apply(DataType::uint32(5,4,8))
!--
!--  call dv_e%print()
!--  call dv_o%print()
!--
!--  uint32_array dv_e_ptr = dv_e->getNode().as_uint32_array()
!--  uint32_array dv_o_ptr = dv_o->getNode().as_uint32_array()
!--  for(int i=0  i<5  i++)
!--  {
!--    std::cout << "idx:" <<  i
!--              << " e:" << dv_e_ptr[i]
!--              << " o:" << dv_o_ptr[i]
!--              << " em:" << dv_e_ptr[i]  % 2
!--              << " om:" << dv_o_ptr[i]  % 2
!--              << std::endl
!--
!--    EXPECT_EQ(dv_e_ptr[i] % 2, 0u)
!--    EXPECT_EQ(dv_o_ptr[i] % 2, 1u)
!--  }
!--#endif
    call ds%print()
    call ds%delete()
  end subroutine int_array_multi_view

!------------------------------------------------------------------------------

  subroutine init_int_array_multi_view()
    type(datastore) ds
    type(datagroup) root
    type(databuffer) dbuff
    type(dataview) dv_e, dv_o 
    type(C_PTR) data_ptr
    integer, pointer :: data(:)
    integer i
    
    ds = datastore_new()
    root = ds%get_root()
    dbuff = ds%create_buffer()
    
    call dbuff%allocate(SIDRE_INT_ID, 10_8)
    data_ptr = dbuff%get_data()
    call c_f_pointer(data_ptr, data, [ 10 ])

    do i = 1, 10
       data(i) = i
    enddo

    call dbuff%print()

!--#ifdef XXX
!--  EXPECT_EQ(dbuff->getNode().schema().total_bytes(),
!--            dbuff->getSchema().total_bytes())
!--#endif

    dv_e = root%create_view("even", dbuff)
    dv_o = root%create_view("odd", dbuff)

!--#ifdef XXX
!--  ! uint32(num_elems, offset, stride)
!--  dv_e->apply(DataType::uint32(5,0,8))
!--
!--
!--  ! uint32(num_elems, offset, stride)
!--  dv_o->apply(DataType::uint32(5,4,8))
!--
!--
!--  call dv_e%print()
!--  call dv_o%print()
!--
!--  uint32_array dv_e_ptr = dv_e->getNode().as_uint32_array()
!--  uint32_array dv_o_ptr = dv_o->getNode().as_uint32_array()
!--  for(int i=0  i<5  i++)
!--  {
!--    std::cout << "idx:" <<  i
!--              << " e:" << dv_e_ptr[i]
!--              << " o:" << dv_o_ptr[i]
!--              << " em:" << dv_e_ptr[i]  % 2
!--              << " om:" << dv_o_ptr[i]  % 2
!--              << std::endl
!--
!--    EXPECT_EQ(dv_e_ptr[i] % 2, 0u)
!--    EXPECT_EQ(dv_o_ptr[i] % 2, 1u)
!--  }
!--#endif

    call ds%print()
    call ds%delete()
  end subroutine init_int_array_multi_view

!------------------------------------------------------------------------------

  subroutine int_array_multi_view_resize()
     !
     ! This example creates a 4 * 10 buffer of ints,
     ! and 4 views that point the 4 sections of 10 ints
     !
     ! We then create a new buffer to support 4*12 ints
     ! and 4 views that point into them
     !
     ! after this we use the old buffers to copy the values
     ! into the new views
     !
    type(datastore) ds
    type(datagroup) root, r_old
    type(dataview) base_old
    integer(C_INT), pointer :: data(:)
    integer i

    ! create our main data store
    ds = datastore_new()

    ! get access to our root data Group
    root = ds%get_root()

    ! create a group to hold the "old" or data we want to copy
    r_old = root%create_group("r_old")

    ! create a view to hold the base buffer and allocate
    ! we will create 4 sub views of this array
<<<<<<< HEAD
    base_old = r_old%create_view_and_allocate("base_data", ATK_C_INT_T, 40)

=======
    call base_old%allocate(SIDRE_INT_ID, 40)
>>>>>>> 14544780
    call base_old%get_value(data)

    ! init the buff with values that align with the
    ! 4 subsections.
    do i = 1, 10
       data(i) = 1
    enddo
    do i = 11, 20
       data(i) = 2
    enddo
    do i = 21, 30
       data(i) = 3
    enddo
    do i = 31, 40
       data(i) = 4
    enddo

!--#ifdef XXX
!--  ! setup our 4 views
!--  ATK_databuffer * buff_old = ATK_dataview_get_buffer(base_old)
!--  call buff_old%print()
!--  ATK_dataview * r0_old = ATK_dataview_create_view(r_old, "r0",buff_old)
!--  ATK_dataview * r1_old = ATK_dataview_create_view(r_old, "r1",buff_old)
!--  ATK_dataview * r2_old = ATK_dataview_create_view(r_old, "r2",buff_old)
!--  ATK_dataview * r3_old = ATK_dataview_create_view(r_old, "r3",buff_old)
!--
!--  ! each view is offset by 10 * the # of bytes in a uint32
!--  ! uint32(num_elems, offset)
!--  index_t offset =0
!--  r0_old->apply(r0_old, DataType::uint32(10,offset))
!--
!--  offset += sizeof(int) * 10
!--  r1_old->apply(r1_old, DataType::uint32(10,offset))
!--
!--  offset += sizeof(int) * 10
!--  r2_old->apply(r2_old, DataType::uint32(10,offset))
!--
!--  offset += sizeof(int) * 10
!--  r3_old->apply(r3_old, DataType::uint32(10,offset))
!--
!--  ! check that our views actually point to the expected data
!--  !
!--  uint32 * r0_ptr = r0_old->getNode().as_uint32_ptr()
!--  for(int i=0  i<10  i++)
!--  {
!--    EXPECT_EQ(r0_ptr[i], 1u)
!--    ! check pointer relation
!--    EXPECT_EQ(&r0_ptr[i], &data_ptr[i])
!--  }
!--
!--  uint32 * r3_ptr = r3_old->getNode().as_uint32_ptr()
!--  for(int i=0  i<10  i++)
!--  {
!--    EXPECT_EQ(r3_ptr[i], 4u)
!--    ! check pointer relation
!--    EXPECT_EQ(&r3_ptr[i], &data_ptr[i+30])
!--  }
!--
!--  ! create a group to hold the "old" or data we want to copy into
!--  ATK_datagroup * r_new = ATK_datagroup_create_group(root, "r_new")
!--  ! create a view to hold the base buffer
!--  ATK_dataview * base_new = ATK_datagroup_create_view_and_buffer(r_new, "base_data")
!--
!--  ! alloc our buffer
!--  ! create a buffer to hold larger subarrays
!--  base_new->allocate(base_new, DataType::uint32(4 * 12))
!--  int* base_new_data = (int *) ATK_databuffer_det_data(base_new)
!--  for (int i = 0 i < 4 * 12 ++i) 
!--  {
!--     base_new_data[i] = 0
!--  } 
!--
!--  ATK_databuffer * buff_new = ATK_dataview_get_buffer(base_new)
!--  call buff_new%print()
!--
!--  ! create the 4 sub views of this array
!--  ATK_dataview * r0_new = ATK_datagroup_create_view(r_new, "r0",buff_new)
!--  ATK_dataview * r1_new = ATK_datagroup_create_view(r_new, "r1",buff_new)
!--  ATK_dataview * r2_new = ATK_datagroup_create_view(r_new, "r2",buff_new)
!--  ATK_dataview * r3_new = ATK_datagroup_create_view(r_new, "r3",buff_new)
!--
!--  ! apply views to r0,r1,r2,r3
!--  ! each view is offset by 12 * the # of bytes in a uint32
!--
!--  ! uint32(num_elems, offset)
!--  offset =0
!--  r0_new->apply(DataType::uint32(12,offset))
!--
!--  offset += sizeof(int) * 12
!--  r1_new->apply(DataType::uint32(12,offset))
!--
!--  offset += sizeof(int) * 12
!--  r2_new->apply(DataType::uint32(12,offset))
!--
!--  offset += sizeof(int) * 12
!--  r3_new->apply(DataType::uint32(12,offset))
!--
!--  ! update r2 as an example first
!--  call buff_new%print()
!--  call r2_new%print()
!--
!--  ! copy the subset of value
!--  r2_new->getNode().update(r2_old->getNode())
!--  call r2_new%print()
!--  call buff_new%print()
!--
!--
!--  ! check pointer values
!--  int * r2_new_ptr = (int *) ATK_dataview_get_data_pointer(r2_new)
!--
!--  for(int i=0  i<10  i++)
!--  {
!--    EXPECT_EQ(r2_new_ptr[i], 3)
!--  }
!--
!--  for(int i=10  i<12  i++)
!--  {
!--    EXPECT_EQ(r2_new_ptr[i], 0)     ! assumes zero-ed alloc
!--  }
!--
!--
!--  ! update the other views
!--  r0_new->getNode().update(r0_old->getNode())
!--  r1_new->getNode().update(r1_old->getNode())
!--  r3_new->getNode().update(r3_old->getNode())
!--
!--  call buff_new%print()
!--#endif

    call ds%print()
    call ds%delete()

  end subroutine int_array_multi_view_resize

!------------------------------------------------------------------------------

  subroutine int_array_realloc()
    !
    ! info
    !
    type(datastore) ds
    type(datagroup) root
    type(dataview) a1, a2
!    type(C_PTR) a1_ptr, a2_ptr
    real(C_FLOAT), pointer :: a1_data(:)
    integer(C_INT), pointer :: a2_data(:)
    integer i

    ! create our main data store
    ds = datastore_new()

    ! get access to our root data Group
    root = ds%get_root()

    ! create a view to hold the base buffer
<<<<<<< HEAD
    a1 = root%create_view_and_allocate("a1", ATK_C_FLOAT_T, 5)
    a2 = root%create_view_and_allocate("a2", ATK_C_FLOAT_T, 5)
=======
    a1 = root%create_view_and_buffer("a1", SIDRE_FLOAT_ID, 5)
    a2 = root%create_view_and_buffer("a2", SIDRE_INT_ID, 5)
>>>>>>> 14544780

    call a1%get_value(a1_data)
    call a2%get_value(a2_data)

    do i = 1, 5
       a1_data(i) =  5.0
       a2_data(i) = -5
    enddo

!--  EXPECT_EQ(ATK_dataview_get_total_bytes(a1), sizeof(float)*5)
!--  EXPECT_EQ(ATK_dataview_get_total_bytes(a2), sizeof(int)*5)


    call a1%reallocate(10)
    call a2%reallocate(15)

    call a1%get_value(a1_data)
    call a2%get_value(a2_data)

    do i = 1, 5
       call assert_equals(a1_data(i), 5.0)
       call assert_equals(a2_data(i), -5)
    enddo

    a1_data(6:10) = 10.0
    a2_data(6:10) = -10

    a2_data(11:15) = -15

!--  EXPECT_EQ(ATK_dataview_get_total_bytes(a1), sizeof(float)*10)
!--  EXPECT_EQ(ATK_dataview_get_total_bytes(a2), sizeof(int)*15)

    call ds%print()
    call ds%delete()

  end subroutine int_array_realloc

!------------------------------------------------------------------------------

  subroutine simple_opaque()
    type(datastore) ds
    type(datagroup) root
    type(dataview) opq_view
    integer(C_INT), target :: src_data
    integer(C_INT), pointer :: out_data
    type(C_PTR) src_ptr, opq_ptr

    ! create our main data store
    ds = datastore_new()

    ! get access to our root data Group
    root = ds%get_root()

    src_data = 42
   
    src_ptr = c_loc(src_data)

    opq_view = root%create_opaque_view("my_opaque", src_ptr)

    ! we shouldn't have any buffers
    call assert_true(ds%get_num_buffers() == 0)

    call assert_true(opq_view%is_opaque())

    opq_ptr = opq_view%get_opaque()
    call c_f_pointer(opq_ptr, out_data)

    call assert_true(c_associated(opq_ptr, src_ptr))
    call assert_equals(out_data, 42)

    call ds%print()
    call ds%delete()
!--  free(src_data)
  end subroutine simple_opaque

!----------------------------------------------------------------------
end module sidre_view
!----------------------------------------------------------------------

program fortran_test
  use fruit
  use sidre_view
  implicit none
  logical ok

  call init_fruit

  call create_views
  call int_buffer_from_view
  call int_buffer_from_view_conduit_value
  call int_array_multi_view
  call init_int_array_multi_view
  call int_array_multi_view_resize
  call int_array_realloc
  call simple_opaque

  call fruit_summary
  call fruit_finalize

  call is_all_successful(ok)
  if (.not. ok) then
     call exit(1)
  endif
end program fortran_test
<|MERGE_RESOLUTION|>--- conflicted
+++ resolved
@@ -26,8 +26,8 @@
     ds = datastore_new()
     root = ds%get_root()
 
-    dv_0 = root%create_view_and_allocate("field0", ATK_C_INT_T, 1)
-    dv_1 = root%create_view_and_allocate("field1", ATK_C_INT_T, 1)
+    dv_0 = root%create_view_and_allocate("field0", SIDRE_INT_ID, 1)
+    dv_1 = root%create_view_and_allocate("field1", SIDRE_INT_ID, 1)
 
     db_0 = dv_0%get_buffer()
     db_1 = dv_1%get_buffer()
@@ -49,14 +49,8 @@
     ds = datastore_new()
     root = ds%get_root()
 
-<<<<<<< HEAD
-    dv = root%create_view_and_allocate("u0", ATK_C_INT_T, 10_8)
-    call assert_equals(dv%get_type_id(), ATK_INT32_T)  ! XXX NATIVE TYPE
-=======
-    dv = root%create_view_and_buffer("u0")
-    call dv%allocate(SIDRE_INT_ID, 10_8)
+    dv = root%create_view_and_allocate("u0", SIDRE_INT_ID, 10_8)
     call assert_equals(dv%get_type_id(), SIDRE_INT_ID)
->>>>>>> 14544780
     call dv%get_value(data)
 
     do i = 1, 10
@@ -82,11 +76,7 @@
     ds = datastore_new()
     root = ds%get_root()
 
-<<<<<<< HEAD
-    dv = root%create_view_and_allocate("u0", ATK_C_INT_T, 10_8)
-=======
-    dv = root%create_view_and_buffer("u0", SIDRE_INT_ID, 10_8)
->>>>>>> 14544780
+    dv = root%create_view_and_allocate("u0", SIDRE_INT_ID, 10_8)
     call dv%get_value(data)
 
     do i = 1, 10
@@ -256,12 +246,8 @@
 
     ! create a view to hold the base buffer and allocate
     ! we will create 4 sub views of this array
-<<<<<<< HEAD
-    base_old = r_old%create_view_and_allocate("base_data", ATK_C_INT_T, 40)
-
-=======
-    call base_old%allocate(SIDRE_INT_ID, 40)
->>>>>>> 14544780
+    base_old = r_old%create_view_and_allocate("base_data", SIDRE_INT_ID, 40)
+
     call base_old%get_value(data)
 
     ! init the buff with values that align with the
@@ -417,13 +403,8 @@
     root = ds%get_root()
 
     ! create a view to hold the base buffer
-<<<<<<< HEAD
-    a1 = root%create_view_and_allocate("a1", ATK_C_FLOAT_T, 5)
-    a2 = root%create_view_and_allocate("a2", ATK_C_FLOAT_T, 5)
-=======
-    a1 = root%create_view_and_buffer("a1", SIDRE_FLOAT_ID, 5)
-    a2 = root%create_view_and_buffer("a2", SIDRE_INT_ID, 5)
->>>>>>> 14544780
+    a1 = root%create_view_and_allocate("a1", SIDRE_FLOAT_ID, 5)
+    a2 = root%create_view_and_allocate("a2", SIDRE_FLOAT_ID, 5)
 
     call a1%get_value(a1_data)
     call a2%get_value(a2_data)
