--- conflicted
+++ resolved
@@ -37,56 +37,38 @@
 # Add gtest C++ based tests
 #
 foreach(test ${gtest_sidre_tests})
-<<<<<<< HEAD
-    add_gtest( TEST_SOURCE ${test} DEPENDS_ON sidre conduit conduit_relay slic)
-=======
     get_filename_component( test_name ${test} NAME_WE )
     blt_add_executable( NAME ${test_name}
                         SOURCES ${test}
                         OUTPUT_DIR ${TEST_OUTPUT_DIRECTORY}
-                        DEPENDS_ON sidre conduit conduit_io hdf5 slic gtest
+                        DEPENDS_ON sidre conduit conduit_relay hdf5 slic gtest
                         )
     blt_add_test( NAME ${test_name} 
                   COMMAND ${test_name}
                   )
->>>>>>> aeea7a89
 endforeach()
 
 #
 # Add gtest C based tests
 #
 if (ENABLE_FORTRAN)
-<<<<<<< HEAD
-  foreach(test ${gtest_sidre_C_tests})
-      add_gtest( TEST_SOURCE ${test} DEPENDS_ON sidre conduit conduit_relay slic)
-  endforeach()
-=======
     foreach(test ${gtest_sidre_C_tests})
         get_filename_component( test_name ${test} NAME_WE )
         blt_add_executable( NAME ${test_name}
                             SOURCES ${test}
                             OUTPUT_DIR ${TEST_OUTPUT_DIRECTORY}
-                            DEPENDS_ON sidre conduit conduit_io hdf5 slic gtest
+                            DEPENDS_ON sidre conduit conduit_relay hdf5 slic gtest
                             )
         blt_add_test( NAME ${test_name} 
                       COMMAND ${test_name}
                       )
     endforeach()
->>>>>>> aeea7a89
 endif()
 
 #
 # Add fortran tests
 #
 if (ENABLE_FORTRAN)
-<<<<<<< HEAD
-  foreach(test ${fruit_sidre_tests})
-      add_fortran_test(
-          TEST_SOURCE ${test}
-          DEPENDS_ON fruit sidre slic conduit conduit_relay
-      )
-  endforeach()
-=======
     foreach(test ${fruit_sidre_tests})
         get_filename_component( test_name ${test} NAME_WE )
         blt_add_executable( NAME ${test_name}
@@ -98,5 +80,4 @@
                       COMMAND ${test_name}
                       )
     endforeach()
->>>>>>> aeea7a89
 endif()
