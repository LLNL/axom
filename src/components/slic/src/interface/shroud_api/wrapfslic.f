! wrapfslic.f
! This is generated code, do not edit
!
! Copyright (c) 2015, Lawrence Livermore National Security, LLC.
! Produced at the Lawrence Livermore National Laboratory.
!
! All rights reserved.
!
! This source code cannot be distributed without permission and
! further review from Lawrence Livermore National Laboratory.
!
!>
!! \file wrapfslic.f
!! \brief Shroud generated wrapper for SLIC library
!<
module slic_mod
    use fstr_mod
    ! splicer begin module_use
    ! splicer end module_use
    implicit none
    
    
    interface
        
        subroutine slic_initialize() &
                bind(C, name="SLIC_initialize")
            use iso_c_binding
            implicit none
        end subroutine slic_initialize
        
        function c_is_initialized() &
                result(rv) &
                bind(C, name="SLIC_is_initialized")
            use iso_c_binding
            implicit none
            logical(C_BOOL) :: rv
        end function c_is_initialized
        
        subroutine slic_finalize() &
                bind(C, name="SLIC_finalize")
            use iso_c_binding
            implicit none
        end subroutine slic_finalize
        
<<<<<<< HEAD
        subroutine c_set_abort_on_assert(willAbort) &
                bind(C, name="SLIC_set_abort_on_assert")
            use iso_c_binding
            implicit none
            logical(C_BOOL), value, intent(IN) :: willAbort
        end subroutine c_set_abort_on_assert
        
        function c_get_abort_on_assert() &
                result(rv) &
                bind(C, name="SLIC_get_abort_on_assert")
            use iso_c_binding
            implicit none
            logical(C_BOOL) :: rv
        end function c_get_abort_on_assert
        
        subroutine c_set_abort_on_error(willAbort) &
                bind(C, name="SLIC_set_abort_on_error")
            use iso_c_binding
            implicit none
            logical(C_BOOL), value, intent(IN) :: willAbort
        end subroutine c_set_abort_on_error
        
        function c_get_abort_on_error() &
                result(rv) &
                bind(C, name="SLIC_get_abort_on_error")
            use iso_c_binding
            implicit none
            logical(C_BOOL) :: rv
        end function c_get_abort_on_error
        
        subroutine c_create_logger(name, imask) &
                bind(C, name="SLIC_create_logger")
            use iso_c_binding
            implicit none
            character(kind=C_CHAR), intent(IN) :: name(*)
            character(kind=C_CHAR), value, intent(IN) :: imask
        end subroutine c_create_logger
        
        subroutine c_create_logger_bufferify(name, Lname, imask) &
                bind(C, name="SLIC_create_logger_bufferify")
            use iso_c_binding
            implicit none
            character(kind=C_CHAR), intent(IN) :: name(*)
            integer(C_INT), value, intent(IN) :: Lname
            character(kind=C_CHAR), value, intent(IN) :: imask
        end subroutine c_create_logger_bufferify
        
        subroutine c_activate_logger(name) &
=======
        subroutine slic_activate_logger(name) &
>>>>>>> 9f4e17ae
                bind(C, name="SLIC_activate_logger")
            use iso_c_binding
            implicit none
            character(kind=C_CHAR), intent(IN) :: name(*)
        end subroutine c_activate_logger
        
        subroutine c_activate_logger_bufferify(name, Lname) &
                bind(C, name="SLIC_activate_logger_bufferify")
            use iso_c_binding
            implicit none
            character(kind=C_CHAR), intent(IN) :: name(*)
            integer(C_INT), value, intent(IN) :: Lname
        end subroutine c_activate_logger_bufferify
        
        subroutine c_get_active_logger_name_bufferify(name, Lname) &
                bind(C, name="SLIC_get_active_logger_name_bufferify")
            use iso_c_binding
            implicit none
            character(kind=C_CHAR), intent(OUT) :: name(*)
            integer(C_INT), value, intent(IN) :: Lname
        end subroutine c_get_active_logger_name_bufferify
        
        subroutine slic_set_logging_msg_level(level) &
                bind(C, name="SLIC_set_logging_msg_level")
            use iso_c_binding
            implicit none
            integer(C_INT), value, intent(IN) :: level
        end subroutine slic_set_logging_msg_level
        
        subroutine c_log_message(level, message, fileName, line, filter) &
                bind(C, name="SLIC_log_message")
            use iso_c_binding
            implicit none
            integer(C_INT), value, intent(IN) :: level
            character(kind=C_CHAR), intent(IN) :: message(*)
            character(kind=C_CHAR), intent(IN) :: fileName(*)
            integer(C_INT), value, intent(IN) :: line
            logical(C_BOOL), value, intent(IN) :: filter
        end subroutine c_log_message
        
        subroutine c_log_message_bufferify(level, message, Lmessage, fileName, LfileName, line, filter) &
                bind(C, name="SLIC_log_message_bufferify")
            use iso_c_binding
            implicit none
            integer(C_INT), value, intent(IN) :: level
            character(kind=C_CHAR), intent(IN) :: message(*)
            integer(C_INT), value, intent(IN) :: Lmessage
            character(kind=C_CHAR), intent(IN) :: fileName(*)
            integer(C_INT), value, intent(IN) :: LfileName
            integer(C_INT), value, intent(IN) :: line
            logical(C_BOOL), value, intent(IN) :: filter
        end subroutine c_log_message_bufferify
        
        ! splicer begin additional_interfaces
        ! splicer end additional_interfaces
    end interface

contains
    
    function slic_is_initialized() result(rv)
        use iso_c_binding
        implicit none
        logical :: rv
        ! splicer begin is_initialized
        rv = c_is_initialized()
        ! splicer end is_initialized
    end function slic_is_initialized
    
<<<<<<< HEAD
    subroutine slic_set_abort_on_assert(willAbort)
        use iso_c_binding
        implicit none
        logical, value, intent(IN) :: willAbort
        logical(C_BOOL) tmp_willAbort
        tmp_willAbort = willAbort  ! coerce to C_BOOL
        ! splicer begin set_abort_on_assert
        call c_set_abort_on_assert(tmp_willAbort)
        ! splicer end set_abort_on_assert
    end subroutine slic_set_abort_on_assert
    
    function slic_get_abort_on_assert() result(rv)
        use iso_c_binding
        implicit none
        logical :: rv
        ! splicer begin get_abort_on_assert
        rv = c_get_abort_on_assert()
        ! splicer end get_abort_on_assert
    end function slic_get_abort_on_assert
    
    subroutine slic_set_abort_on_error(willAbort)
        use iso_c_binding
        implicit none
        logical, value, intent(IN) :: willAbort
        logical(C_BOOL) tmp_willAbort
        tmp_willAbort = willAbort  ! coerce to C_BOOL
        ! splicer begin set_abort_on_error
        call c_set_abort_on_error(tmp_willAbort)
        ! splicer end set_abort_on_error
    end subroutine slic_set_abort_on_error
    
    function slic_get_abort_on_error() result(rv)
        use iso_c_binding
        implicit none
        logical :: rv
        ! splicer begin get_abort_on_error
        rv = c_get_abort_on_error()
        ! splicer end get_abort_on_error
    end function slic_get_abort_on_error
    
    subroutine slic_create_logger(name, imask)
        use iso_c_binding
        implicit none
        character(*), intent(IN) :: name
        character, value, intent(IN) :: imask
        ! splicer begin create_logger
        call c_create_logger_bufferify(  &
            name,  &
            len_trim(name, kind=C_INT),  &
            imask)
        ! splicer end create_logger
    end subroutine slic_create_logger
    
    subroutine slic_activate_logger(name)
=======
    subroutine activate_logger(name)
>>>>>>> 9f4e17ae
        use iso_c_binding
        implicit none
        character(*), intent(IN) :: name
        ! splicer begin activate_logger
        call c_activate_logger_bufferify(  &
            name,  &
            len_trim(name, kind=C_INT))
        ! splicer end activate_logger
    end subroutine slic_activate_logger
    
    subroutine slic_get_active_logger_name(name)
        use iso_c_binding
        implicit none
        character(*), intent(OUT) :: name
        ! splicer begin get_active_logger_name
        call c_get_active_logger_name_bufferify(  &
            name,  &
            len(name, kind=C_INT))
        ! splicer end get_active_logger_name
    end subroutine slic_get_active_logger_name
    
    subroutine slic_log_message(level, message, fileName, line, filter)
        use iso_c_binding
        implicit none
        integer(C_INT), value, intent(IN) :: level
        character(*), intent(IN) :: message
        character(*), intent(IN) :: fileName
        integer(C_INT), value, intent(IN) :: line
        logical, value, intent(IN) :: filter
        logical(C_BOOL) tmp_filter
        tmp_filter = filter  ! coerce to C_BOOL
        ! splicer begin log_message
        call c_log_message_bufferify(  &
            level,  &
            message,  &
            len_trim(message, kind=C_INT),  &
            fileName,  &
            len_trim(fileName, kind=C_INT),  &
            line,  &
            tmp_filter)
        ! splicer end log_message
    end subroutine slic_log_message
    
    ! splicer begin additional_functions
    ! splicer end additional_functions

end module slic_mod<|MERGE_RESOLUTION|>--- conflicted
+++ resolved
@@ -42,37 +42,6 @@
             implicit none
         end subroutine slic_finalize
         
-<<<<<<< HEAD
-        subroutine c_set_abort_on_assert(willAbort) &
-                bind(C, name="SLIC_set_abort_on_assert")
-            use iso_c_binding
-            implicit none
-            logical(C_BOOL), value, intent(IN) :: willAbort
-        end subroutine c_set_abort_on_assert
-        
-        function c_get_abort_on_assert() &
-                result(rv) &
-                bind(C, name="SLIC_get_abort_on_assert")
-            use iso_c_binding
-            implicit none
-            logical(C_BOOL) :: rv
-        end function c_get_abort_on_assert
-        
-        subroutine c_set_abort_on_error(willAbort) &
-                bind(C, name="SLIC_set_abort_on_error")
-            use iso_c_binding
-            implicit none
-            logical(C_BOOL), value, intent(IN) :: willAbort
-        end subroutine c_set_abort_on_error
-        
-        function c_get_abort_on_error() &
-                result(rv) &
-                bind(C, name="SLIC_get_abort_on_error")
-            use iso_c_binding
-            implicit none
-            logical(C_BOOL) :: rv
-        end function c_get_abort_on_error
-        
         subroutine c_create_logger(name, imask) &
                 bind(C, name="SLIC_create_logger")
             use iso_c_binding
@@ -91,9 +60,6 @@
         end subroutine c_create_logger_bufferify
         
         subroutine c_activate_logger(name) &
-=======
-        subroutine slic_activate_logger(name) &
->>>>>>> 9f4e17ae
                 bind(C, name="SLIC_activate_logger")
             use iso_c_binding
             implicit none
@@ -162,47 +128,6 @@
         ! splicer end is_initialized
     end function slic_is_initialized
     
-<<<<<<< HEAD
-    subroutine slic_set_abort_on_assert(willAbort)
-        use iso_c_binding
-        implicit none
-        logical, value, intent(IN) :: willAbort
-        logical(C_BOOL) tmp_willAbort
-        tmp_willAbort = willAbort  ! coerce to C_BOOL
-        ! splicer begin set_abort_on_assert
-        call c_set_abort_on_assert(tmp_willAbort)
-        ! splicer end set_abort_on_assert
-    end subroutine slic_set_abort_on_assert
-    
-    function slic_get_abort_on_assert() result(rv)
-        use iso_c_binding
-        implicit none
-        logical :: rv
-        ! splicer begin get_abort_on_assert
-        rv = c_get_abort_on_assert()
-        ! splicer end get_abort_on_assert
-    end function slic_get_abort_on_assert
-    
-    subroutine slic_set_abort_on_error(willAbort)
-        use iso_c_binding
-        implicit none
-        logical, value, intent(IN) :: willAbort
-        logical(C_BOOL) tmp_willAbort
-        tmp_willAbort = willAbort  ! coerce to C_BOOL
-        ! splicer begin set_abort_on_error
-        call c_set_abort_on_error(tmp_willAbort)
-        ! splicer end set_abort_on_error
-    end subroutine slic_set_abort_on_error
-    
-    function slic_get_abort_on_error() result(rv)
-        use iso_c_binding
-        implicit none
-        logical :: rv
-        ! splicer begin get_abort_on_error
-        rv = c_get_abort_on_error()
-        ! splicer end get_abort_on_error
-    end function slic_get_abort_on_error
-    
     subroutine slic_create_logger(name, imask)
         use iso_c_binding
         implicit none
@@ -217,9 +142,6 @@
     end subroutine slic_create_logger
     
     subroutine slic_activate_logger(name)
-=======
-    subroutine activate_logger(name)
->>>>>>> 9f4e17ae
         use iso_c_binding
         implicit none
         character(*), intent(IN) :: name
