--- conflicted
+++ resolved
@@ -185,7 +185,7 @@
  * \note Off diagonal n2 terms are +-1.  Physical direction not
  *       assigned in this function.
  *
- * \note Adapted from J. Grandy's Overlink code
+ * \note Adapted from code by Jeff Grandy
  */
 template <typename value_type>
 AXOM_HOST_DEVICE void norm3d(const value_type A[2],
@@ -222,11 +222,7 @@
 /*!
  * \brief Return sorted, positive components of vector length 3.
  *
-<<<<<<< HEAD
- * \note Adapted from J. Grandy's Overlink code
-=======
- * \note Adapted from code by Jeff Grandy
->>>>>>> 09937b73
+ * \note Adapted from code by Jeff Grandy
  */
 template <typename value_type>
 AXOM_HOST_DEVICE inline void n_sort(const value_type n[3],  // input vector
@@ -265,12 +261,7 @@
  * \note Plane equation is (n,x) + d = 0.
  *       Cross section formulas from Youngs (1987).
  *
-<<<<<<< HEAD
- * \note Adapted from J. Grandy's Overlink code
- *
-=======
- * \note Adapted from code by Jeff Grandy
->>>>>>> 09937b73
+ * \note Adapted from code by Jeff Grandy
  */
 template <typename value_type>
 AXOM_HOST_DEVICE value_type
@@ -391,11 +382,7 @@
  *   x[0], x[3] are interval endpoints, with function values y[0], y[3].
  *   y[1], y[2] are function at 2/3x[0] + 1/3x[3] and 1/3x[0] + 2/3x[3].
  *
-<<<<<<< HEAD
- * \note Adapted from J. Grandy's Overlink code
-=======
- * \note Adapted from code by Jeff Grandy
->>>>>>> 09937b73
+ * \note Adapted from code by Jeff Grandy
  */
 template <typename value_type>
 AXOM_HOST_DEVICE value_type cub4p(const value_type *x, const value_type *y)
@@ -870,7 +857,7 @@
  *
  * \return Variance among central zone.
  *
- * \note Adapted from J. Grandy's Overlink code
+ * \note Adapted from code by Jeff Grandy
  */
 template <typename value_type>
 AXOM_HOST_DEVICE value_type det_variance(const value_type *vf, const int *ivf)
@@ -913,7 +900,7 @@
  *       side diff, since the asymmetric case (one central, one side) gives 
  *       poor results for spheres by breaking symmetry of two planes.
  *
- * \note Adapted from J. Grandy's Overlink code
+ * \note Adapted from code by Jeff Grandy
  */
 template <typename value_type>
 AXOM_HOST_DEVICE void pick_elv(Result2D<value_type> elv2d[2], const value_type *vf)
@@ -991,7 +978,7 @@
  * \param vma New estimate for missing volume v10.
  * \param far Whether to use far corner formulas.
  *
- * \note Adapted from J. Grandy's Overlink code
+ * \note Adapted from code by Jeff Grandy
  */
 template <typename value_type>
 AXOM_HOST_DEVICE void missvol1(value_type c00,  // Center column sum.
@@ -1074,7 +1061,7 @@
  * \param[out] n2a 2d normal in each plane (output).
  * \param[out] n3a Composite 3d normal (output).
  *
- * \note Adapted from J. Grandy's Overlink code
+ * \note Adapted from code by Jeff Grandy
  */
 template <typename value_type>
 AXOM_HOST_DEVICE void crc_sides(const value_type upcol[2][3],
@@ -1186,7 +1173,7 @@
  * \param cx Side column sum
  * \param cy Side column sum
  *
- * \note Adapted from J. Grandy's Overlink code
+ * \note Adapted from code by Jeff Grandy
  */
 template <typename value_type>
 AXOM_HOST_DEVICE value_type
@@ -1254,7 +1241,7 @@
  * \param[out] n2a 2d normal in each plane (output).
  * \param[out] n3a Composite 3d normal (output).
  *
- * \note Adapted from J. Grandy's Overlink code
+ * \note Adapted from code by Jeff Grandy
  *
  */
 template <typename value_type>
@@ -1304,7 +1291,7 @@
  * \param vf_cen Volume fractions, three zones in central column
  * \param[out] n3 The 3D normal.
  *
- * \note Adapted from J. Grandy's Overlink code
+ * \note Adapted from code by Jeff Grandy
  */
 template <typename value_type>
 AXOM_HOST_DEVICE void correct1(Result2D<value_type> elv2d[2],
@@ -1407,7 +1394,7 @@
  * \param vf The input volume fraction stencil. This is 27 elements.
  * \param[out] n The output normal (x,y,z) pointing away from the material.
  *
- * \note Adapted from J. Grandy's Overlink code
+ * \note Adapted from code by Jeff Grandy
  */
 template <typename value_type>
 AXOM_HOST_DEVICE void elvira3d(const value_type *vf, value_type n[3])
@@ -1743,14 +1730,7 @@
     {
       if(m != iskip)
       {
-#if 1
         elvira3d(vol_fracs, normal);
-#else
-        // For now
-        normal[0] = 1.;
-        normal[1] = 0.;
-        normal[2] = 0.;
-#endif
       }
       else
       {
