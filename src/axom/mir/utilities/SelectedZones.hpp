--- conflicted
+++ resolved
@@ -38,19 +38,14 @@
    * \param options The node that contains the clipping options.
    * \param selectionKey The name of the node with the selection data in the options.
    */
-<<<<<<< HEAD
-  SelectedZones(axom::IndexType nzones, const conduit::Node &n_options,
-=======
   SelectedZones(axom::IndexType nzones,
                 const conduit::Node &n_options,
->>>>>>> 952e2986
                 const std::string &selectionKey = std::string("selectedZones"))
     : m_selectedZones()
     , m_selectedZonesView()
     , m_sorted(true)
   {
     buildSelectedZones(nzones, n_options, selectionKey);
-<<<<<<< HEAD
   }
 
   /*!
@@ -59,12 +54,7 @@
    * \param sorted Whether the ids need to be sorted.
    *
    */
-  void setSorted(bool sorted)
-  {
-    m_sorted = sorted;
-=======
->>>>>>> 952e2986
-  }
+  void setSorted(bool sorted) { m_sorted = sorted; }
 
   /*!
    * \brief Set whether we need to sort the selected zone ids.
@@ -102,12 +92,8 @@
    *       strided-structured indexing are the [0..n) zone numbers that exist only
    *       within the selected window.
    */
-<<<<<<< HEAD
-  void buildSelectedZones(axom::IndexType nzones, const conduit::Node &n_options,
-=======
   void buildSelectedZones(axom::IndexType nzones,
                           const conduit::Node &n_options,
->>>>>>> 952e2986
                           const std::string &selectionKey)
   {
     const auto allocatorID = axom::execution_space<ExecSpace>::allocatorID();
