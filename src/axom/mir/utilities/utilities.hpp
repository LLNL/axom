--- conflicted
+++ resolved
@@ -272,9 +272,6 @@
     KeyType make_name_n(const IndexType *p, int n) const
     {
       KeyType retval {};
-#if !defined(AXOM_DEVICE_CODE)
-      SLIC_ASSERT_MSG(n <= MAXIDS, axom::fmt::format("({} <= {}) is false.", n, MAXIDS));
-#endif
       if(n == 3 && m_maxId <= Max20Bit)
       {
         // We can pack 3 values into the id lossless
@@ -339,7 +336,7 @@
                                                       n * sizeof(std::uint32_t));
         retval = KeyIDHash | (k0 & PayloadMask);
       }
-      else
+      else if(n > 0)
       {
         IndexType sorted[MAXIDS];
         for(int i = 0; i < n; i++)
@@ -424,131 +421,6 @@
   View m_view {};
 };
 
-<<<<<<< HEAD
-=======
-//------------------------------------------------------------------------------
-/*!
- * \brief Makes a unique array of values from an input list of values.
- *
- * \tparam ExecSpace The execution space.
- * \tparam KeyType   The data type for the keys.
- *
- */
-template <typename ExecSpace, typename KeyType>
-struct Unique
-{
-  /*!
-   * \brief This function makes a unique array of values from an input list of keys.
-   *
-   * \param[in] keys_orig_view The input view that contains the input keys to be made unique.
-   * \param[out] skeys     A sorted unique array of keys produced from keys_orig_view.
-   * \param[out] sindices  An array of indices that indicate where in the original view the keys came from.
-   *
-   * \note key_orig_view is passed by value so it does not require a local copy to capture it.
-   */
-  static void execute(const axom::ArrayView<KeyType> keys_orig_view,
-                      axom::Array<KeyType> &skeys,
-                      axom::Array<axom::IndexType> &sindices)
-  {
-    using loop_policy = typename axom::execution_space<ExecSpace>::loop_policy;
-    using reduce_policy = typename axom::execution_space<ExecSpace>::reduce_policy;
-    const int allocatorID = axom::execution_space<ExecSpace>::allocatorID();
-
-    // Make a copy of the keys and make original indices.
-    const auto n = keys_orig_view.size();
-    axom::Array<KeyType> keys(n, n, allocatorID);
-    axom::Array<axom::IndexType> indices(n, n, allocatorID);
-    auto keys_view = keys.view();
-    auto indices_view = indices.view();
-    axom::for_all<ExecSpace>(
-      n,
-      AXOM_LAMBDA(axom::IndexType i) {
-        keys_view[i] = keys_orig_view[i];
-        indices_view[i] = i;
-      });
-
-    // Sort the keys, indices in place.
-    RAJA::sort_pairs<loop_policy>(RAJA::make_span(keys_view.data(), n),
-                                  RAJA::make_span(indices_view.data(), n));
-
-    // Make a mask array for where differences occur.
-    axom::Array<axom::IndexType> mask(n, n, allocatorID);
-    auto mask_view = mask.view();
-    RAJA::ReduceSum<reduce_policy, axom::IndexType> mask_sum(0);
-    axom::for_all<ExecSpace>(
-      n,
-      AXOM_LAMBDA(axom::IndexType i) {
-        const axom::IndexType m = (i >= 1) ? ((keys_view[i] != keys_view[i - 1]) ? 1 : 0) : 1;
-        mask_view[i] = m;
-        mask_sum += m;
-      });
-
-    // Do a scan on the mask array to build an offset array.
-    axom::Array<axom::IndexType> offsets(n, n, allocatorID);
-    auto offsets_view = offsets.view();
-    axom::exclusive_scan<ExecSpace>(mask_view, offsets_view);
-
-    // Allocate the output arrays.
-    const axom::IndexType newsize = mask_sum.get();
-    skeys = axom::Array<KeyType>(newsize, newsize, allocatorID);
-    sindices = axom::Array<axom::IndexType>(newsize, newsize, allocatorID);
-
-    // Iterate over the mask/offsets to store values at the right
-    // offset in the new array.
-    auto skeys_view = skeys.view();
-    auto sindices_view = sindices.view();
-    axom::for_all<ExecSpace>(
-      n,
-      AXOM_LAMBDA(axom::IndexType i) {
-        if(mask_view[i])
-        {
-          skeys_view[offsets_view[i]] = keys_view[i];
-          sindices_view[offsets_view[i]] = indices_view[i];
-        }
-      });
-  }
-};
-
-//------------------------------------------------------------------------------
-/// Partial specialization for SEQ_EXEC.
-template <typename KeyType>
-struct Unique<axom::SEQ_EXEC, KeyType>
-{
-  /*!
-   * \brief This function makes a unique array of values from an input list of keys.
-   *
-   * \param[in] keys_orig_view The input view that contains the input keys to be made unique.
-   * \param[out] skeys     A sorted unique array of keys produced from keys_orig_view.
-   * \param[out] sindices  An array of indices that indicate where in the original view the keys came from.
-   *
-   */
-  static void execute(const axom::ArrayView<KeyType> &keys_orig_view,
-                      axom::Array<KeyType> &skeys,
-                      axom::Array<axom::IndexType> &sindices)
-  {
-    std::map<KeyType, axom::IndexType> unique;
-    const axom::IndexType n = keys_orig_view.size();
-    axom::IndexType index = 0;
-    for(; index < n; index++)
-    {
-      const auto k = keys_orig_view[index];
-      unique[k] = index;
-    }
-    // Allocate the output arrays.
-    const axom::IndexType newsize = unique.size();
-    const int allocatorID = axom::execution_space<axom::SEQ_EXEC>::allocatorID();
-    skeys = axom::Array<KeyType>(newsize, newsize, allocatorID);
-    sindices = axom::Array<axom::IndexType>(newsize, newsize, allocatorID);
-    index = 0;
-    for(auto it = unique.begin(); it != unique.end(); it++, index++)
-    {
-      skeys[index] = it->first;
-      sindices[index] = it->second;
-    }
-  }
-};
-
->>>>>>> fee74f46
 }  // end namespace utilities
 }  // end namespace mir
 }  // end namespace axom
