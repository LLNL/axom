--- conflicted
+++ resolved
@@ -420,7 +420,6 @@
       : 1.e-10;
     constexpr int DEFAULT_MAX_ITERATIONS = 50;
     double tolerance = DEFAULT_TOLERANCE;
-<<<<<<< HEAD
     double point_tolerance = DEFAULT_TOLERANCE;
     if(n_options.has_child("tolerance") && n_options["tolerance"].dtype().is_number())
     {
@@ -432,9 +431,6 @@
       SLIC_ASSERT(tolerance > 0.);
     }
     if(n_options.has_child("point_tolerance") && n_options["point_tolerance"].dtype().is_number())
-=======
-    if(n_options.has_child("tolerance") && n_options["tolerance"].dtype().is_number())
->>>>>>> fee74f46
     {
       point_tolerance = axom::utilities::abs(n_options["point_tolerance"].to_double());
       if(point_tolerance < axom::numeric_limits<CoordType>::epsilon())
@@ -858,7 +854,7 @@
           ClipResultType clippedShape;
           PointType range[2];
           PointType pt {};
-<<<<<<< HEAD
+
           if(m == 0)
           {
             // First time through, operate on the inputShape.
@@ -900,18 +896,6 @@
           }
 
           // Emit clippedShape as material matId
-=======
-          const auto clippedShape = detail::clipToVolume<ClipResultType>(shape,
-                                                                         normal,
-                                                                         range,
-                                                                         matVolume,
-                                                                         max_iterations,
-                                                                         tolerance,
-                                                                         pt);
-
-          // Emit clippedShape as material matId
-          //std::cout << "zone=" << zoneIndex << ", fragmentIndex=" << fragmentIndex << ", mat=" << matId << ", iterations=" << iterations << ", pt=" << pt << ", clipped=" << clippedShape << std::endl;
->>>>>>> fee74f46
           buildView.addShape(zoneIndex, fragmentIndex, clippedShape, matId, normalPtr);
 
           // Clip in the other direction to get the remaining fragment for the next material.
@@ -942,12 +926,7 @@
         const auto fragmentIndex = offset + matCount - 1;
         const auto matId = sortedMaterialIdsView[fragmentIndex];
         const double *normalPtr = fragmentVectorsView.data() + (fragmentIndex * numVectorComponents);
-<<<<<<< HEAD
         buildView.addShape(zoneIndex, fragmentIndex, remaining, matId, normalPtr);
-=======
-        //std::cout << "zone=" << zoneIndex << ", fragmentIndex=" << fragmentIndex << ", mat=" << matId << ", clipped=" << shape << std::endl;
-        buildView.addShape(zoneIndex, fragmentIndex, shape, matId, normalPtr);
->>>>>>> fee74f46
       });
   }
 
