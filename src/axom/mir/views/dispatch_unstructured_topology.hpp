// Copyright (c) 2017-2025, Lawrence Livermore National Security, LLC and
// other Axom Project Developers. See the top-level LICENSE file for details.
//
// SPDX-License-Identifier: (BSD-3-Clause)

#ifndef AXOM_MIR_DISPATCH_UNSTRUCTURED_TOPOLOGY_HPP_
#define AXOM_MIR_DISPATCH_UNSTRUCTURED_TOPOLOGY_HPP_

#include "axom/core.hpp"
#include "axom/mir/views/UnstructuredTopologySingleShapeView.hpp"
#include "axom/mir/views/UnstructuredTopologyPolyhedralView.hpp"
#include "axom/mir/views/UnstructuredTopologyMixedShapeView.hpp"
#include "axom/mir/views/NodeArrayView.hpp"
#include "axom/mir/views/Shapes.hpp"
#include "axom/mir/utilities/blueprint_utilities.hpp"

#include <conduit/conduit_blueprint.hpp>

namespace axom
{
namespace mir
{
namespace views
{
// Turn on all bits so all shapes will be enabled.
constexpr int AnyShape = -1;

/*!
 * \brief This class instantiates a topology view for an unstructured mesh that contains a
 *        single shape.
 *
 * \tparam ShapeType A shape class such as axom::mir::views::TriShape<int>
 */
template <typename ShapeType>
struct make_unstructured_single_shape
{
  using TopologyView = UnstructuredTopologySingleShapeView<ShapeType>;
  using ConnectivityType = typename TopologyView::ConnectivityType;

  /*!
   * \brief Instantiate a topology view from a Conduit node.
   *
   * \param n_topo The node that contains the topology.
   *
   * \return The topology view that wraps the Conduit data.
   */
  static TopologyView view(const conduit::Node &n_topo)
  {
    namespace bputils = axom::mir::utilities::blueprint;

    const std::string shape = n_topo["elements/shape"].as_string();
    SLIC_ASSERT(n_topo["type"].as_string() == "unstructured");
    SLIC_ASSERT(shape == ShapeType::name());

    // Connectivity must exist.
    auto connView = bputils::make_array_view<ConnectivityType>(n_topo["elements/connectivity"]);

    // Use sizes and offsets if they are present.
    if(n_topo.has_path("elements/sizes") && n_topo.has_path("elements/offsets"))
    {
      auto sizesView = bputils::make_array_view<ConnectivityType>(n_topo["elements/sizes"]);
      auto offsetsView = bputils::make_array_view<ConnectivityType>(n_topo["elements/offsets"]);
      return TopologyView(connView, sizesView, offsetsView);
    }

    // Polygonal must have specified sizes, offsets.
    SLIC_ASSERT(std::string("shape") != axom::mir::views::PolygonTraits::name());

    return TopologyView(connView);
  }
};

/*!
 * \brief This function dispatches a Conduit polyhedral unstructured topology.
 *
 * \tparam FuncType The function/lambda type that will be invoked on the view.
 *
 * \param topo The node that contains the topology.
 * \param func The function/lambda to call with the topology view.
 */
// @{
template <typename FuncType>
void dispatch_unstructured_polyhedral_topology(const conduit::Node &topo, FuncType &&func)
{
  const std::string shape = topo["elements/shape"].as_string();
  if(shape == "polyhedral")
  {
<<<<<<< HEAD
    IndexNode_to_ArrayView_same(topo["subelements/connectivity"],
                                topo["subelements/sizes"],
                                topo["subelements/offsets"],
                                topo["elements/connectivity"],
                                topo["elements/sizes"],
                                topo["elements/offsets"],
                                [&](auto seConnView,
                                    auto seSizesView,
                                    auto seOffsetsView,
                                    auto connView,
                                    auto sizesView,
                                    auto offsetsView) {
                                  using ConnType = typename decltype(seConnView)::value_type;
                                  UnstructuredTopologyPolyhedralView<ConnType> ugView(seConnView,
                                                                                      seSizesView,
                                                                                      seOffsetsView,
                                                                                      connView,
                                                                                      sizesView,
                                                                                      offsetsView);
                                  func(shape, ugView);
                                });
=======
    IndexNode_to_ArrayView_same(  //
      topo["subelements/connectivity"],
      topo["subelements/sizes"],
      topo["subelements/offsets"],
      topo["elements/connectivity"],
      topo["elements/sizes"],
      topo["elements/offsets"],
      [&](auto seConnView,
          auto seSizesView,
          auto seOffsetsView,
          auto connView,
          auto sizesView,
          auto offsetsView) {
        using ConnType = typename decltype(seConnView)::value_type;
        UnstructuredTopologyPolyhedralView<ConnType> ugView(seConnView,
                                                            seSizesView,
                                                            seOffsetsView,
                                                            connView,
                                                            sizesView,
                                                            offsetsView);
        func(shape, ugView);
      });
>>>>>>> fee74f46
  }
}

template <typename ConnType, typename FuncType>
void typed_dispatch_unstructured_polyhedral_topology(const conduit::Node &topo, FuncType &&func)
{
  namespace bputils = axom::mir::utilities::blueprint;
  const std::string shape = topo["elements/shape"].as_string();
  if(shape == "polyhedral")
  {
    // _mir_views_ph_topoview_begin
    auto seConnView = bputils::make_array_view<ConnType>(topo["subelements/connectivity"]);
    auto seSizesView = bputils::make_array_view<ConnType>(topo["subelements/sizes"]);
    auto seOffsetsView = bputils::make_array_view<ConnType>(topo["subelements/offsets"]);
    auto connView = bputils::make_array_view<ConnType>(topo["elements/connectivity"]);
    auto sizesView = bputils::make_array_view<ConnType>(topo["elements/sizes"]);
    auto offsetsView = bputils::make_array_view<ConnType>(topo["elements/offsets"]);

    UnstructuredTopologyPolyhedralView<ConnType> ugView(seConnView,
                                                        seSizesView,
                                                        seOffsetsView,
                                                        connView,
                                                        sizesView,
                                                        offsetsView);
    // _mir_views_ph_topoview_end
    func(shape, ugView);
  }
}
// @}

/*!
 * \brief This function dispatches a Conduit mixed unstructured topology.
 *
 * \tparam FuncType The function/lambda type that will be invoked on the view.
 *
 * \param topo The node that contains the topology.
 * \param func The function/lambda to call with the topology view.
 *
 * \note When this function makes the view, the view keeps a reference to
 *       the shape_map within the topology so we can build our own shape map
 *       later in the for_all_zones method.
 */
// @{
template <typename FuncType>
void dispatch_unstructured_mixed_topology(const conduit::Node &topo, FuncType &&func)
{
  const std::string shape = topo["elements/shape"].as_string();
  if(shape == "mixed")
  {
    IndexNode_to_ArrayView_same(
      topo["elements/connectivity"],
      topo["elements/shapes"],
      topo["elements/sizes"],
      topo["elements/offsets"],
      [&](auto connView, auto shapesView, auto sizesView, auto offsetsView) {
        using ConnType = typename decltype(connView)::value_type;

        // Get the allocator that allocated the connectivity. The shape map data
        // need to go into the same memory space.
        const int allocatorID =
          axom::getAllocatorIDFromPointer(topo["elements/connectivity"].data_ptr());

        // Make the shape map.
        axom::Array<IndexType> values, ids;
        auto shapeMap = buildShapeMap(topo, values, ids, allocatorID);

        UnstructuredTopologyMixedShapeView<ConnType> ugView(connView,
                                                            shapesView,
                                                            sizesView,
                                                            offsetsView,
                                                            shapeMap);
        func(shape, ugView);
      });
  }
}

template <typename ConnType, typename FuncType>
void typed_dispatch_unstructured_mixed_topology(const conduit::Node &topo, FuncType &&func)
{
  namespace bputils = axom::mir::utilities::blueprint;
  const std::string shape = topo["elements/shape"].as_string();
  if(shape == "mixed")
  {
    auto connView = bputils::make_array_view<ConnType>(topo["elements/connectivity"]);
    auto shapesView = bputils::make_array_view<ConnType>(topo["elements/shapes"]);
    auto sizesView = bputils::make_array_view<ConnType>(topo["elements/sizes"]);
    auto offsetsView = bputils::make_array_view<ConnType>(topo["elements/offsets"]);

    // Get the allocator that allocated the connectivity. The shape map data
    // need to go into the same memory space.
    volatile int allocatorID =
      axom::getAllocatorIDFromPointer(topo["elements/connectivity"].data_ptr());

    // Make the shape map.
    axom::Array<IndexType> values, ids;
    auto shapeMap = buildShapeMap(topo, values, ids, allocatorID);

    UnstructuredTopologyMixedShapeView<ConnType> ugView(connView,
                                                        shapesView,
                                                        sizesView,
                                                        offsetsView,
                                                        shapeMap);
    func(shape, ugView);
  }
}
// @}

#if __cplusplus >= 201703L
// C++17 and later.
template <typename... Args>
constexpr int encode_shapes(Args... args)
{
  return (... | args);
}
#else
template <typename T>
constexpr int encode_shapes_impl(T arg)
{
  return arg;
}

template <typename T, typename... Args>
constexpr int encode_shapes_impl(T arg, Args... args)
{
  return (arg | encode_shapes_impl(args...));
}

template <typename... Args>
constexpr int encode_shapes(Args... args)
{
  return encode_shapes_impl(args...);
}
#endif

/*!
 * \brief This function turns a list of shapeID values into a bitfield that
 *        encodes the shapes. We use this in templating to limit which
 *        shapes get supported in dispatch instantiation.
 *
 * \param args A template parameter pack that contains ShapeID values.
 *
 * \return An integer that encodes the shape ids.
 */
template <typename... Args>
constexpr int select_shapes(Args... args)
{
  return encode_shapes((1 << args)...);
}

//------------------------------------------------------------------------------
namespace internal
{
/*!
 * \brief Base template for dispatching various shapes conditionally.
 */
template <bool enabled, typename ConnType, typename ShapeType, typename FuncType>
struct dispatch_shape
{
  /*!
   * \brief Execute method that gets generated when a shape is not enabled or supported. Do nothing.
   */
  static void execute(bool &AXOM_UNUSED_PARAM(eligible),
                      const std::string &AXOM_UNUSED_PARAM(shape),
                      const axom::ArrayView<ConnType> &AXOM_UNUSED_PARAM(connView),
                      const axom::ArrayView<ConnType> &AXOM_UNUSED_PARAM(sizesView),
                      const axom::ArrayView<ConnType> &AXOM_UNUSED_PARAM(offsetsView),
                      FuncType &&AXOM_UNUSED_PARAM(func))
  { }

  /*!
   * \brief Execute method that gets generated when a shape is not enabled or supported. Do nothing.
   */
  static void execute(bool &AXOM_UNUSED_PARAM(eligible),
                      const std::string &AXOM_UNUSED_PARAM(shape),
                      const conduit::Node &AXOM_UNUSED_PARAM(topo),
                      FuncType &&AXOM_UNUSED_PARAM(func))
  { }
};

// Partial specializations that make views for various shape types.

template <typename ConnType, typename FuncType>
struct dispatch_shape<true, ConnType, TriShape<ConnType>, FuncType>
{
  static void execute(bool &eligible,
                      const std::string &shape,
                      const axom::ArrayView<ConnType> &connView,
                      const axom::ArrayView<ConnType> &sizesView,
                      const axom::ArrayView<ConnType> &offsetsView,
                      FuncType &&func)
  {
    if(eligible && shape == "tri")
    {
      UnstructuredTopologySingleShapeView<TriShape<ConnType>> ugView(connView, sizesView, offsetsView);
      func(shape, ugView);
      eligible = false;
    }
  }
};

template <typename ConnType, typename FuncType>
struct dispatch_shape<true, ConnType, QuadShape<ConnType>, FuncType>
{
  static void execute(bool &eligible,
                      const std::string &shape,
                      const axom::ArrayView<ConnType> &connView,
                      const axom::ArrayView<ConnType> &sizesView,
                      const axom::ArrayView<ConnType> &offsetsView,
                      FuncType &&func)
  {
    if(eligible && shape == "quad")
    {
      UnstructuredTopologySingleShapeView<QuadShape<ConnType>> ugView(connView, sizesView, offsetsView);
      func(shape, ugView);
      eligible = false;
    }
  }
};

template <typename ConnType, typename FuncType>
struct dispatch_shape<true, ConnType, TetShape<ConnType>, FuncType>
{
  static void execute(bool &eligible,
                      const std::string &shape,
                      const axom::ArrayView<ConnType> &connView,
                      const axom::ArrayView<ConnType> &sizesView,
                      const axom::ArrayView<ConnType> &offsetsView,
                      FuncType &&func)
  {
    if(eligible && shape == "tet")
    {
      UnstructuredTopologySingleShapeView<TetShape<ConnType>> ugView(connView, sizesView, offsetsView);
      func(shape, ugView);
      eligible = false;
    }
  }
};

template <typename ConnType, typename FuncType>
struct dispatch_shape<true, ConnType, PyramidShape<ConnType>, FuncType>
{
  static void execute(bool &eligible,
                      const std::string &shape,
                      const axom::ArrayView<ConnType> &connView,
                      const axom::ArrayView<ConnType> &sizesView,
                      const axom::ArrayView<ConnType> &offsetsView,
                      FuncType &&func)
  {
    if(eligible && shape == "pyramid")
    {
      UnstructuredTopologySingleShapeView<PyramidShape<ConnType>> ugView(connView,
                                                                         sizesView,
                                                                         offsetsView);
      func(shape, ugView);
      eligible = false;
    }
  }
};

template <typename ConnType, typename FuncType>
struct dispatch_shape<true, ConnType, WedgeShape<ConnType>, FuncType>
{
  static void execute(bool &eligible,
                      const std::string &shape,
                      const axom::ArrayView<ConnType> &connView,
                      const axom::ArrayView<ConnType> &sizesView,
                      const axom::ArrayView<ConnType> &offsetsView,
                      FuncType &&func)
  {
    if(eligible && shape == "wedge")
    {
      UnstructuredTopologySingleShapeView<WedgeShape<ConnType>> ugView(connView,
                                                                       sizesView,
                                                                       offsetsView);
      func(shape, ugView);
      eligible = false;
    }
  }
};

template <typename ConnType, typename FuncType>
struct dispatch_shape<true, ConnType, HexShape<ConnType>, FuncType>
{
  static void execute(bool &eligible,
                      const std::string &shape,
                      const axom::ArrayView<ConnType> &connView,
                      const axom::ArrayView<ConnType> &sizesView,
                      const axom::ArrayView<ConnType> &offsetsView,
                      FuncType &&func)
  {
    if(eligible && shape == "hex")
    {
      UnstructuredTopologySingleShapeView<HexShape<ConnType>> ugView(connView, sizesView, offsetsView);
      func(shape, ugView);
      eligible = false;
    }
  }
};

struct SelectMixedShape
{ };

template <typename ConnType, typename FuncType>
struct dispatch_shape<true, ConnType, SelectMixedShape, FuncType>
{
  static void execute(bool &eligible,
                      const std::string &shape,
                      const conduit::Node &topo,
                      FuncType &&func)
  {
    if(eligible && shape == "mixed")
    {
      typed_dispatch_unstructured_mixed_topology<ConnType>(topo, std::forward<FuncType>(func));
      eligible = false;
    }
  }
};

struct SelectPHShape
{ };

template <typename ConnType, typename FuncType>
struct dispatch_shape<true, ConnType, SelectPHShape, FuncType>
{
  static void execute(bool &eligible,
                      const std::string &shape,
                      const conduit::Node &topo,
                      FuncType &&func)
  {
    if(eligible && shape == "polyhedral")
    {
      typed_dispatch_unstructured_polyhedral_topology<ConnType>(topo, std::forward<FuncType>(func));
      eligible = false;
    }
  }
};

}  // end namespace internal
//------------------------------------------------------------------------------

/*!
 * \brief This function dispatches a Conduit topology to the right view type
 *        and passes that view to the supplied function/lambda.
 *
 * \tparam ShapeTypes Allows us to limit which shape types get compiled in.
 * \tparam FuncType The function/lambda type that will be invoked on the view.
 *
 * \param topo The node that contains the topology.
 * \param func The function/lambda to call with the topology view.
 */
template <typename ConnType, int ShapeTypes = AnyShape, typename FuncType>
void typed_dispatch_unstructured_topology(const conduit::Node &topo, FuncType &&func)
{
  namespace bputils = axom::mir::utilities::blueprint;
  const std::string type = topo["type"].as_string();
  if(type == "unstructured")
  {
    const std::string shape = topo["elements/shape"].as_string();
    const auto connView = bputils::make_array_view<ConnType>(topo["elements/connectivity"]);
    bool eligible = true;

    // Conditionally add polyhedron support.
    internal::dispatch_shape<axom::utilities::bitIsSet(ShapeTypes, Polyhedron_ShapeID),
                             ConnType,
                             internal::SelectPHShape,
                             FuncType>::execute(eligible, shape, topo, std::forward<FuncType>(func));

    // Conditionally add mixed shape support.
    internal::dispatch_shape<axom::utilities::bitIsSet(ShapeTypes, Mixed_ShapeID),
                             ConnType,
                             internal::SelectMixedShape,
                             FuncType>::execute(eligible, shape, topo, std::forward<FuncType>(func));

    // Make sizes / offsets views if the values are present.
    axom::ArrayView<ConnType> sizesView, offsetsView;
    if(topo.has_path("elements/sizes"))
      sizesView = bputils::make_array_view<ConnType>(topo.fetch_existing("elements/sizes"));
    if(topo.has_path("elements/offsets"))
      offsetsView = bputils::make_array_view<ConnType>(topo.fetch_existing("elements/offsets"));

    // Conditionally add support for other shapes.
    internal::dispatch_shape<axom::utilities::bitIsSet(ShapeTypes, Tri_ShapeID),
                             ConnType,
                             TriShape<ConnType>,
                             FuncType>::execute(eligible,
                                                shape,
                                                connView,
                                                sizesView,
                                                offsetsView,
                                                std::forward<FuncType>(func));
    internal::dispatch_shape<axom::utilities::bitIsSet(ShapeTypes, Quad_ShapeID),
                             ConnType,
                             QuadShape<ConnType>,
                             FuncType>::execute(eligible,
                                                shape,
                                                connView,
                                                sizesView,
                                                offsetsView,
                                                std::forward<FuncType>(func));
    internal::dispatch_shape<axom::utilities::bitIsSet(ShapeTypes, Tet_ShapeID),
                             ConnType,
                             TetShape<ConnType>,
                             FuncType>::execute(eligible,
                                                shape,
                                                connView,
                                                sizesView,
                                                offsetsView,
                                                std::forward<FuncType>(func));
    internal::dispatch_shape<axom::utilities::bitIsSet(ShapeTypes, Pyramid_ShapeID),
                             ConnType,
                             PyramidShape<ConnType>,
                             FuncType>::execute(eligible,
                                                shape,
                                                connView,
                                                sizesView,
                                                offsetsView,
                                                std::forward<FuncType>(func));
    internal::dispatch_shape<axom::utilities::bitIsSet(ShapeTypes, Wedge_ShapeID),
                             ConnType,
                             WedgeShape<ConnType>,
                             FuncType>::execute(eligible,
                                                shape,
                                                connView,
                                                sizesView,
                                                offsetsView,
                                                std::forward<FuncType>(func));
    internal::dispatch_shape<axom::utilities::bitIsSet(ShapeTypes, Hex_ShapeID),
                             ConnType,
                             HexShape<ConnType>,
                             FuncType>::execute(eligible,
                                                shape,
                                                connView,
                                                sizesView,
                                                offsetsView,
                                                std::forward<FuncType>(func));

    // TODO: points, lines, polygon
  }
}

/// Dispatch in a way that does not care about the connectivity type.
template <int ShapeTypes = AnyShape, typename FuncType>
void dispatch_unstructured_topology(const conduit::Node &topo, FuncType &&func)
{
  IndexNode_to_ArrayView(topo["elements/connectivity"], [&](auto connView) {
    using ConnType = typename decltype(connView)::value_type;
    typed_dispatch_unstructured_topology<ConnType, ShapeTypes>(topo, func);
  });
}

}  // end namespace views
}  // end namespace mir
}  // end namespace axom

#endif<|MERGE_RESOLUTION|>--- conflicted
+++ resolved
@@ -85,29 +85,6 @@
   const std::string shape = topo["elements/shape"].as_string();
   if(shape == "polyhedral")
   {
-<<<<<<< HEAD
-    IndexNode_to_ArrayView_same(topo["subelements/connectivity"],
-                                topo["subelements/sizes"],
-                                topo["subelements/offsets"],
-                                topo["elements/connectivity"],
-                                topo["elements/sizes"],
-                                topo["elements/offsets"],
-                                [&](auto seConnView,
-                                    auto seSizesView,
-                                    auto seOffsetsView,
-                                    auto connView,
-                                    auto sizesView,
-                                    auto offsetsView) {
-                                  using ConnType = typename decltype(seConnView)::value_type;
-                                  UnstructuredTopologyPolyhedralView<ConnType> ugView(seConnView,
-                                                                                      seSizesView,
-                                                                                      seOffsetsView,
-                                                                                      connView,
-                                                                                      sizesView,
-                                                                                      offsetsView);
-                                  func(shape, ugView);
-                                });
-=======
     IndexNode_to_ArrayView_same(  //
       topo["subelements/connectivity"],
       topo["subelements/sizes"],
@@ -130,7 +107,6 @@
                                                             offsetsView);
         func(shape, ugView);
       });
->>>>>>> fee74f46
   }
 }
 
