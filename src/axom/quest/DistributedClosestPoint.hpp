--- conflicted
+++ resolved
@@ -1466,21 +1466,13 @@
     {
     case 2:
       m_dcp_2->setSquaredDistanceThreshold(m_sqDistanceThreshold);
-<<<<<<< HEAD
       m_dcp_2->setMpiCommunicator(m_mpiComm);
-      m_dcp_2->computeClosestPoints(query_node, cooordset);
+      m_dcp_2->computeClosestPoints(query_node, coordset);
       break;
     case 3:
       m_dcp_3->setSquaredDistanceThreshold(m_sqDistanceThreshold);
       m_dcp_3->setMpiCommunicator(m_mpiComm);
-      m_dcp_3->computeClosestPoints(query_node, cooordset);
-=======
-      m_dcp_2->computeClosestPoints(query_node, coordset);
-      break;
-    case 3:
-      m_dcp_3->setSquaredDistanceThreshold(m_sqDistanceThreshold);
       m_dcp_3->computeClosestPoints(query_node, coordset);
->>>>>>> c360dd60
       break;
     }
   }
