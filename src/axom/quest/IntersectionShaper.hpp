--- conflicted
+++ resolved
@@ -322,8 +322,6 @@
   void setExecPolicy(int policy) { m_execPolicy = (ExecPolicy)policy; }
   //@}
 
-<<<<<<< HEAD
-=======
   /*!
    * \brief Return the revolved volume that was computed during dynamic refinement.
    * \return The revolved volume (or zero).
@@ -352,33 +350,6 @@
     m_surfaceMesh = newm;
   }
 
-private:
-  /**
-   * \brief Helper method to check if an Octahedron has duplicate
-   *        vertices
-   *
-   * \param poly [in] The Octahedron to check for duplicate vertices
-   * \return True if duplicate vertices found, false otherwise
-   */
-  AXOM_HOST_DEVICE
-  bool oct_has_duplicate_verts(const OctahedronType& oct) const
-  {
-    for(int i = 0; i < 6; i++)
-    {
-      for(int j = i + 1; j < OctahedronType::NUM_OCT_VERTS; j++)
-      {
-        // operator= for Point does not want to play nice...
-        if(oct[i][0] == oct[j][0] && oct[i][1] == oct[j][1] &&
-           oct[i][2] == oct[j][2])
-        {
-          return true;
-        }
-      }
-    }
-    return false;
-  }
-
->>>>>>> 5e786aa6
 public:
 //@{
 //!  @name Functions related to the stages for a given shape
