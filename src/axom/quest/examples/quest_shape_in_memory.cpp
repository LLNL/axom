--- conflicted
+++ resolved
@@ -65,21 +65,11 @@
 public:
   std::string outputFile;
 
-<<<<<<< HEAD
-  // Values for some shape geometries
-  // See createShape_*() for how specific shapes use them.
-  double radius {1.0};
-  double radius2 {0.3};
-  double length {2.0};
-  std::vector<double> center {0.1, 0.2, 0.3};
-  std::vector<double> direction {0.1, 0.2, 0.4};
-=======
   std::vector<double> center;
   double radius {-1.0};
   double radius2 {-0.3};
   double length {-2.0};
   std::vector<double> direction;
->>>>>>> 1b873703
 
   // Shape transformation parameters
   std::vector<double> scaleFactors;
@@ -355,9 +345,6 @@
 };  // struct Input
 Input params;
 
-<<<<<<< HEAD
-#if defined(AXOM_USE_MFEM)
-=======
 // Start property for all 3D shapes.
 axom::klee::TransformableGeometryProperties startProp {
   axom::klee::Dimensions::Three,
@@ -409,7 +396,7 @@
   }
 }
 
->>>>>>> 1b873703
+#if defined(AXOM_USE_MFEM)
 /**
  * \brief Print some info about the mesh
  *
@@ -630,19 +617,6 @@
     topo,
     coordset);
 
-<<<<<<< HEAD
-  double lll = params.length;
-  double h = lll / 2;  // To center the shape.
-
-  tetMesh.appendNode(0.0 - h, 0.0 - h, 0.0 - h);
-  tetMesh.appendNode(lll - h, 0.0 - h, 0.0 - h);
-  tetMesh.appendNode(0.0 - h, lll - h, 0.0 - h);
-  tetMesh.appendNode(0.0 - h, 0.0 - h, lll - h);
-  tetMesh.appendNode(lll - h, lll - h, lll - h);
-  tetMesh.appendNode(lll - h, lll - h, 0.0 - h);
-  tetMesh.appendNode(0.0 - h, lll - h, lll - h);
-  tetMesh.appendNode(lll - h, 0.0 - h, lll - h);
-=======
   double lll = params.length < 0 ? 0.7 : params.length;
 
   // Insert tets around origin.
@@ -654,7 +628,6 @@
   tetMesh.appendNode(-lll, +lll, +lll);
   tetMesh.appendNode(+lll, +lll, -lll);
   tetMesh.appendNode(+lll, -lll, +lll);
->>>>>>> 1b873703
   axom::IndexType conn0[4] = {0, 1, 2, 3};
   tetMesh.appendCell(conn0);
   axom::IndexType conn1[4] = {4, 5, 6, 7};
@@ -704,26 +677,6 @@
 
 axom::klee::Shape createShape_Vor()
 {
-<<<<<<< HEAD
-  Point3D vorBase {0.0, 0.0, -params.length / 2};
-  axom::primal::Vector<double, 3> vorDirection {params.direction.data()};
-  int numIntervals = 5;
-  axom::Array<double, 2> discreteFunction({numIntervals + 1, 2},
-                                          axom::ArrayStrideOrder::ROW);
-  double dz = params.length / numIntervals;
-  discreteFunction[0][0] = 0 * dz;
-  discreteFunction[0][1] = params.radius;
-  discreteFunction[1][0] = 1 * dz;
-  discreteFunction[1][1] = params.radius;
-  discreteFunction[2][0] = 2 * dz;
-  discreteFunction[2][1] = params.radius2;
-  discreteFunction[3][0] = 3 * dz;
-  discreteFunction[3][1] = params.radius2;
-  discreteFunction[4][0] = 4 * dz;
-  discreteFunction[4][1] = params.radius;
-  discreteFunction[5][0] = 5 * dz;
-  discreteFunction[5][1] = 0.0;
-=======
   Point3D vorBase = params.center.empty() ? Point3D {0.0, 0.0, 0.0}
                                           : Point3D {params.center.data()};
   axom::primal::Vector<double, 3> vorDirection = params.direction.empty()
@@ -752,7 +705,6 @@
   auto compositeOp = std::make_shared<axom::klee::CompositeOperator>(startProp);
   addScaleOperator(*compositeOp);
   addTranslateOperator(*compositeOp, -1, -1, 1);
->>>>>>> 1b873703
 
   axom::klee::Geometry vorGeometry =
     createGeometry_Vor(vorBase, vorDirection, discreteFunction, compositeOp);
@@ -764,16 +716,11 @@
 
 axom::klee::Shape createShape_Cylinder()
 {
-<<<<<<< HEAD
-  Point3D vorBase {0.0, 0.0, -params.length / 2};
-  axom::primal::Vector<double, 3> vorDirection {params.direction.data()};
-=======
   Point3D vorBase = params.center.empty() ? Point3D {0.0, 0.0, 0.0}
                                           : Point3D {params.center.data()};
   axom::primal::Vector<double, 3> vorDirection = params.direction.empty()
     ? primal::Vector3D {0.1, 0.2, 0.4}
     : primal::Vector3D {params.direction.data()};
->>>>>>> 1b873703
   axom::Array<double, 2> discreteFunction({2, 2}, axom::ArrayStrideOrder::ROW);
   double radius = params.radius < 0 ? 0.5 : params.radius;
   double height = params.length < 0 ? 1.2 : params.length;
@@ -796,16 +743,11 @@
 
 axom::klee::Shape createShape_Cone()
 {
-<<<<<<< HEAD
-  Point3D vorBase {0.0, 0.0, -params.length / 2};
-  axom::primal::Vector<double, 3> vorDirection {params.direction.data()};
-=======
   Point3D vorBase = params.center.empty() ? Point3D {0.0, 0.0, 0.0}
                                           : Point3D {params.center.data()};
   axom::primal::Vector<double, 3> vorDirection = params.direction.empty()
     ? primal::Vector3D {0.1, 0.2, 0.4}
     : primal::Vector3D {params.direction.data()};
->>>>>>> 1b873703
   axom::Array<double, 2> discreteFunction({2, 2}, axom::ArrayStrideOrder::ROW);
   double baseRadius = params.radius < 0 ? 0.7 : params.radius;
   double topRadius = params.radius2 < 0 ? 0.1 : params.radius2;
@@ -835,21 +777,12 @@
 
   SLIC_ASSERT(params.scaleFactors.empty() || params.scaleFactors.size() == 3);
 
-<<<<<<< HEAD
-  const double len = params.length;
-  const double h = len / 3;  // To center the shape.
-  const Point3D a {0.0 - h, 0.0 - h, 0.0 - h};
-  const Point3D b {len - h, 0.0 - h, 0.0 - h};
-  const Point3D c {0.0 - h, len - h, 0.0 - h};
-  const Point3D d {0.0 - h, 0.0 - h, len - h};
-=======
   // Tetrahedron at origin.
   const double len = params.length < 0 ? 0.8 : params.length;
   const Point3D a {-len, -len, -len};
   const Point3D b {+len, -len, -len};
   const Point3D c {+len, +len, -len};
   const Point3D d {-len, +len, +len};
->>>>>>> 1b873703
   const primal::Tetrahedron<double, 3> tet {a, b, c, d};
 
   auto compositeOp = std::make_shared<axom::klee::CompositeOperator>(startProp);
@@ -871,22 +804,6 @@
 
   SLIC_ASSERT(params.scaleFactors.empty() || params.scaleFactors.size() == 3);
 
-<<<<<<< HEAD
-  const double len = params.length;
-  const double xhl = 0.5 * len * 0.8;
-  const double yhl = 0.5 * len * 1.0;
-  const double zhl = 0.5 * len * 1.2;
-  // clang-format off
-  const Point3D p {-xhl, -yhl, -zhl};
-  const Point3D q { xhl, -yhl, -zhl};
-  const Point3D r { xhl,  yhl, -zhl};
-  const Point3D s {-xhl,  yhl, -zhl};
-  const Point3D t {-xhl, -yhl,  zhl};
-  const Point3D u { xhl, -yhl,  zhl};
-  const Point3D v { xhl,  yhl,  zhl};
-  const Point3D w {-xhl,  yhl,  zhl};
-  // clang-format on
-=======
   const double md = params.length < 0 ? 0.6 : params.length;
   const double lg = 1.2 * md;
   const double sm = 0.8 * md;
@@ -898,7 +815,6 @@
   const Point3D u {+lg, -md, +sm};
   const Point3D v {+lg, +md, +sm};
   const Point3D w {-lg, +md, +sm};
->>>>>>> 1b873703
   const primal::Hexahedron<double, 3> hex {p, q, r, s, t, u, v, w};
 
   auto compositeOp = std::make_shared<axom::klee::CompositeOperator>(startProp);
@@ -933,13 +849,9 @@
   Point3D center {0.5 *
                   (primal::NumericArray<double, 3>(params.boxMins.data()) +
                    primal::NumericArray<double, 3>(params.boxMaxs.data()))};
-<<<<<<< HEAD
-  primal::Vector<double, 3> normal(params.direction.data());
-=======
   primal::Vector<double, 3> normal = params.direction.empty()
     ? primal::Vector3D {1.0, 0.0, 0.0}
     : primal::Vector3D {params.direction.data()}.unitVector();
->>>>>>> 1b873703
   const primal::Plane<double, 3> plane {normal, center, true};
 
   axom::klee::Geometry planeGeometry(prop, plane, scaleOp);
