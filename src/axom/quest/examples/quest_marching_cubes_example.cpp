--- conflicted
+++ resolved
@@ -17,40 +17,42 @@
 #include "axom/config.hpp"
 
 // Implementation requires Conduit.
-#ifdef AXOM_USE_CONDUIT
-
-  // Axom includes
-  #include "axom/core.hpp"
-  #include "axom/slic.hpp"
-  #include "axom/primal.hpp"
-  #include "axom/mint/mesh/UnstructuredMesh.hpp"
-  #include "axom/mint/execution/internal/structured_exec.hpp"
-  #include "axom/quest/ArrayIndexer.hpp"
-  #include "axom/quest/MarchingCubes.hpp"
-  #include "axom/quest/MeshViewUtil.hpp"
-  #include "axom/sidre.hpp"
-  #include "axom/core/Types.hpp"
-
-  #include "conduit_blueprint.hpp"
-  #include "conduit_relay_io_blueprint.hpp"
-  #ifdef AXOM_USE_MPI
-    #include "conduit_blueprint_mpi.hpp"
-    #include "conduit_relay_mpi_io_blueprint.hpp"
-  #endif
-
-  #include "axom/fmt.hpp"
-  #include "axom/CLI11.hpp"
-
-  #ifdef AXOM_USE_MPI
-    #include "mpi.h"
-  #endif
-
-  // C/C++ includes
-  #include <string>
-  #include <limits>
-  #include <map>
-  #include <vector>
-  #include <cmath>
+#ifndef AXOM_USE_CONDUIT
+#error "MarchingCubesFullParallel.hpp requires conduit"
+#endif
+
+// Axom includes
+#include "axom/core.hpp"
+#include "axom/slic.hpp"
+#include "axom/primal.hpp"
+#include "axom/mint/mesh/UnstructuredMesh.hpp"
+#include "axom/mint/execution/internal/structured_exec.hpp"
+#include "axom/quest/ArrayIndexer.hpp"
+#include "axom/quest/MarchingCubes.hpp"
+#include "axom/quest/MeshViewUtil.hpp"
+#include "axom/sidre.hpp"
+#include "axom/core/Types.hpp"
+
+#include "conduit_blueprint.hpp"
+#include "conduit_relay_io_blueprint.hpp"
+#ifdef AXOM_USE_MPI
+#include "conduit_blueprint_mpi.hpp"
+#include "conduit_relay_mpi_io_blueprint.hpp"
+#endif
+
+#include "axom/fmt.hpp"
+#include "axom/CLI11.hpp"
+
+#ifdef AXOM_USE_MPI
+#include "mpi.h"
+#endif
+
+// C/C++ includes
+#include <string>
+#include <limits>
+#include <map>
+#include <vector>
+#include <cmath>
 
 namespace quest = axom::quest;
 namespace slic = axom::slic;
@@ -101,36 +103,15 @@
 private:
   bool _verboseOutput {false};
 
-<<<<<<< HEAD
-  // clang-format off
-  const std::map<std::string, quest::MarchingCubesRuntimePolicy> s_validPolicies
-  {
-      {"seq", quest::MarchingCubesRuntimePolicy::seq}
-#if defined(AXOM_USE_RAJA)
-  #ifdef AXOM_USE_OPENMP
-    , {"omp", quest::MarchingCubesRuntimePolicy::omp}
-  #endif
-  #if defined(AXOM_USE_CUDA) && defined(AXOM_USE_UMPIRE)
-    , {"cuda", quest::MarchingCubesRuntimePolicy::cuda}
-  #endif
-  #if defined(AXOM_USE_HIP) && defined(AXOM_USE_UMPIRE)
-    , {"hip", quest::MarchingCubesRuntimePolicy::hip}
-  #endif
-#endif
-  };
-  // clang-format on
-
   // clang-format off
   const std::map<std::string, quest::MarchingCubesDataParallelism> s_validImplChoices
   {
-      {"byPolicy", quest::MarchingCubesDataParallelism::byPolicy}
+    {"byPolicy", quest::MarchingCubesDataParallelism::byPolicy}
     , {"hybridParallel", quest::MarchingCubesDataParallelism::hybridParallel}
     , {"fullParallel", quest::MarchingCubesDataParallelism::fullParallel}
   };
   // clang-format on
 
-=======
->>>>>>> 9410ed3d
 public:
   bool isVerbose() const { return _verboseOutput; }
 
@@ -1794,6 +1775,4 @@
   #endif
 
   return errCount != 0;
-}
-
-#endif  // AXOM_USE_CONDUIT+}