# Copyright (c) 2017-2024, Lawrence Livermore National Security, LLC and
# other Axom Project Developers. See the top-level LICENSE file for details.
#
# SPDX-License-Identifier: (BSD-3-Clause)
#------------------------------------------------------------------------------
# Quest examples
#------------------------------------------------------------------------------

set(quest_example_depends quest fmt cli11)

blt_list_append(TO quest_example_depends ELEMENTS RAJA IF RAJA_FOUND)

set(quest_data_dir  ${AXOM_DATA_DIR}/quest)
set(shaping_data_dir  ${AXOM_DATA_DIR}/shaping)

# In/out octree containment example -------------------------------------------
axom_add_executable(
    NAME        quest_containment_driver_ex
    SOURCES     containment_driver.cpp
    OUTPUT_DIR  ${EXAMPLE_OUTPUT_DIRECTORY}
    DEPENDS_ON  ${quest_example_depends}
    FOLDER      axom/quest/examples
    )

if(AXOM_ENABLE_TESTS AND AXOM_DATA_DIR AND CALIPER_FOUND)
    set(_input_file "${AXOM_DATA_DIR}/quest/sphere_binary.stl")
    
    if(AXOM_ENABLE_MPI)     # this test requires MPI when available
        set(_num_ranks 1)   # (but only 1 rank)
    else()                  # but can otherwise be run without MPI
        unset(_num_ranks)
    endif()
    
    axom_add_test(
        NAME    quest_containment_sphere_ex
        COMMAND quest_containment_driver_ex
                --input ${_input_file}
                --caliper report
        NUM_MPI_TASKS ${_num_ranks}
    )
endif()

# BVH two pass example --------------------------------------------------------
if (RAJA_FOUND AND UMPIRE_FOUND)
    axom_add_executable(
        NAME        quest_bvh_two_pass_ex
        SOURCES     quest_bvh_two_pass.cpp
        OUTPUT_DIR  ${EXAMPLE_OUTPUT_DIRECTORY}
        DEPENDS_ON  ${quest_example_depends}
        FOLDER      axom/quest/examples
        )

    # Add unit tests
    if(AXOM_ENABLE_TESTS AND AXOM_DATA_DIR)

        # Run the quest_bvh_two_pass example with different raja policies

        set(input_file "${AXOM_DATA_DIR}/quest/unit_cube.stl")

        set (_policies "seq")
        blt_list_append(TO _policies ELEMENTS "omp" IF AXOM_ENABLE_OPENMP)
        blt_list_append(TO _policies ELEMENTS "cuda" IF AXOM_ENABLE_CUDA)
        blt_list_append(TO _policies ELEMENTS "hip" IF AXOM_ENABLE_HIP)

        foreach(_policy ${_policies})

            set(_testname "quest_bvh_two_pass_example_${_policy}")
            axom_add_test(
              NAME ${_testname}
              COMMAND quest_bvh_two_pass_ex
                      --file ${input_file}
                      --exec_space ${_policy}
            )

            set_tests_properties(${_testname} PROPERTIES
                PASS_REGULAR_EXPRESSION  "Found 4 actual collisions")
        endforeach()
    endif()
endif()

# Read ProE example -----------------------------------------------------------
axom_add_executable(
    NAME        quest_proe_bbox_ex
    SOURCES     quest_proe_bbox.cpp
    OUTPUT_DIR  ${EXAMPLE_OUTPUT_DIRECTORY}
    DEPENDS_ON  ${quest_example_depends}
    FOLDER      axom/quest/examples
    )

# BVH silo example ------------------------------------------------------------
if (CONDUIT_FOUND AND RAJA_FOUND AND UMPIRE_FOUND)
    axom_add_executable(
        NAME        quest_candidates_example_ex
        SOURCES     quest_candidates_example.cpp
        OUTPUT_DIR  ${EXAMPLE_OUTPUT_DIRECTORY}
        DEPENDS_ON  ${quest_example_depends} conduit::conduit
        FOLDER      axom/quest/examples
        )

    # Add unit tests
    if(AXOM_ENABLE_TESTS AND AXOM_DATA_DIR)

        # Run the candidates example with the different spatial indices
        # and raja policies

        # Use same file for input and query
        set(input_file "${AXOM_DATA_DIR}/quest/ucart10.cycle_000000.root")
        set(query_file "${AXOM_DATA_DIR}/quest/ucart10_shifted.cycle_000000.root")

        set(_methods "bvh" "implicit")

        set (_policies "seq")
        blt_list_append(TO _policies ELEMENTS "omp" IF AXOM_ENABLE_OPENMP)
        blt_list_append(TO _policies ELEMENTS "cuda" IF AXOM_ENABLE_CUDA)
        blt_list_append(TO _policies ELEMENTS "hip" IF AXOM_ENABLE_HIP)


        foreach(_method ${_methods})
            foreach(_policy ${_policies})

                set(_testname "quest_candidates_example_${_method}_${_policy}")
                axom_add_test(
                  NAME ${_testname}
                  COMMAND quest_candidates_example_ex
                          --infile ${input_file}
                          --queryfile ${query_file}
                          --method ${_method}
                          --policy ${_policy}
                )

                # Match either one comma or none for portability
                set_tests_properties(${_testname} PROPERTIES
                    PASS_REGULAR_EXPRESSION  "Mesh had 6[,]?859 candidates pairs")
            endforeach()
        endforeach()
    endif()

endif()

# Shaping example -------------------------------------------------------------
if(AXOM_ENABLE_MPI AND MFEM_FOUND AND MFEM_USE_MPI
                   AND AXOM_ENABLE_SIDRE AND AXOM_ENABLE_MFEM_SIDRE_DATACOLLECTION
                   AND AXOM_ENABLE_KLEE)
    axom_add_executable(
        NAME        quest_shaping_driver_ex
        SOURCES     shaping_driver.cpp
        OUTPUT_DIR  ${EXAMPLE_OUTPUT_DIRECTORY}
        DEPENDS_ON  ${quest_example_depends} mfem
        FOLDER      axom/quest/examples
        )

    if(AXOM_ENABLE_TESTS AND AXOM_DATA_DIR)
        # 2D shaping tests
        set(_nranks 1)
        if(C2C_FOUND)
            set(_testname quest_shaping_driver_ex_sampling_circles)
            axom_add_test(
                NAME ${_testname}
                COMMAND  quest_shaping_driver_ex 
                            -i ${shaping_data_dir}/circles.yaml
                            --method sampling
                            inline_mesh --min -6 -6 --max 6 6 --res 25 25 -d 2
                NUM_MPI_TASKS ${_nranks})
            # Analytic area for annulus w/ outer/inner radii 5 and 2.5 is ~58.905
            set_tests_properties(${_testname} PROPERTIES 
                PASS_REGULAR_EXPRESSION  "Volume of material 'steel' is 58.")

            set(_testname quest_shaping_driver_ex_sampling_circles_opposite)
            axom_add_test(
                NAME ${_testname}
                COMMAND  quest_shaping_driver_ex 
                        -i ${shaping_data_dir}/circles_opposite.yaml
                        --method sampling
                        inline_mesh --min -6 -6 --max 6 6 --res 25 25 -d 2
                NUM_MPI_TASKS ${_nranks})
            # Analytic area for annulus w/ outer/inner radii 5 and 2.5 is ~65.97
            set_tests_properties(${_testname} PROPERTIES 
                PASS_REGULAR_EXPRESSION  "Volume of material 'steel' is 65.")

            set(_testname quest_shaping_driver_ex_sampling_balls_and_jacks)
            axom_add_test(
                NAME ${_testname}
                COMMAND  quest_shaping_driver_ex 
                        -i ${shaping_data_dir}/balls_and_jacks.yaml
                        --method sampling
                        --background-material air
                        inline_mesh --min -10 0 --max 60 50 --res 25 25 -d 2
                NUM_MPI_TASKS ${_nranks})
            # background: 3500; balls: ~373; jacks: ~230; air ~2897
            set_tests_properties(${_testname} PROPERTIES 
                PASS_REGULAR_EXPRESSION  "Volume of material 'air' is 2,?895.")

            set(_testname quest_shaping_driver_ex_sampling_ball_impact)
            axom_add_test(
                NAME ${_testname}
                COMMAND  quest_shaping_driver_ex 
                        -i ${shaping_data_dir}/ball_impact.yaml
                        --method sampling
                        --background-material air
                        inline_mesh --min -10 0 --max 40 30 --res 25 25 -d 2
                NUM_MPI_TASKS ${_nranks})
            # steel ball: semi-cirle of radius 5.5 has area ~47.516
            set_tests_properties(${_testname} PROPERTIES 
                PASS_REGULAR_EXPRESSION  "Volume of material 'steel' is 47.")

            # Tests 3D mesh against 2D contours
            set(_testname quest_shaping_driver_ex_sampling_ball_impact_3d)
            axom_add_test(
                NAME ${_testname}
                COMMAND  quest_shaping_driver_ex 
                        -i ${shaping_data_dir}/ball_impact.yaml
                        --method sampling
                        --background-material air
                        inline_mesh --min -30 -30 -10 --max 30 30 40 --res 16 16 16 -d3
                NUM_MPI_TASKS ${_nranks})
            # steel ball: cirle of radius 5.5 has analytic volume ~696.91
            set_tests_properties(${_testname} PROPERTIES 
                PASS_REGULAR_EXPRESSION  "Volume of material 'steel' is 6[89][0-9].")          
        endif()

        # 3D shaping tests
        set(_nranks 3)
        set(_testname quest_shaping_driver_ex_sampling_sphere)
        axom_add_test(
            NAME ${_testname}
            COMMAND  quest_shaping_driver_ex 
                    -i ${shaping_data_dir}/sphere.yaml
                    --method sampling
                    inline_mesh --min -6 -6 -6 --max 6 6 6 --res 16 16 16 -d 3
            NUM_MPI_TASKS ${_nranks})
        # sphere of radius 5 has volume: 4/3 pi * r^3 ~523.6
        # input sphere is discretized and mesh is coarse; accuracy is within ~1%
        set_tests_properties(${_testname} PROPERTIES 
            PASS_REGULAR_EXPRESSION  "Volume of material 'steel' is 519.")

        set(_testname quest_shaping_driver_ex_sampling_spheres)
        axom_add_test(
            NAME ${_testname}
            COMMAND  quest_shaping_driver_ex 
                    -i ${shaping_data_dir}/spheres.yaml
                    --method sampling
                    --background-material void
                    inline_mesh --min -6 -6 -6 --max 6 6 6 --res 16 16 16 -d 3
            NUM_MPI_TASKS ${_nranks})
        # bbox volume: 12^3 = 1728; sphere(r=5): ~523.6; sphere(r=2): 33.5
        # expected analytic volume when fully resolved: ~1237.9
        set_tests_properties(${_testname} PROPERTIES 
            PASS_REGULAR_EXPRESSION  "Volume of material 'void' is 1,?239.")

        set(_testname quest_shaping_driver_ex_sampling_plane)
        axom_add_test(
            NAME ${_testname}
            COMMAND  quest_shaping_driver_ex 
                    -i ${shaping_data_dir}/plane.yaml
                    --method sampling
                    --background-material air
                    inline_mesh --min -430 -45 -35 --max 430 855 210 --res 16 16 16 -d 3
            NUM_MPI_TASKS ${_nranks})
        # background: 860*900*245=189,630,000; airplane volume from meshlab: 7,420,578.5
        # expected volume when fully resolved: 182,209,421.5
        # actual value is accurate to about 1% at coarse resolution
        set_tests_properties(${_testname} PROPERTIES 
            PASS_REGULAR_EXPRESSION  "Volume of material 'air' is 182,?227,?963")
    endif()
endif()

# Shaping in-memory example ------------------------------------------------------
if((CONDUIT_FOUND OR
      (AXOM_ENABLE_MPI AND MFEM_FOUND AND MFEM_USE_MPI
        AND AXOM_ENABLE_SIDRE AND AXOM_ENABLE_MFEM_SIDRE_DATACOLLECTION))
    AND AXOM_ENABLE_KLEE
    AND UMPIRE_FOUND AND RAJA_FOUND)
    if(MFEM_FOUND)
        set(optional_dependency, "mfem")
    endif()
    axom_add_executable(
        NAME        quest_shape_in_memory_ex
        SOURCES     quest_shape_in_memory.cpp
        OUTPUT_DIR  ${EXAMPLE_OUTPUT_DIRECTORY}
        DEPENDS_ON  ${quest_example_depends} ${optional_dependency}
        FOLDER      axom/quest/examples
        )

    if(AXOM_ENABLE_TESTS AND AXOM_DATA_DIR)
        # 3D shaping tests.  No 2D shaping in this feature, at least for now.
        set(_nranks 1)

        # Run the in-memory shaping example on with each enabled policy
        set(_policies "seq")
        if(RAJA_FOUND)
            blt_list_append(TO _policies ELEMENTS "omp"  IF AXOM_ENABLE_OPENMP)
            blt_list_append(TO _policies ELEMENTS "cuda" IF AXOM_ENABLE_CUDA)
            blt_list_append(TO _policies ELEMENTS "hip"  IF AXOM_ENABLE_HIP)
        endif()

<<<<<<< HEAD
        set(_testshapes "tetmesh" "tet" "hex" "sphere" "cyl" "cone" "vor" "plane")
        set(_meshTypes "bp")
        if(MFEM_FOUND)
          list(APPEND _meshTypes "mfem")
        endif()

        foreach(_policy ${_policies})
            foreach(_testshape ${_testshapes})
              foreach(_meshType ${_meshTypes})
                set(_testname "quest_shape_in_memory_${_policy}_${_meshType}_${_testshape}")
                axom_add_test(
                  NAME ${_testname}
                  COMMAND quest_shape_in_memory_ex
                             --policy ${_policy}
                             --meshType ${_meshType}
                             --testShape ${_testshape}
                             --refinements 2
                             --scale 2.0 2.0 2.0
                             inline_mesh --min -4 -4 -4 --max 4 4 4 --res 20 20 20 -d 3
                  NUM_MPI_TASKS ${_nranks})
              endforeach()
=======
        set(_testshapes "tetmesh" "tet" "hex" "sphere" "cyl" "cone" "vor" "all" "plane")

        foreach(_policy ${_policies})
            foreach(_testshape ${_testshapes})
              set(_testname "quest_shape_in_memory_${_policy}_${_testshape}")
              axom_add_test(
                NAME ${_testname}
                COMMAND quest_shape_in_memory_ex
                           --policy ${_policy}
                           --testShape ${_testshape}
                           --refinements 2
                           --scale 0.75 0.75 0.75
                           --dir 0.2 0.4 0.8
                           inline_mesh --min -2 -2 -2 --max 2 2 2 --res 30 30 30
                NUM_MPI_TASKS ${_nranks})
>>>>>>> 1b873703
            endforeach()
        endforeach()
    endif()
endif()

# Distributed closest point example -------------------------------------------
if(AXOM_ENABLE_MPI AND AXOM_ENABLE_SIDRE AND HDF5_FOUND)
    axom_add_executable(
            NAME        quest_distributed_distance_query_ex
            SOURCES     quest_distributed_distance_query_example.cpp
            OUTPUT_DIR  ${EXAMPLE_OUTPUT_DIRECTORY}
            DEPENDS_ON  ${quest_example_depends}
            FOLDER      axom/quest/examples
            )

    if(AXOM_ENABLE_TESTS AND AXOM_DATA_DIR)
        set(_nranks 3)

        # Run the distributed closest point example on N ranks for each enabled policy
        set(_policies "seq")
        if(RAJA_FOUND)
            blt_list_append(TO _policies ELEMENTS "cuda" IF AXOM_ENABLE_CUDA)
            blt_list_append(TO _policies ELEMENTS "hip"  IF AXOM_ENABLE_HIP)
            blt_list_append(TO _policies ELEMENTS "omp"  IF AXOM_ENABLE_OPENMP)
        endif()

        # Non-zero empty-rank probability tests domain underloading case
        set(_meshes "mdmesh.2x1" "mdmesh.2x3" "mdmesh.2x2x1" "mdmeshg.2x2x1")
        # The mdmesh.* files were generated by these commands:
        # src/tools/gen-multidom-structured-mesh.py -ml=0,0 -mu=2,2 -ms=100,100 -dc=2,1 -o mdmesh.2x1
        # src/tools/gen-multidom-structured-mesh.py -ml=0,0 -mu=2,2 -ms=100,100 -dc=2,3 -o mdmesh.2x3
        # src/tools/gen-multidom-structured-mesh.py -ml=0,0,0 -mu=2,2,2 -ms=20,20,15 -dc=2,2,1 -o mdmeshg.2x2x1 --strided
        foreach(_pol ${_policies})
            foreach(_mesh ${_meshes})
                # Determine problem dimension by mesh filename.
                # and set dimension-dependent arguments.
                string(REGEX MATCH "\\.[0-9]+(x[0-9]+)+$" _sizes "${_mesh}")
                string(REGEX MATCHALL "[0-9]+" _sizes ${_sizes})
                list(LENGTH _sizes _ndim)

                if(_ndim EQUAL 2)
                  set(_center 0.7 0.9)
                elseif(_ndim EQUAL 3)
                  set(_center 0.7 0.9 0.5)
                endif()

                set(_test "quest_distributed_closest_point_run_${_ndim}D_${_pol}_${_mesh}")
                axom_add_test(
                    NAME    ${_test}
                    COMMAND quest_distributed_distance_query_ex
                                --mesh-file ${quest_data_dir}/${_mesh}.root
                                --long-point-count 60
                                --center ${_center}
                                --radius 0.9
                                --lat-point-count 30
                                --obj-domain-count-range 0 2
                                --dist-threshold .3
                                --no-random-spacing
                                --check-results
                                --policy ${_pol}
                                --object-file dcp_object_mesh_${_ndim}d_${_pol}_${_mesh}
                                --distance-file dcp_closest_point_2d_${_pol}_${_mesh}
                    NUM_MPI_TASKS ${_nranks})
                if(${_pol} STREQUAL "omp")
                    set_property(TEST ${_test} APPEND PROPERTY ENVIRONMENT OMP_NUM_THREADS=4)
                endif()
            endforeach()
        endforeach()

        unset(optional_dependency)
        unset(_nranks)
        unset(_policies)
        unset(_test)
    endif()
endif()

# Marching cubes example -------------------------------------------
if(CONDUIT_FOUND AND AXOM_ENABLE_MPI)
    list(APPEND quest_depends_on conduit::conduit
                                 conduit::conduit_mpi)
endif()

if(CONDUIT_FOUND)
    axom_add_executable(
            NAME        quest_marching_cubes_ex
            SOURCES     quest_marching_cubes_example.cpp
            OUTPUT_DIR  ${EXAMPLE_OUTPUT_DIRECTORY}
            DEPENDS_ON  ${quest_example_depends}
            FOLDER      axom/quest/examples
            )

    # These examples currently segfault on windows without MPI when loading the test data into conduit
    if(AXOM_ENABLE_TESTS AND AXOM_DATA_DIR AND NOT WIN32)
        if (ENABLE_MPI)
            set(_nranks 3)
        endif()

        # Run the marching cubes example on N ranks for each enabled policy
        set(_policies "seq")
        if(RAJA_FOUND)
            blt_list_append(TO _policies ELEMENTS "omp" IF AXOM_ENABLE_OPENMP)
            blt_list_append(TO _policies ELEMENTS "cuda" IF AXOM_ENABLE_CUDA)
            blt_list_append(TO _policies ELEMENTS "hip" IF AXOM_ENABLE_HIP)
        endif()

        # Non-zero empty-rank probability tests domain underloading case
        set(_meshes "mdmesh.2x1" "mdmesh.2x3" "mdmesh.2x2x1" "mdmeshg.2x2x1")
        # The amc.* files were generated by these commands:
        # src/tools/gen-multidom-structured-mesh.py -ml=0,0 -mu=2,2 -ms=100,100 -dc=2,1 -o mdmesh.2x1
        # src/tools/gen-multidom-structured-mesh.py -ml=0,0 -mu=2,2 -ms=100,100 -dc=2,3 -o mdmesh.2x3
        # src/tools/gen-multidom-structured-mesh.py -ml=0,0,0 -mu=2,2,2 -ms=20,20,15 -dc=2,2,1 -o mdmesh.2x2x1
        # src/tools/gen-multidom-structured-mesh.py -ml=0,0,0 -mu=2,2,2 -ms=20,20,15 -dc=2,2,1 -o mdmeshg.2x2x1 --strided
        foreach(_pol ${_policies})
            foreach(_mesh ${_meshes})
                # Determine problem dimension by mesh filename.
                # and set dimension-dependent arguments.
                string(REGEX MATCH "\\.[0-9]+(x[0-9]+)+$" _sizes "${_mesh}")
                string(REGEX MATCHALL "[0-9]+" _sizes ${_sizes})
                list(LENGTH _sizes _ndim)

                if(_ndim EQUAL 2)
                  set(_dir 1.0 0.4)
                  set(_center 1.0 0.4)
                  set(_scale 3 3)
                elseif(_ndim EQUAL 3)
                  set(_dir 1.0 0.4 1.2)
                  set(_center 1.0 0.4 1.2)
                  set(_scale 3 3 1.5)
                endif()

                set(_test "quest_marching_cubes_run_${_ndim}D_${_pol}_${_mesh}")
                axom_add_test(
                    NAME    ${_test}
                    COMMAND quest_marching_cubes_ex
                                --policy ${_pol}
                                --mesh-file ${quest_data_dir}/${_mesh}.root
                                --fields-file ${_test}.field
                                --dir ${_dir}
                                --center ${_center}
                                --scale ${_scale}
                                --contourVal 1.25
                                --check-results
                                --verbose
                    NUM_MPI_TASKS ${_nranks})
            endforeach()
        endforeach()

        unset(_nranks)
        unset(_policies)
        unset(_test)
    endif()

endif()

# Point in cell example -------------------------------------------------------
if(MFEM_FOUND)
    axom_add_executable(
        NAME        quest_point_in_cell_benchmark_ex
        SOURCES     point_in_cell_benchmark.cpp
        OUTPUT_DIR  ${EXAMPLE_OUTPUT_DIRECTORY}
        DEPENDS_ON  ${quest_example_depends} mfem
        FOLDER      axom/quest/examples
        )
endif()

# Delaunay triangulation example ----------------------------------------------
axom_add_executable(
    NAME        quest_delaunay_triangulation_ex
    SOURCES     delaunay_triangulation.cpp
    OUTPUT_DIR  ${EXAMPLE_OUTPUT_DIRECTORY}
    DEPENDS_ON  ${quest_example_depends}
    FOLDER      axom/quest/examples
    )

if(AXOM_ENABLE_TESTS)
    foreach(d 2 3)
        axom_add_test(
            NAME quest_delaunay_${d}_test
            COMMAND quest_delaunay_triangulation_ex -d ${d} -o delaunay_mesh_${d}d -n 100
            )
    endforeach()
endif()

# Scattered interpolation example --------------------------------------------
if(AXOM_ENABLE_SIDRE)
    axom_add_executable(
        NAME        quest_scattered_interpolation_ex
        SOURCES     scattered_interpolation.cpp
        OUTPUT_DIR  ${EXAMPLE_OUTPUT_DIRECTORY}
        DEPENDS_ON  ${quest_example_depends}
        FOLDER      axom/quest/examples
        )

    if(AXOM_ENABLE_TESTS)
        foreach(d 2 3)
            axom_add_test(
                NAME quest_scattered_interpolation_${d}_test
                COMMAND quest_scattered_interpolation_ex -d ${d} -n 10000 -q 20000
                )
        endforeach()
    endif()
endif()


# Quest signed distance and inout interface examples (C++ and Fortran) --------

axom_add_executable(
    NAME       quest_signed_distance_interface_ex
    SOURCES    quest_signed_distance_interface.cpp
    OUTPUT_DIR ${EXAMPLE_OUTPUT_DIRECTORY}
    DEPENDS_ON ${quest_example_depends}
    FOLDER      axom/quest/examples
    )

axom_add_executable(
    NAME        quest_inout_interface_ex
    SOURCES     quest_inout_interface.cpp
    OUTPUT_DIR  ${EXAMPLE_OUTPUT_DIRECTORY}
    DEPENDS_ON  ${quest_example_depends}
    FOLDER      axom/quest/examples
    )

if(AXOM_ENABLE_TESTS AND AXOM_DATA_DIR)
    # Add a test for the quest interface; Set up for MPI, when available
    if (AXOM_ENABLE_MPI)
        axom_add_test(
            NAME quest_inout_interface_3D_mpi_test
            COMMAND quest_inout_interface_ex -i ${quest_data_dir}/sphere_binary.stl
            NUM_MPI_TASKS 2
            )
        if(C2C_FOUND)
            axom_add_test(
                NAME quest_inout_interface_2D_mpi_test
                COMMAND quest_inout_interface_ex -i ${AXOM_DATA_DIR}/contours/unit_circle.contour
                NUM_MPI_TASKS 2
                )
        endif()
    else()
        axom_add_test(
            NAME quest_inout_interface_3D_test
            COMMAND quest_inout_interface_ex -i ${quest_data_dir}/sphere_binary.stl
            )
        if(C2C_FOUND)
            axom_add_test(
                NAME quest_inout_interface_2D_test
                COMMAND quest_inout_interface_ex -i ${AXOM_DATA_DIR}/contours/unit_circle.contour
                )
        endif()
    endif()
endif()

if (ENABLE_FORTRAN)

    set(quest_fortran_examples quest_signed_distance_interface)
    
    if("${AXOM_CONFIG_NAME}" STREQUAL "GNU-Debug-shared-mpi-openmp")
        # The gcc-11 docker image does not work, turning off for now
        set(_has_inout_fortran_example FALSE)
    elseif("${CMAKE_Fortran_COMPILER}" MATCHES "amdflang$" AND
       CMAKE_BUILD_TYPE MATCHES "(Debug|RelWithDebInfo)")
        # The inout Fortran example fails to compile with hipcc/amdflang in debug configurations
        set(_has_inout_fortran_example FALSE)
    else()
        set(_has_inout_fortran_example TRUE)
        blt_list_append(TO quest_fortran_examples ELEMENTS quest_inout_interface)
    endif()

    foreach(_t ${quest_fortran_examples})
        set(_example_name "${_t}_F_ex")
        axom_add_executable(
            NAME       ${_example_name}
            SOURCES    ${_t}.F
            OUTPUT_DIR ${EXAMPLE_OUTPUT_DIRECTORY}
            DEPENDS_ON ${quest_example_depends}
            FOLDER     axom/quest/examples)

        # When CUDA is enabled, BLT will determine the correct linker, so don't override it here
        if(NOT AXOM_ENABLE_CUDA)
            if ("${CMAKE_Fortran_COMPILER_ID}" STREQUAL "Intel" OR "${CMAKE_CXX_COMPILER_ID}" STREQUAL "IntelLLVM")
                set_target_properties(${_example_name}
                                      PROPERTIES LINKER_LANGUAGE Fortran)
            else()
                set_target_properties(${_example_name}
                                      PROPERTIES LINKER_LANGUAGE CXX)
            endif()
        endif()
    endforeach()

    if(AXOM_ENABLE_TESTS AND AXOM_DATA_DIR AND ${_has_inout_fortran_example})
        if (AXOM_ENABLE_MPI)
            axom_add_test(
                NAME quest_inout_interface_mpi_F_test
                COMMAND quest_inout_interface_F_ex ${quest_data_dir}/sphere_binary.stl
                NUM_MPI_TASKS 2)
        else()
            axom_add_test(
                NAME quest_inout_interface_F_test
                COMMAND quest_inout_interface_F_ex ${quest_data_dir}/sphere_binary.stl)
        endif()
    endif()
endif()

# Quest winding number example ------------------------------------------------

if( MFEM_FOUND)
    axom_add_executable(
        NAME        quest_winding_number_ex
        SOURCES     quest_winding_number.cpp
        OUTPUT_DIR  ${EXAMPLE_OUTPUT_DIRECTORY}
        DEPENDS_ON  axom mfem cli11 fmt
        FOLDER      axom/quest/examples
        )
endif()<|MERGE_RESOLUTION|>--- conflicted
+++ resolved
@@ -293,29 +293,6 @@
             blt_list_append(TO _policies ELEMENTS "hip"  IF AXOM_ENABLE_HIP)
         endif()
 
-<<<<<<< HEAD
-        set(_testshapes "tetmesh" "tet" "hex" "sphere" "cyl" "cone" "vor" "plane")
-        set(_meshTypes "bp")
-        if(MFEM_FOUND)
-          list(APPEND _meshTypes "mfem")
-        endif()
-
-        foreach(_policy ${_policies})
-            foreach(_testshape ${_testshapes})
-              foreach(_meshType ${_meshTypes})
-                set(_testname "quest_shape_in_memory_${_policy}_${_meshType}_${_testshape}")
-                axom_add_test(
-                  NAME ${_testname}
-                  COMMAND quest_shape_in_memory_ex
-                             --policy ${_policy}
-                             --meshType ${_meshType}
-                             --testShape ${_testshape}
-                             --refinements 2
-                             --scale 2.0 2.0 2.0
-                             inline_mesh --min -4 -4 -4 --max 4 4 4 --res 20 20 20 -d 3
-                  NUM_MPI_TASKS ${_nranks})
-              endforeach()
-=======
         set(_testshapes "tetmesh" "tet" "hex" "sphere" "cyl" "cone" "vor" "all" "plane")
 
         foreach(_policy ${_policies})
@@ -331,7 +308,6 @@
                            --dir 0.2 0.4 0.8
                            inline_mesh --min -2 -2 -2 --max 2 2 2 --res 30 30 30
                 NUM_MPI_TASKS ${_nranks})
->>>>>>> 1b873703
             endforeach()
         endforeach()
     endif()
