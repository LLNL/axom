--- conflicted
+++ resolved
@@ -33,7 +33,6 @@
         )
 endif()
 
-<<<<<<< HEAD
 # Read ProE example -----------------------------------------------------------
 axom_add_executable(
     NAME        quest_proe_bbox_ex
@@ -42,7 +41,7 @@
     DEPENDS_ON  ${quest_example_depends}
     FOLDER      axom/quest/examples
     )
-=======
+
 # BVH silo example ------------------------------------------------------------
 if (CONDUIT_FOUND AND RAJA_FOUND AND UMPIRE_FOUND)
     axom_add_executable(
@@ -92,7 +91,6 @@
     endif()
 
 endif()
->>>>>>> f59a1cc3
 
 # Shaping example -------------------------------------------------------------
 if(AXOM_ENABLE_MPI AND MFEM_FOUND AND MFEM_USE_MPI
