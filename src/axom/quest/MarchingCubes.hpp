--- conflicted
+++ resolved
@@ -32,19 +32,14 @@
 {
 namespace quest
 {
-<<<<<<< HEAD
-/*!
-  @brief Enum for runtime execution policy
-
-  The policy implicitly selects the execution space and allocator id.
-*/
-enum class MarchingCubesRuntimePolicy
-{
-  seq = 0,
-  omp = 1,
-  cuda = 2,
-  hip = 3
-};
+namespace detail
+{
+namespace marching_cubes
+{
+template <int DIM, typename ExecSpace, typename SequentialLoopPolicy>
+class MarchingCubesImpl;
+}  // namespace detail
+}
 
 /*!
   @brief Enum for implementation.
@@ -61,22 +56,6 @@
   hybridParallel = 1,
   fullParallel = 2
 };
-
-/// Utility function to allow formating a MarchingCubesRuntimePolicy
-inline auto format_as(MarchingCubesRuntimePolicy pol)
-{
-  return fmt::underlying(pol);
-}
-=======
-namespace detail
-{
-namespace marching_cubes
-{
-template <int DIM, typename ExecSpace, typename SequentialLoopPolicy>
-class MarchingCubesImpl;
-}
-}  // namespace detail
->>>>>>> 9410ed3d
 
 class MarchingCubesSingleDomain;
 
@@ -243,7 +222,6 @@
    *
    * Some data from \a dom may be cached by the constructor.
    * Any change to it after the constructor leads to undefined behavior.
-   * See setDomain(const conduit::Node &) for requirements on \a dom.
    *
    * The mesh coordinates should be stored contiguously.  See
    * conduit::blueprint::is_contiguous().  In the future, this
@@ -313,62 +291,6 @@
   {
     m_impl->populateContourMesh(mesh, cellIdField);
   }
-
-<<<<<<< HEAD
-  /*!
-    @brief Determine whether a given \a MarchingCubesRuntimePolicy is
-    valid for the Axom build configuration.
-  */
-  inline bool isValidRuntimePolicy(MarchingCubesRuntimePolicy policy) const
-  {
-    switch(policy)
-    {
-    case MarchingCubesRuntimePolicy::seq:
-      return true;
-
-    case MarchingCubesRuntimePolicy::omp:
-  #ifdef _AXOM_MARCHINGCUBES_USE_OPENMP
-      return true;
-  #else
-      return false;
-  #endif
-
-    case MarchingCubesRuntimePolicy::cuda:
-  #ifdef _AXOM_MARCHINGCUBES_USE_CUDA
-      return true;
-  #else
-      return false;
-  #endif
-    case MarchingCubesRuntimePolicy::hip:
-  #ifdef _AXOM_MARCHINGCUBES_USE_HIP
-      return true;
-  #else
-      return false;
-  #endif
-    }
-
-    return false;
-  }
-=======
-private:
-  RuntimePolicy m_runtimePolicy;
-  /*!
-    \brief Computational mesh as a conduit::Node.
-  */
-  const conduit::Node *m_dom;
-  int m_ndim;
-
-  //!@brief Name of Blueprint topology in m_dom.
-  const std::string m_topologyName;
-
-  std::string m_fcnFieldName;
-  //!@brief Path to nodal scalar function in m_dom.
-  std::string m_fcnPath;
-
-  const std::string m_maskFieldName;
-  //!@brief Path to mask in m_dom.
-  const std::string m_maskPath;
->>>>>>> 9410ed3d
 
   /*!
     @brief Base class for implementations templated on dimension
@@ -403,7 +325,7 @@
   };
 
 private:
-  MarchingCubesRuntimePolicy m_runtimePolicy;
+  RuntimePolicy m_runtimePolicy;
 
   //@brief Choice of full or partial data-parallelism, or byPolicy.
   MarchingCubesDataParallelism m_dataParallelism =
