--- conflicted
+++ resolved
@@ -421,11 +421,7 @@
 }
 
 //------------------------------------------------------------------------------
-<<<<<<< HEAD
-TEST(spio_parallel, external_partial_writeread)
-=======
 TEST(spio_parallel, external_piecemeal_writeread)
->>>>>>> b18130b5
 {
   if(PROTOCOL != "sidre_hdf5")
   {
@@ -454,30 +450,18 @@
    * Create a DataStore and give it a small hierarchy of groups and views.
    *
    * The views are filled with repeatable nonsense data that will vary based
-<<<<<<< HEAD
-   * on rank
-=======
    * on rank.
->>>>>>> b18130b5
    */
   DataStore* ds1 = new DataStore();
 
   Group* root1 = ds1->getRoot();
 
-<<<<<<< HEAD
   Group* flds = root1->createGroup("testdata/fields");
 
   Group* ga = flds->createGroup("a");
   Group* gb = flds->createGroup("b");
   ga->createView("vals1", axom::sidre::INT_ID, nvals, orig_vals1);
   gb->createView("vals2", axom::sidre::INT_ID, nvals, orig_vals2);
-=======
-  Group* flds1 = root1->createGroup("fields1");
-  Group* flds2 = root1->createGroup("fields2");
-
-  flds1->createView("external_array", axom::sidre::INT_ID, nvals, orig_vals1);
-  flds2->createView("external_array", axom::sidre::INT_ID, nvals, orig_vals2);
->>>>>>> b18130b5
 
   /*
    * Contents of the DataStore written to files with IOManager.
@@ -485,25 +469,16 @@
   const int num_files = num_output;
   IOManager writer(MPI_COMM_WORLD);
 
-<<<<<<< HEAD
-  std::string file_name = "out_spio_external_partial";
-=======
-  const std::string file_name = "out_spio_external_piecemeal_write_read";
->>>>>>> b18130b5
+  std::string file_name = "out_spio_external_piecemeal_write_read";
 
   writer.write(root1, num_files, file_name, PROTOCOL);
 
   /*
-<<<<<<< HEAD
    * Create another DataStore to be the destination for input from file
-=======
-   * Create another DataStore than holds nothing but the root group.
->>>>>>> b18130b5
    */
   DataStore* ds2 = new DataStore();
   Group* root2 = ds2->getRoot();
 
-<<<<<<< HEAD
   /*
    * Read from the files that were written above.
    */
@@ -511,9 +486,7 @@
 
   reader.read(root2, file_name + ROOT_EXT);
 
-=======
   // pollute values so we know they are changed
->>>>>>> b18130b5
   int restored_vals1[nvals], restored_vals2[nvals];
   for(int i = 0; i < nvals; ++i)
   {
@@ -521,7 +494,6 @@
     restored_vals2[i] = -1;
   }
 
-<<<<<<< HEAD
   Group* group_a = root2->getGroup("testdata/fields/a");
   Group* group_b = root2->getGroup("testdata/fields/b");
 
@@ -720,66 +692,6 @@
   /*
    * Verify that the contents of view1 are restored.
    */
-=======
-  /*
-   * Read from the files that were written above.
-   */
-  IOManager reader(MPI_COMM_WORLD);
-
-  reader.read(root2, file_name + ROOT_EXT);
-
-  // Swap these two sections to show lack of piecemeal loading
-
-  // Section 1: (Works) Load all external arrays at a single time
-  EXPECT_TRUE(root2->hasGroup("fields1"));
-  flds1 = root2->getGroup("fields1");
-  EXPECT_TRUE(flds1->hasView("external_array"));
-  View* view1 = flds1->getView("external_array");
-  view1->setExternalDataPtr(restored_vals1);
-
-  EXPECT_TRUE(root2->hasGroup("fields2"));
-  flds2 = root2->getGroup("fields2");
-  EXPECT_TRUE(flds2->hasView("external_array"));
-  View* view2 = flds2->getView("external_array");
-  view2->setExternalDataPtr(restored_vals2);
-
-  reader.loadExternalData(root2, file_name + ROOT_EXT);
-
-  // TODO: convert test to this when functionality works
-  // Section 2: (Doesn't work) Load external arrays one at a time
-  // EXPECT_TRUE(root2->hasGroup("fields1"));
-  // flds1 = root2->getGroup("fields1");
-  // EXPECT_TRUE(flds1->hasView("external_array"));
-  // View* view1 = flds1->getView("external_array");
-  // view1->setExternalDataPtr(restored_vals1);
-  // reader.loadExternalData(flds1, file_name + ROOT_EXT);
-
-  // EXPECT_TRUE(root2->hasGroup("fields2"));
-  // flds2 = root2->getGroup("fields2");
-  // EXPECT_TRUE(flds2->hasView("external_array"));
-  // View* view2 = flds2->getView("external_array");
-  // view2->setExternalDataPtr(restored_vals2);
-  // reader.loadExternalData(flds2, file_name + ROOT_EXT);
-
-  enum SpioTestResult
-  {
-    SPIO_TEST_SUCCESS = 0,
-    HIERARCHY_ERROR = 1 << 0,
-    EXT_ARRAY_ERROR = 1 << 1,
-  };
-  int result = SPIO_TEST_SUCCESS;
-
-  /*
-   * Verify that the contents of ds2 match those written from ds.
-   */
-  EXPECT_TRUE(ds2->getRoot()->isEquivalentTo(root1));
-  if(!ds2->getRoot()->isEquivalentTo(root1))
-  {
-    result |= HIERARCHY_ERROR;
-  }
-  SLIC_WARNING_IF(result & HIERARCHY_ERROR, "Tree layouts don't match");
-
->>>>>>> b18130b5
   EXPECT_EQ(view1->getNumElements(), nvals);
   if(view1->getNumElements() != nvals)
   {
@@ -798,7 +710,6 @@
     }
   }
   SLIC_WARNING_IF(result & EXT_ARRAY_ERROR,
-<<<<<<< HEAD
                   "External_array was not correctly loaded");
 
   result = SPIO_TEST_SUCCESS;
@@ -812,10 +723,7 @@
   /*
    * Verify that the contents of view2 are restored.
    */
-=======
-                  "External_array1 was not correctly loaded");
-
->>>>>>> b18130b5
+
   EXPECT_EQ(view2->getNumElements(), nvals);
   if(view2->getNumElements() != nvals)
   {
@@ -834,19 +742,12 @@
     }
   }
   SLIC_WARNING_IF(result & EXT_ARRAY_ERROR,
-<<<<<<< HEAD
                   "External_array was not correctly loaded");
 
   delete ds1;
   delete ds2;
   delete ds3;
   delete ds4;
-=======
-                  "External_array2 was not correctly loaded");
-
-  delete ds1;
-  delete ds2;
->>>>>>> b18130b5
 }
 
 //----------------------------------------------------------------------
