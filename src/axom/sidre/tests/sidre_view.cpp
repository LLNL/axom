// Copyright (c) 2017-2024, Lawrence Livermore National Security, LLC and
// other Axom Project Developers. See the top-level LICENSE file for details.
//
// SPDX-License-Identifier: (BSD-3-Clause)

#include "gtest/gtest.h"
#include "axom/core/Types.hpp"
#include "axom/slic.hpp"
#include "axom/sidre.hpp"

using axom::sidre::Buffer;
using axom::sidre::CHAR8_STR_ID;
using axom::sidre::DataStore;
using axom::sidre::DOUBLE_ID;
using axom::sidre::Group;
using axom::sidre::IndexType;
using axom::sidre::INT_ID;
using axom::sidre::NO_TYPE_ID;
using axom::sidre::TypeID;
using axom::sidre::View;

using namespace conduit;

#define BLEN 10

// Match ViewBuffer states
enum State
{
  EMPTY,
  BUFFER,
  EXTERNAL,
  SCALAR,
  STRING,
  NOTYPE
};

// Check state of View based on booleans since m_state is private.

static State getState(View* view)
{
  if(view->isEmpty())
  {
    return EMPTY;
  }
  else if(view->hasBuffer())
  {
    return BUFFER;
  }
  else if(view->isExternal())
  {
    return EXTERNAL;
  }
  else if(view->isScalar())
  {
    return SCALAR;
  }
  else if(view->isString())
  {
    return STRING;
  }
  else
  {
    return NOTYPE;
  }
}

//
// Test various paths to creating a buffer.
// Assume all are int[len]
//
// Since this function is called in several places, any test failure
// will be ambiguous. To use, wrap in the EXPECT_TRUE macro.
//    EXPECT_TRUE(checkViewValues(dv, EMPTY, false, false, false, 0));
// Any failures will have two reports, one from this routine and one
// from the call site.
//
static bool checkViewValues(View* view,
                            State state,
                            bool isDescribed,
                            bool isAllocated,
                            bool isApplied,
                            IndexType len)
{
  bool rv = true;
  IndexType dims[2];

  if(getState(view) != state)
  {
    EXPECT_EQ(getState(view), state);
    rv = false;
  }

  if(view->isDescribed() != isDescribed)
  {
    EXPECT_EQ(isDescribed, view->isDescribed());
    rv = false;
  }
  if(view->isAllocated() != isAllocated)
  {
    EXPECT_EQ(isAllocated, view->isAllocated());
    rv = false;
  }
  if(view->isApplied() != isApplied)
  {
    EXPECT_EQ(isApplied, view->isApplied());
    rv = false;
  }

  if(view->getNumElements() != len)
  {
    EXPECT_EQ(len, view->getNumElements());
    rv = false;
  }

  if(view->isDescribed())
  {
    if(view->getTypeID() != INT_ID)
    {
      EXPECT_EQ(INT_ID, view->getTypeID());
      rv = false;
    }
    if(view->getNumDimensions() != 1)
    {
      EXPECT_EQ(1, view->getNumDimensions());
      rv = false;
    }
    if(view->getShape(1, dims) != 1 || dims[0] != len)
    {
      EXPECT_TRUE(view->getShape(1, dims) == 1 && dims[0] == len);
      rv = false;
    }
    if(view->getTotalBytes() != static_cast<IndexType>(sizeof(int) * len))
    {
      EXPECT_EQ(view->getTotalBytes(), static_cast<IndexType>(sizeof(int) * len));
      rv = false;
    }
  }
  else
  {
    TypeID id = view->getTypeID();
    if(id != NO_TYPE_ID)
    {
      EXPECT_EQ(NO_TYPE_ID, id);
      rv = false;
    }
  }

  if(view->isAllocated() && view->isApplied())
  {
    // Fill with data to help the print function
    int* data_ptr = view->getData();
    int nelem = view->getNumElements();

    for(int i = 0; i < nelem; i++)
    {
      data_ptr[i] = i * i;
    }
  }

  //  view->print();

  return rv;
}

#if 0
//------------------------------------------------------------------------------

TEST(sidre_view,create_views)
{
  DataStore* ds   = new DataStore();
  Group* root = ds->getRoot();

  View* dv_0 = root->createViewAndAllocate("field0", INT_ID, 1);
  View* dv_1 = root->createViewAndAllocate("field1", INT_ID, 1);

  EXPECT_EQ(0, dv_0->getIndex());
  EXPECT_EQ(1, dv_1->getIndex());

  Buffer* db_0 = dv_0->getBuffer();
  Buffer* db_1 = dv_1->getBuffer();

  EXPECT_EQ(0, db_0->getIndex());
  EXPECT_EQ(1, db_1->getIndex());
  delete ds;
}
#endif

//------------------------------------------------------------------------------

TEST(sidre_view, get_path_name)
{
  DataStore* ds = new DataStore();
  Group* root = ds->getRoot();
  View* v1 = root->createView("test/a/b/v1");
  View* v2 = root->createView("test/v2");
  View* v3 = root->createView("v3");
  View* v4 = root->createView("v4");

  EXPECT_EQ(std::string("v1"), v1->getName());
  EXPECT_EQ(std::string("test/a/b"), v1->getPath());
  EXPECT_EQ(std::string("test/a/b/v1"), v1->getPathName());

  EXPECT_EQ(std::string("v2"), v2->getName());
  EXPECT_EQ(std::string("test"), v2->getPath());
  EXPECT_EQ(std::string("test/v2"), v2->getPathName());

  EXPECT_EQ(0, v3->getIndex());
  EXPECT_EQ(std::string("v3"), v3->getName());
  EXPECT_EQ(std::string(""), v3->getPath());
  EXPECT_EQ(std::string("v3"), v3->getPathName());

  EXPECT_EQ(1, v4->getIndex());

  delete ds;
}

//------------------------------------------------------------------------------

TEST(sidre_view, create_view_from_path)
{
  DataStore* ds = new DataStore();
  Group* root = ds->getRoot();

  // Verify create works when groups must be created on demand.
  View* baz = root->createView("foo/bar/baz");
  // Groups should have been created.
  EXPECT_TRUE(root->hasGroup("foo"));
  EXPECT_TRUE(root->getGroup("foo")->hasGroup("bar"));

  Group* bar = root->getGroup("foo")->getGroup("bar");
  EXPECT_TRUE(bar->hasView("baz"));
  EXPECT_EQ(bar->getView("baz"), baz);

  (void)baz;

  delete ds;

#if 0
  ds = new DataStore();
  root = ds->getRoot();

  // Verify create works when groups already exist.
  baz = root->createView("foo/bar/baz");
  EXPECT_TRUE( baz != nullptr );

  EXPECT_TRUE( root->hasGroup("foo") );

  std::cerr << "HERE2" << std::endl;

  foo = root->getGroup("foo");
  EXPECT_TRUE( foo->hasGroup("bar") );

  std::cerr << "HERE3" << std::endl;

  bar = foo->getGroup("bar");
  EXPECT_TRUE( bar->hasView("baz"));
  EXPECT_EQ( baz, bar->getView("baz"));

  std::cerr << "HERE4" << std::endl;

  delete ds;
#endif
}

//------------------------------------------------------------------------------

static void checkScalarValues(View* view,
                              State state,
                              bool isDescribed,
                              bool isAllocated,
                              bool isApplied,
                              TypeID type,
                              IndexType len)
{
  IndexType dims[2];

  SCOPED_TRACE(view->getName());

  EXPECT_EQ(getState(view), state);

  EXPECT_EQ(view->isDescribed(), isDescribed);
  EXPECT_EQ(view->isAllocated(), isAllocated);
  EXPECT_EQ(view->isApplied(), isApplied);

  EXPECT_EQ(view->getTypeID(), type);
  EXPECT_EQ(view->getNumElements(), len);
  EXPECT_EQ(view->getNumDimensions(), 1);
  EXPECT_TRUE(view->getShape(1, dims) == 1 && dims[0] == len);
}

TEST(sidre_view, scalar_view)
{
  DataStore* ds = new DataStore();
  Group* root = ds->getRoot();
  int i;
  const char* s;

  View* i0view = root->createView("i0")->setScalar(1);
  checkScalarValues(i0view, SCALAR, true, true, true, INT_ID, 1);
  i = i0view->getScalar();
  EXPECT_EQ(1, i);

  View* i1view = root->createViewScalar("i1", 2);
  checkScalarValues(i1view, SCALAR, true, true, true, INT_ID, 1);
  i = i1view->getScalar();
  EXPECT_EQ(2, i);

  View* s0view = root->createView("s0")->setString("I am a string");
  checkScalarValues(s0view, STRING, true, true, true, CHAR8_STR_ID, 14);
  s = s0view->getString();
  EXPECT_TRUE(strcmp(s, "I am a string") == 0);

  View* s1view = root->createViewString("s1", "I too am a string");
  checkScalarValues(s1view, STRING, true, true, true, CHAR8_STR_ID, 18);
  s = s1view->getString();
  EXPECT_TRUE(strcmp(s, "I too am a string") == 0);

  // Check illegal operations
  i0view->apply(INT_ID, 1);
  i0view->allocate();
  i0view->deallocate();

  s0view->apply(INT_ID, 1);
  s0view->allocate();
  s0view->deallocate();

  View* empty = root->createView("empty");
#if 0
  try
  {
    int* j = empty->getScalar();
    //int j = empty->getScalar();
    EXPECT_EQ(0, *j);
  }
  catch ( conduit::Error e)
  {}
#endif
  const char* svalue = empty->getString();
  EXPECT_EQ(nullptr, svalue);

  delete ds;
}

//------------------------------------------------------------------------------

// Most tests deallocate via the DataStore destructor
// This is an explicit deallocate test

TEST(sidre_view, dealloc)
{
  DataStore* ds = new DataStore();
  Group* root = ds->getRoot();
  Buffer* dbuff;
  View* dv;

  //----------  EMPTY(F,F,F)
  dv = root->createView("e1");
  EXPECT_TRUE(checkViewValues(dv, EMPTY, false, false, false, 0));

  dv->deallocate();
  EXPECT_TRUE(checkViewValues(dv, EMPTY, false, false, false, 0));

  //----------  EMPTY(T,F,F)
  dv = root->createView("e2", INT_ID, BLEN);
  EXPECT_TRUE(checkViewValues(dv, EMPTY, true, false, false, BLEN));

  dv->deallocate();
  EXPECT_TRUE(checkViewValues(dv, EMPTY, true, false, false, BLEN));

  //----------  BUFFER(F,F,F)
  dv = root->createView("b1");
  dbuff = ds->createBuffer();
  dv->attachBuffer(dbuff);
  EXPECT_TRUE(checkViewValues(dv, BUFFER, false, false, false, 0));

  dv->deallocate();
  EXPECT_TRUE(checkViewValues(dv, BUFFER, false, false, false, 0));
  EXPECT_FALSE(dv->getBuffer()->isAllocated());

  //---------- BUFFER(T,F,F)
  dv = root->createView("b2", INT_ID, BLEN);
  dbuff = ds->createBuffer()->describe(INT_ID, BLEN);
  dv->attachBuffer(dbuff);
  EXPECT_TRUE(checkViewValues(dv, BUFFER, true, false, false, BLEN));

  dv->deallocate();
  EXPECT_TRUE(checkViewValues(dv, BUFFER, true, false, false, BLEN));
  EXPECT_FALSE(dv->getBuffer()->isAllocated());

  //---------- BUFFER(T,T,T)
  dv = root->createView("b3", INT_ID, BLEN);
  dbuff = ds->createBuffer()->allocate(INT_ID, BLEN);
  dv->attachBuffer(dbuff);
  EXPECT_TRUE(checkViewValues(dv, BUFFER, true, true, true, BLEN));

  dv->deallocate();
  EXPECT_TRUE(checkViewValues(dv, BUFFER, true, false, false, BLEN));
  EXPECT_FALSE(dv->getBuffer()->isAllocated());

  delete ds;
}

//------------------------------------------------------------------------------

// allocate/reallocate with zero items results in allocated (yet zero).

TEST(sidre_view, alloc_zero_items)
{
  DataStore* ds = new DataStore();
  Group* root = ds->getRoot();

  // Allocate View with zero items
  {
    bool expDesc = false;
    bool expAlloc = false;
    bool expAppl = false;

    View* dv = root->createView("z0");
    EXPECT_TRUE(checkViewValues(dv, EMPTY, expDesc, expAlloc, expAppl, 0));

    // Allocate with negative value leaves the view unallocated
    SLIC_INFO("Attempting View::allocate(-1).  Warning expected.");
    dv->allocate(INT_ID, -1);
    EXPECT_TRUE(checkViewValues(dv, EMPTY, expDesc, expAlloc, expAppl, 0));

    // Allocate with size zero
    dv->allocate(INT_ID, 0);
    expDesc = expAppl = true;
    expAlloc = true;
    EXPECT_TRUE(checkViewValues(dv, BUFFER, expDesc, expAlloc, expAppl, 0));
    EXPECT_TRUE(dv->getBuffer()->isAllocated());
    EXPECT_EQ(0, dv->getBuffer()->getNumElements());
  }

  // Reallocate View with zero items
  {
    bool expDesc = false;
    bool expAlloc = false;
    bool expAppl = false;

    View* dv = root->createView("z1");
    EXPECT_TRUE(checkViewValues(dv, EMPTY, expDesc, expAlloc, expAppl, 0));

    dv->allocate(INT_ID, BLEN);
    expDesc = expAlloc = expAppl = true;
    EXPECT_TRUE(checkViewValues(dv, BUFFER, expDesc, expAlloc, expAppl, BLEN));
    EXPECT_TRUE(dv->getBuffer()->isAllocated());
    EXPECT_EQ(BLEN, dv->getBuffer()->getNumElements());

    // Try to reallocate with negative size; no-op
    SLIC_INFO("Attempting View::reallocate(-1).  Warning expected.");
    dv->reallocate(-1);
    expDesc = expAlloc = expAppl = true;
    EXPECT_TRUE(checkViewValues(dv, BUFFER, expDesc, expAlloc, expAppl, BLEN));
    EXPECT_TRUE(dv->getBuffer()->isAllocated());
    EXPECT_EQ(BLEN, dv->getBuffer()->getNumElements());

    // Call realloc(0); view and associated buffer are resized
    dv->reallocate(0);
    expDesc = expAppl = true;
    expAlloc = true;
    EXPECT_TRUE(checkViewValues(dv, BUFFER, expDesc, expAlloc, expAppl, 0));
    EXPECT_TRUE(dv->getBuffer()->isAllocated());
    EXPECT_EQ(0, dv->getBuffer()->getNumElements());

    // Deallocate and then allocate() when described with zero items
    dv->deallocate();
    expDesc = true;
    expAlloc = expAppl = false;
    EXPECT_TRUE(checkViewValues(dv, BUFFER, expDesc, expAlloc, expAppl, 0));
    expAlloc = expAppl = true;
    dv->allocate();
    EXPECT_TRUE(checkViewValues(dv, BUFFER, expDesc, expAlloc, expAppl, 0));

    // Deallocate and then allocate(0) when described with zero items
    dv->deallocate();
    dv->allocate(INT_ID, 0);
    EXPECT_TRUE(checkViewValues(dv, BUFFER, expDesc, expAlloc, expAppl, 0));

    // Deallocate and then reallocate(), size zero
    dv->deallocate();
    dv->reallocate(0);
    EXPECT_TRUE(checkViewValues(dv, BUFFER, expDesc, expAlloc, expAppl, 0));

    // Deallocate and then reallocate(), non-zero sized
    dv->deallocate();
    dv->reallocate(BLEN);
    expDesc = expAlloc = expAppl = true;
    EXPECT_TRUE(checkViewValues(dv, BUFFER, expDesc, expAlloc, expAppl, BLEN));
  }

  // Allocate View of size zero into non-empty buffer
  {
    bool expDesc = true;
    bool expAlloc = true;
    bool expAppl = true;

    Buffer* nonEmptyBuf = ds->createBuffer(INT_ID, BLEN)->allocate();

    View* dv = root->createView("z_nonEmptyBuf_attach_apply");
    dv->attachBuffer(nonEmptyBuf)->apply(0);
    EXPECT_TRUE(dv->getBuffer()->isAllocated());
    EXPECT_TRUE(checkViewValues(dv, BUFFER, expDesc, expAlloc, expAppl, 0));
    EXPECT_EQ(BLEN, dv->getBuffer()->getNumElements());

    // reallocate view to have non-zero size and check that buffer is resized
    int sz = BLEN / 2;
    dv->reallocate(sz);
    EXPECT_TRUE(checkViewValues(dv, BUFFER, expDesc, expAlloc, expAppl, sz));
    EXPECT_EQ(sz, dv->getBuffer()->getNumElements());

    // reallocate view to have size zero and check that buffer is resized
    dv->reallocate(0);
    expDesc = expAppl = true;
    expAlloc = true;
    EXPECT_TRUE(checkViewValues(dv, BUFFER, expDesc, expAlloc, expAppl, 0));
    EXPECT_EQ(0, dv->getBuffer()->getNumElements());

    // reallocate view to have size BLEN and check that buffer is resized
    dv->reallocate(BLEN);
    expDesc = expAlloc = expAppl = true;
    EXPECT_TRUE(checkViewValues(dv, BUFFER, expDesc, expAlloc, expAppl, BLEN));
    EXPECT_EQ(BLEN, dv->getBuffer()->getNumElements());

    dv = root->createView("z_nonEmptyBuf_described_attach", INT_ID, 0);
    dv->attachBuffer(nonEmptyBuf);
    EXPECT_TRUE(checkViewValues(dv, BUFFER, expDesc, expAlloc, expAppl, 0));
    EXPECT_EQ(BLEN, dv->getBuffer()->getNumElements());
  }

  // Allocate View of size 0 into empty buffer
  {
    bool expDesc = true;
    bool expAlloc = true;
    bool expAppl = true;

    Buffer* emptyBuf = ds->createBuffer(INT_ID, 0)->allocate();
    View* dv = root->createView("z_emptyBuf_attach_apply");
    dv->attachBuffer(emptyBuf)->allocate()->apply(0);
    EXPECT_TRUE(dv->getBuffer()->isAllocated());
    EXPECT_TRUE(checkViewValues(dv, BUFFER, expDesc, expAlloc, expAppl, 0));

    // reallocate buffer with non-empty size; view should still be zero
    emptyBuf->reallocate(BLEN);
    expDesc = expAlloc = expAppl = true;
    EXPECT_TRUE(checkViewValues(dv, BUFFER, expDesc, expAlloc, expAppl, 0));
    EXPECT_TRUE(dv->getBuffer()->isAllocated());
    EXPECT_EQ(BLEN, dv->getBuffer()->getNumElements());

    // reallocate view to have size zero; view and buffer should be resized
    dv->reallocate(0);
    expDesc = expAlloc = expAppl = true;
    EXPECT_TRUE(checkViewValues(dv, BUFFER, expDesc, expAlloc, expAppl, 0));
    EXPECT_TRUE(dv->getBuffer()->isAllocated());
    EXPECT_EQ(0, dv->getBuffer()->getNumElements());

    // attach a second view with size zero
    auto* v2 = root->createView("z_emptyBuf_described_attach", INT_ID, 0);
    v2->attachBuffer(emptyBuf);
    expDesc = true;
    expAlloc = expAppl = true;
    EXPECT_TRUE(checkViewValues(dv, BUFFER, expDesc, expAlloc, expAppl, 0));
    EXPECT_EQ(0, dv->getBuffer()->getNumElements());
  }

  delete ds;
}

TEST(sidre_view, save_empty_view_non_empty_buffer)
{
  DataStore ds;
  Group* root = ds.getRoot();

  // allocate non-empty buffer
  const int SZ = 10;
  Buffer* buf = ds.createBuffer(INT_ID, SZ)->allocate();

  // attach zero-sized array to it
  root->createView("a")->attachBuffer(buf)->apply(0);

  // fill the buffer
  int* data = buf->getData();
  for(int i = 0; i < SZ; ++i)
  {
    data[i] = i;
  }

  root->save("empty_view_non_empty_buffer.sidre.json", "sidre_json");  // ok
#ifdef AXOM_USE_HDF5
  root->save("empty_view_non_empty_buffer.sidre.hdf5", "sidre_hdf5");  // ok
#endif
}

TEST(sidre_view, save_empty_view)
{
  DataStore ds;
  Group* root = ds.getRoot();

  root->createView("a", INT_ID, 0)->allocate()->apply();  // create View and
                                                          // allocate view of
                                                          // size 0

  root->save("empty_view.sidre.json", "sidre_json");  // this is ok
  // root->save("empty_view.sidre.hdf5", "sidre_hdf5");   // <-- problem here
  // (in conduit 0.2.1)
}

//------------------------------------------------------------------------------

// Test allocate, reallocate, and deallocate when there are multiple views
// attached to a buffer.  All operations should be no-ops.

TEST(sidre_view, alloc_and_dealloc_multiview)
{
  DataStore* ds = new DataStore();
  Group* root = ds->getRoot();

  Buffer* dbuff;
  View *dv1, *dv2;
  void* baddr;

  //---------- allocate
  dbuff = ds->createBuffer()->describe(INT_ID, BLEN);
  EXPECT_FALSE(dbuff->isAllocated());
  EXPECT_EQ(dbuff->getNumElements(), BLEN);
  baddr = dbuff->getVoidPtr();

  dv1 = root->createView("dv1alloc", dbuff);
  EXPECT_TRUE(checkViewValues(dv1, BUFFER, false, false, false, 0));
  dv2 = root->createView("dv2alloc", dbuff);
  EXPECT_TRUE(checkViewValues(dv2, BUFFER, false, false, false, 0));
  EXPECT_EQ(dbuff->getNumViews(), 2);

  dv1->allocate(INT_ID, BLEN + 10);
  EXPECT_TRUE(checkViewValues(dv2, BUFFER, false, false, false, 0));

  // buffer is unchanged
  EXPECT_FALSE(dbuff->isAllocated());
  EXPECT_EQ(dbuff->getNumElements(), BLEN);
  EXPECT_EQ(dbuff->getVoidPtr(), baddr);

  //---------- reallocate
  dbuff = ds->createBuffer()->allocate(INT_ID, BLEN);
  EXPECT_TRUE(dbuff->isAllocated());
  EXPECT_EQ(dbuff->getNumElements(), BLEN);
  baddr = dbuff->getVoidPtr();

  dv1 = root->createView("dv1realloc", dbuff);
  EXPECT_TRUE(checkViewValues(dv1, BUFFER, false, false, false, 0));
  dv2 = root->createView("dv2realloc", dbuff);
  EXPECT_TRUE(checkViewValues(dv1, BUFFER, false, false, false, 0));
  EXPECT_EQ(dbuff->getNumViews(), 2);

  dv1->reallocate(BLEN + 10);
  EXPECT_TRUE(checkViewValues(dv2, BUFFER, false, false, false, 0));

  // buffer is unchanged
  EXPECT_TRUE(dbuff->isAllocated());
  EXPECT_EQ(dbuff->getNumElements(), BLEN);
  EXPECT_EQ(dbuff->getVoidPtr(), baddr);

  //---------- deallocate
  dbuff = ds->createBuffer()->allocate(INT_ID, BLEN);
  EXPECT_TRUE(dbuff->isAllocated());
  EXPECT_EQ(dbuff->getNumElements(), BLEN);
  baddr = dbuff->getVoidPtr();

  dv1 = root->createView("dv1dealloc", dbuff);
  EXPECT_TRUE(checkViewValues(dv1, BUFFER, false, false, false, 0));
  dv2 = root->createView("dv2dealloc", dbuff);
  EXPECT_TRUE(checkViewValues(dv1, BUFFER, false, false, false, 0));
  EXPECT_EQ(dbuff->getNumViews(), 2);

  dv1->deallocate();
  EXPECT_TRUE(checkViewValues(dv2, BUFFER, false, false, false, 0));

  // buffer is unchanged
  EXPECT_TRUE(dbuff->isAllocated());
  EXPECT_EQ(dbuff->getNumElements(), BLEN);
  EXPECT_EQ(dbuff->getVoidPtr(), baddr);

  delete ds;
}

//------------------------------------------------------------------------------

TEST(sidre_view, int_alloc_view)
{
  DataStore* ds = new DataStore();
  Group* root = ds->getRoot();
  View* dv;
  IndexType shape[] = {BLEN};

  dv = root->createView("u0");
  EXPECT_TRUE(checkViewValues(dv, EMPTY, false, false, false, 0));
  dv->allocate(INT_ID, BLEN);
  EXPECT_TRUE(checkViewValues(dv, BUFFER, true, true, true, BLEN));
#if 0
  dv = root->createView("u1");
  EXPECT_TRUE(checkViewValues(dv, EMPTY, false, false, false, 0));
  dv->allocate(INT_ID, 1, shape);  // XXX - missing overload
  EXPECT_TRUE(checkViewValues(dv, BUFFEER, true, true, true, BLEN));
#endif
  dv = root->createView("u2");
  EXPECT_TRUE(checkViewValues(dv, EMPTY, false, false, false, 0));
  dv->allocate(DataType::c_int(BLEN));
  EXPECT_TRUE(checkViewValues(dv, BUFFER, true, true, true, BLEN));

  dv = root->createView("v0", INT_ID, 10);
  EXPECT_TRUE(checkViewValues(dv, EMPTY, true, false, false, BLEN));
  dv->allocate();
  EXPECT_TRUE(checkViewValues(dv, BUFFER, true, true, true, BLEN));

  dv = root->createViewWithShape("v1", INT_ID, 1, shape);
  EXPECT_TRUE(checkViewValues(dv, EMPTY, true, false, false, BLEN));
  dv->allocate();
  EXPECT_TRUE(checkViewValues(dv, BUFFER, true, true, true, BLEN));

  dv = root->createView("v2", DataType::c_int(BLEN));
  EXPECT_TRUE(checkViewValues(dv, EMPTY, true, false, false, BLEN));
  dv->allocate();
  EXPECT_TRUE(checkViewValues(dv, BUFFER, true, true, true, BLEN));

  dv = root->createViewAndAllocate("a0", INT_ID, BLEN);
  EXPECT_TRUE(checkViewValues(dv, BUFFER, true, true, true, BLEN));

  dv = root->createViewWithShapeAndAllocate("a1", INT_ID, 1, shape);
  EXPECT_TRUE(checkViewValues(dv, BUFFER, true, true, true, BLEN));

  dv = root->createViewAndAllocate("a2", DataType::c_int(BLEN));
  EXPECT_TRUE(checkViewValues(dv, BUFFER, true, true, true, BLEN));

  delete ds;
}

//------------------------------------------------------------------------------

// Test some association/state transitions.
// All of these tests have only one view per buffer.

TEST(sidre_view, int_buffer_view)
{
  DataStore* ds = new DataStore();
  Group* root = ds->getRoot();
  Buffer *dbuff, *otherbuffer;
  View* dv;
  IndexType bindex;

  //     view                        buffer
  //                  undescribed  described  allocated
  //     undescribed      1           2           3
  //     described        4           5           6
  //
  //  buffer description incomptable with view description
  //                               described  allocated
  //     described                    7           8

  //---------- 1
  // Attach undescribed buffer to undescribed view
  dv = root->createView("u1");
  EXPECT_TRUE(checkViewValues(dv, EMPTY, false, false, false, 0));

  // no-op, attach nullptr buffer to EMPTY view
  dv->attachBuffer(nullptr);
  EXPECT_TRUE(checkViewValues(dv, EMPTY, false, false, false, 0));

  dbuff = ds->createBuffer();
  dv->attachBuffer(dbuff);
  EXPECT_TRUE(checkViewValues(dv, BUFFER, false, false, false, 0));
  EXPECT_EQ(dv->getBuffer(), dbuff);  // sanity check

  dv->allocate();  // no-op, no description
  EXPECT_TRUE(checkViewValues(dv, BUFFER, false, false, false, 0));

  dv->allocate(INT_ID, 10);
  EXPECT_TRUE(checkViewValues(dv, BUFFER, true, true, true, BLEN));

  dv->reallocate(BLEN + 5);
  EXPECT_TRUE(checkViewValues(dv, BUFFER, true, true, true, BLEN + 5));

  // After deallocate, description is intact.
  dv->deallocate();
  EXPECT_TRUE(checkViewValues(dv, BUFFER, true, false, false, BLEN + 5));

  //---------- 2
  // Attach described buffer to undescribed view
  dv = root->createView("u2");
  EXPECT_TRUE(checkViewValues(dv, EMPTY, false, false, false, 0));

  dbuff = ds->createBuffer()->describe(INT_ID, BLEN);
  dv->attachBuffer(dbuff);
  EXPECT_TRUE(checkViewValues(dv, BUFFER, false, false, false, 0));

  //---------- 3
  // Attach allocated buffer to undescribed view
  dv = root->createView("u3");
  EXPECT_TRUE(checkViewValues(dv, EMPTY, false, false, false, 0));

  dbuff = ds->createBuffer()->allocate(INT_ID, BLEN);
  dv->attachBuffer(dbuff);
  bindex = dbuff->getIndex();
  EXPECT_TRUE(checkViewValues(dv, BUFFER, false, false, false, 0));
  EXPECT_EQ(dbuff->getNumViews(), 1);

  // no-op, attaching a buffer to a view which already has a buffer
  otherbuffer = ds->createBuffer();
  dv->attachBuffer(otherbuffer);
  EXPECT_EQ(dv->getBuffer(), dbuff);  // same buffer as before
  EXPECT_EQ(otherbuffer->getNumViews(), 0);

  // The current attached buffer will be destroyed.
  dv->attachBuffer(nullptr);
  EXPECT_TRUE(checkViewValues(dv, EMPTY, false, false, false, 0));
  EXPECT_TRUE(ds->getBuffer(bindex) == nullptr);

  //---------- 4
  // Attach undescribed buffer to described view
  dv = root->createView("u4", INT_ID, BLEN);
  EXPECT_TRUE(checkViewValues(dv, EMPTY, true, false, false, BLEN));

  dbuff = ds->createBuffer();
  dv->attachBuffer(dbuff);
  EXPECT_TRUE(checkViewValues(dv, BUFFER, true, false, false, BLEN));

  //---------- 5
  // Attach described buffer to described view
  dv = root->createView("u5", INT_ID, BLEN);
  EXPECT_TRUE(checkViewValues(dv, EMPTY, true, false, false, BLEN));

  dbuff = ds->createBuffer()->describe(INT_ID, BLEN);
  dv->attachBuffer(dbuff);
  EXPECT_TRUE(checkViewValues(dv, BUFFER, true, false, false, BLEN));

  //---------- 6
  // Attach allocated buffer to described view
  dv = root->createView("u6", INT_ID, BLEN);
  EXPECT_TRUE(checkViewValues(dv, EMPTY, true, false, false, BLEN));

  dbuff = ds->createBuffer()->allocate(INT_ID, BLEN);
  dv->attachBuffer(dbuff);
  EXPECT_TRUE(checkViewValues(dv, BUFFER, true, true, true, BLEN));

  // Deallocate the buffer which will update the view.
  dbuff->deallocate();
  EXPECT_TRUE(checkViewValues(dv, BUFFER, true, false, false, BLEN));

  // Allocate the buffer via the view.
  dv->allocate();
  EXPECT_TRUE(checkViewValues(dv, BUFFER, true, true, true, BLEN));
  EXPECT_TRUE(dbuff->isAllocated());

  //---------- 7
  // Attach incompatable described buffer to described view
  dv = root->createView("u7", INT_ID, BLEN + 5);
  EXPECT_TRUE(checkViewValues(dv, EMPTY, true, false, false, BLEN + 5));

  dbuff = ds->createBuffer()->describe(INT_ID, BLEN);
  dv->attachBuffer(dbuff);
  EXPECT_TRUE(checkViewValues(dv, BUFFER, true, false, false, BLEN + 5));

  //---------- 8
  // Attach incompatable allocated buffer to described view
  dv = root->createView("u8", INT_ID, BLEN + 5);
  EXPECT_TRUE(checkViewValues(dv, EMPTY, true, false, false, BLEN + 5));

  dbuff = ds->createBuffer()->allocate(INT_ID, BLEN);
  dv->attachBuffer(dbuff);
  EXPECT_TRUE(checkViewValues(dv, BUFFER, true, true, false, BLEN + 5));  // XXX -
                                                                          // how
                                                                          // is
  // isAllocated
  // useful

  delete ds;
}

//------------------------------------------------------------------------------

TEST(sidre_view, int_array_strided_views)
{
  const IndexType num_elts = 10;
  const IndexType num_view_elts = 5;
  const IndexType elt_offset_e = 0;
  const IndexType elt_offset_o = 1;
  const IndexType elt_stride = 2;
  const IndexType elt_bytes = sizeof(int);

  DataStore* ds = new DataStore();
  Group* root = ds->getRoot();
  Buffer* dbuff = ds->createBuffer(INT_ID, num_elts);

  dbuff->allocate();
  int* data_ptr = dbuff->getData();

  for(int i = 0; i < num_elts; i++)
  {
    data_ptr[i] = i;
  }

  dbuff->print();

  EXPECT_EQ(dbuff->getTotalBytes(), num_elts * elt_bytes);

  View* dv_e = root->createView("even", dbuff);
  View* dv_o = root->createView("odd", dbuff);
  EXPECT_EQ(dbuff->getNumViews(), 2);

  // Set up views through conduit DataType interface
  // c_int(num_elems, offset [in bytes], stride [in bytes])
  dv_e->apply(DataType::c_int(num_view_elts,
                              elt_offset_e * elt_bytes,
                              elt_stride * elt_bytes));
  dv_o->apply(DataType::c_int(num_view_elts,
                              elt_offset_o * elt_bytes,
                              elt_stride * elt_bytes));

  // check that the view base pointers match that of the buffer
  EXPECT_EQ(dbuff->getVoidPtr(), dv_e->getVoidPtr());
  EXPECT_EQ(dbuff->getVoidPtr(), dv_o->getVoidPtr());

  dv_e->print();
  dv_o->print();

  // Check base pointer case:
  int* v_e_ptr = dv_e->getData();
  int* v_o_ptr = dv_o->getData();

  EXPECT_EQ(v_e_ptr, static_cast<int*>(dv_e->getVoidPtr()) + dv_e->getOffset());
  EXPECT_EQ(v_o_ptr, static_cast<int*>(dv_o->getVoidPtr()) + dv_o->getOffset());
  for(int i = 0; i < num_elts; i += 2)
  {
    std::cout << "idx:" << i << " e:" << v_e_ptr[i] << " o:" << v_o_ptr[i]
              << " em:" << v_e_ptr[i] % 2 << " om:" << v_o_ptr[i] % 2
              << std::endl;

    EXPECT_EQ(v_e_ptr[i] % 2, 0);
    EXPECT_EQ(v_o_ptr[i] % 2, 1);
  }

  // Check Conduit mem-map struct case:
  int_array dv_e_ptr = dv_e->getData();
  int_array dv_o_ptr = dv_o->getData();
  for(int i = 0; i < 5; ++i)
  {
    std::cout << "idx:" << i << " e:" << dv_e_ptr[i] << " o:" << dv_o_ptr[i]
              << " em:" << dv_e_ptr[i] % 2 << " om:" << dv_o_ptr[i] % 2
              << std::endl;

    EXPECT_EQ(dv_e_ptr[i] % 2, 0);
    EXPECT_EQ(dv_o_ptr[i] % 2, 1);
  }

  // Run similar test to above with different view apply method
  // Set up views through Sidre's native interface
  View* dv_e1 = root->createView("even1", dbuff);
  View* dv_o1 = root->createView("odd1", dbuff);
  EXPECT_EQ(dbuff->getNumViews(), 4);

  // (num_elems, offset [in # elems], stride [in # elems])
  dv_e1->apply(INT_ID, num_view_elts, elt_offset_e, elt_stride);
  dv_o1->apply(INT_ID, num_view_elts, elt_offset_o, elt_stride);

  // check that the view base pointers match that of the buffer
  EXPECT_EQ(dbuff->getVoidPtr(), dv_e1->getVoidPtr());
  EXPECT_EQ(dbuff->getVoidPtr(), dv_o1->getVoidPtr());

  dv_e1->print();
  dv_o1->print();

  // Check base pointer case:
  int* v_e1_ptr = dv_e1->getData();
  int* v_o1_ptr = dv_o1->getData();
  EXPECT_EQ(v_e1_ptr,
            static_cast<int*>(dv_e1->getVoidPtr()) + dv_e1->getOffset());
  EXPECT_EQ(v_o1_ptr,
            static_cast<int*>(dv_o1->getVoidPtr()) + dv_o1->getOffset());

  for(int i = 0; i < num_elts; i += 2)
  {
    std::cout << "idx:" << i << " e1:" << v_e1_ptr[i] << " oj:" << v_o1_ptr[i]
              << " em1:" << v_e1_ptr[i] % 2 << " om1:" << v_o1_ptr[i] % 2
              << std::endl;

    EXPECT_EQ(v_e1_ptr[i], v_e_ptr[i]);
    EXPECT_EQ(v_o1_ptr[i], v_o_ptr[i]);
  }

  // Check Conduit mem-map struct case:
  int_array dv_e1_ptr = dv_e1->getData();
  int_array dv_o1_ptr = dv_o1->getData();
  for(int i = 0; i < 5; i++)
  {
    std::cout << "idx:" << i << " e1:" << dv_e1_ptr[i] << " o1:" << dv_o1_ptr[i]
              << " em1:" << dv_e1_ptr[i] % 2 << " om1:" << dv_o1_ptr[i] % 2
              << std::endl;

    EXPECT_EQ(dv_e1_ptr[i], dv_e_ptr[i]);
    EXPECT_EQ(dv_o1_ptr[i], dv_o_ptr[i]);
  }

  ds->print();

  // Delete buffer and make sure views are no longer allocated.
  dbuff->deallocate();
  EXPECT_FALSE(dv_e->isAllocated());
  EXPECT_FALSE(dv_o->isAllocated());
  EXPECT_FALSE(dv_e1->isAllocated());
  EXPECT_FALSE(dv_o1->isAllocated());

  delete ds;
}

//------------------------------------------------------------------------------

TEST(sidre_view, int_array_depth_view)
{
  DataStore* ds = new DataStore();
  Group* root = ds->getRoot();

  const IndexType depth_nelems = 10;
  Buffer* dbuff = ds->createBuffer(INT_ID, 4 * depth_nelems);

  // Allocate buffer to hold data for 4 "depth" views
  dbuff->allocate();
  int* data_ptr = dbuff->getData();

  for(size_t i = 0; i < 4 * depth_nelems; ++i)
  {
    data_ptr[i] = i / depth_nelems;
  }

  dbuff->print();

  EXPECT_EQ(dbuff->getNumElements(), 4 * depth_nelems);

  // create 4 "depth" views and apply offsets into buffer
  View* views[4];
  std::string view_names[4] = {"depth_0", "depth_1", "depth_2", "depth_3"};

  for(int id = 0; id < 2; ++id)
  {
    views[id] = root->createView(view_names[id], dbuff)
                  ->apply(depth_nelems, id * depth_nelems);
  }
  //
  // call path including type
  for(int id = 2; id < 4; ++id)
  {
    views[id] = root->createView(view_names[id], dbuff)
                  ->apply(INT_ID, depth_nelems, id * depth_nelems);
  }
  EXPECT_EQ(dbuff->getNumViews(), 4);

  // Verify that the pointers for each view match that of the buffer
  for(int id = 0; id < 4; ++id)
  {
    void* vptr = views[id]->getVoidPtr();
    IndexType off = views[id]->getOffset();

    EXPECT_EQ(dbuff->getVoidPtr(), vptr);
    EXPECT_EQ(views[id]->getData<int*>(), static_cast<int*>(vptr) + off);
  }

  // print depth views...
  for(int id = 0; id < 4; ++id)
  {
    views[id]->print();
  }

  // check values in depth views...
  for(int id = 0; id < 4; ++id)
  {
    int* dv_ptr = views[id]->getData();
    for(IndexType i = 0; i < depth_nelems; ++i)
    {
      EXPECT_EQ(dv_ptr[i], id);
    }
  }

  ds->print();
  delete ds;
}

//------------------------------------------------------------------------------

TEST(sidre_view, view_offset_and_stride)
{
  DataStore* ds = new DataStore();
  Group* root = ds->getRoot();

  const IndexType nelems = 15;
  Buffer* dbuff = ds->createBuffer(DOUBLE_ID, nelems)->allocate();

  double* data_ptr = dbuff->getData();
  for(int i = 0; i < nelems; ++i)
  {
    data_ptr[i] = 1.01 * i;
  }

  // Array layout:
  //   [-,a,b,c,a,b,c,a,b,c,d,d,d,d,d]
  const int NUM_GROUPS = 4;
  int size[NUM_GROUPS] = {3, 3, 3, 5};
  int stride[NUM_GROUPS] = {3, 3, 3, 1};
  int offset[NUM_GROUPS] = {1, 2, 3, 10};
  std::string names[NUM_GROUPS] = {"a", "b", "c", "d"};
  const int ELT_SIZE = sizeof(double);

  // -- Test offsets and strides on buffer-based views

  Group* bufferGroup = root->createGroup("buffer");

  // Create the views off of the buffer
  for(int i = 0; i < NUM_GROUPS; ++i)
  {
    bufferGroup->createView(names[i], dbuff)->apply(size[i], offset[i], stride[i]);
  }

  // Test the sizes, offsets and strides of the views
  for(int i = 0; i < NUM_GROUPS; ++i)
  {
    View* view = bufferGroup->getView(names[i]);
    EXPECT_EQ(size[i], view->getNumElements());
    EXPECT_EQ(offset[i], view->getOffset());
    EXPECT_EQ(stride[i], view->getStride());
    EXPECT_EQ(ELT_SIZE, view->getBytesPerElement());
  }

  // test the offsets and strides applied to the data
  // Note: View::getData() already incorporates the offset
  //       of the view, View::getVoidPtr() does not
  for(int i = 0; i < NUM_GROUPS; ++i)
  {
    View* view = bufferGroup->getView(names[i]);
    void* raw_vp = view->getVoidPtr();
    double* offset_ptr = static_cast<double*>(raw_vp) + view->getOffset();
    double* getData_ptr = view->getData();

    EXPECT_EQ(data_ptr, raw_vp);
    EXPECT_EQ(offset_ptr, getData_ptr);
    EXPECT_EQ(stride[i], view->getStride());
  }

  // -- Test offsets and strides on external pointer based views
  Group* extGroup = root->createGroup("ext");

  // Create the views off of external data pointer
  for(int i = 0; i < NUM_GROUPS; ++i)
  {
    extGroup->createView(names[i], data_ptr)
      ->apply(DOUBLE_ID, size[i], offset[i], stride[i]);
  }

  // Test the sizes, offsets and strides of the views
  for(int i = 0; i < NUM_GROUPS; ++i)
  {
    View* view = extGroup->getView(names[i]);
    EXPECT_EQ(size[i], view->getNumElements());
    EXPECT_EQ(offset[i], view->getOffset());
    EXPECT_EQ(stride[i], view->getStride());
    EXPECT_EQ(ELT_SIZE, view->getBytesPerElement());
  }

  // test the offsets and strides applied to the data
  // Note: View::getData() already incorporates the offset
  //       of the view, View::getVoidPtr() does not
  for(int i = 0; i < NUM_GROUPS; ++i)
  {
    View* view = extGroup->getView(names[i]);
    void* raw_vp = view->getVoidPtr();
    double* offset_ptr = static_cast<double*>(raw_vp) + view->getOffset();
    double* getData_ptr = view->getData();

    EXPECT_EQ(data_ptr, raw_vp);
    EXPECT_EQ(offset_ptr, getData_ptr);
    EXPECT_EQ(stride[i], view->getStride());
  }

  // -- Test offset and stride on the other view types:
  //          string, scalar, empty, opaque
  Group* othersGroup = root->createGroup("others");

  using ViewVec = std::vector<View*>;
  ViewVec views;
  std::uint8_t ui8 = 3;
  std::uint16_t ui16 = 4;
  std::uint32_t ui32 = 5;
#ifndef AXOM_NO_INT46_T
  std::uint64_t ui64 = 6;
#endif

  std::int8_t i8 = -3;
  std::int16_t i16 = -4;
  std::int32_t i32 = -5;
#ifndef AXOM_NO_INT46_T
  std::int64_t i64 = -6;
#endif

  axom::float32 f32 = 7.7f;
  axom::float64 f64 = 8.8;

  views.push_back(othersGroup->createView("key_empty"));
  // key_opaque is not described.
  views.push_back(othersGroup->createView("key_opaque", data_ptr));
  views.push_back(othersGroup->createViewString("key_string", "string_value"));

  views.push_back(othersGroup->createViewScalar("key_uint8", ui8));
  views.push_back(othersGroup->createViewScalar("key_uint16", ui16));
  views.push_back(othersGroup->createViewScalar("key_uint32", ui32));
#ifndef AXOM_NO_INT46_T
  views.push_back(othersGroup->createViewScalar("key_uint64", ui64));
#endif

  views.push_back(othersGroup->createViewScalar("key_int8", i8));
  views.push_back(othersGroup->createViewScalar("key_int16", i16));
  views.push_back(othersGroup->createViewScalar("key_int32", i32));
#ifndef AXOM_NO_INT46_T
  views.push_back(othersGroup->createViewScalar("key_int64", i64));
#endif

  views.push_back(othersGroup->createViewScalar("key_float32", f32));
  views.push_back(othersGroup->createViewScalar("key_float64", f64));

  std::map<std::string, int> sizeMap;
  sizeMap["key_empty"] = 0;
  sizeMap["key_opaque"] = 0;
  sizeMap["key_string"] = 1;
  sizeMap["key_uint8"] = sizeof(ui8);
  sizeMap["key_uint16"] = sizeof(ui16);
  sizeMap["key_uint32"] = sizeof(ui32);
#ifndef AXOM_NO_INT46_T
  sizeMap["key_uint64"] = sizeof(ui64);
#endif
  sizeMap["key_int8"] = sizeof(i8);
  sizeMap["key_int16"] = sizeof(i16);
  sizeMap["key_int32"] = sizeof(i32);
#ifndef AXOM_NO_INT46_T
  sizeMap["key_int64"] = sizeof(i64);
#endif
  sizeMap["key_float32"] = sizeof(f32);
  sizeMap["key_float64"] = sizeof(f64);

  for(ViewVec::iterator it = views.begin(); it != views.end(); ++it)
  {
    View* view = *it;
    EXPECT_EQ(0, view->getOffset());
    EXPECT_EQ(1, view->getStride());
    EXPECT_EQ(sizeMap[view->getName()], view->getBytesPerElement());
  }

  // -- cleanup

  ds->print();
  delete ds;
}

//------------------------------------------------------------------------------

TEST(sidre_view, int_array_view_attach_buffer)
{
  DataStore* ds = new DataStore();
  Group* root = ds->getRoot();

  const IndexType field_nelems = 10;

  // create 2 "field" views with type and # elems
  IndexType elem_count = 0;
  View* field0 = root->createView("field0", INT_ID, field_nelems);
  elem_count += field0->getNumElements();
  View* field1 = root->createView("field1", INT_ID, field_nelems);
  elem_count += field1->getNumElements();
  EXPECT_EQ(elem_count, 2 * field_nelems);

  // create buffer to hold data for fields and allocate
  Buffer* dbuff = ds->createBuffer()->allocate(INT_ID, elem_count);
  EXPECT_EQ(dbuff->getNumElements(), elem_count);

  // Initialize buffer data for testing below.
  int* b_ptr = dbuff->getData();
  for(IndexType i = 0; i < elem_count; ++i)
  {
    b_ptr[i] = i / field_nelems;
  }

  dbuff->print();

  // attach field views to buffer and apply offsets into buffer
  field0->attachBuffer(dbuff)->apply(field_nelems, 0 * field_nelems);
  field1->attachBuffer(dbuff)->apply(field_nelems, 1 * field_nelems);
  EXPECT_EQ(dbuff->getNumViews(), 2);

  // print field views...
  field0->print();
  field1->print();

  // check values in field views...
  int* f0_ptr = field0->getData();
  for(IndexType i = 0; i < field_nelems; ++i)
  {
    EXPECT_EQ(f0_ptr[i], 0);
  }
  int* f1_ptr = field1->getData();
  for(IndexType i = 0; i < field_nelems; ++i)
  {
    EXPECT_EQ(f1_ptr[i], 1);
  }

  ds->print();
  delete ds;
}

//------------------------------------------------------------------------------

TEST(sidre_view, int_array_multi_view_resize)
{
  ///
  /// This example creates a 4 * 10 buffer of ints,
  /// and 4 views that point the 4 sections of 10 ints
  ///
  /// We then create a new buffer to support 4*12 ints
  /// and 4 views that point into them
  ///
  /// after this we use the old buffers to copy the values
  /// into the new views
  ///

  // create our main data store
  DataStore* ds = new DataStore();
  // get access to our root data Group
  Group* root = ds->getRoot();

  // create a group to hold the "old" or data we want to copy
  Group* r_old = root->createGroup("r_old");
  // create a view to hold the base buffer and allocate
  View* base_old = r_old->createViewAndAllocate("base_data", DataType::c_int(40));

  // we will create 4 sub views of this array
  int* data_ptr = base_old->getData();

  // init the buff with values that align with the
  // 4 subsections.
  for(int i = 0; i < 10; i++)
  {
    data_ptr[i] = 1;
  }
  for(int i = 10; i < 20; i++)
  {
    data_ptr[i] = 2;
  }
  for(int i = 20; i < 30; i++)
  {
    data_ptr[i] = 3;
  }
  for(int i = 30; i < 40; i++)
  {
    data_ptr[i] = 4;
  }

  /// setup our 4 views
  Buffer* buff_old = base_old->getBuffer();
  buff_old->print();
  View* r0_old = r_old->createView("r0", buff_old);
  View* r1_old = r_old->createView("r1", buff_old);
  View* r2_old = r_old->createView("r2", buff_old);
  View* r3_old = r_old->createView("r3", buff_old);

  // each view is offset by 10 * the # of bytes in a int
  // c_int(num_elems, offset)
  index_t offset = 0;
  r0_old->apply(DataType::c_int(10, offset));

  offset += sizeof(int) * 10;
  r1_old->apply(DataType::c_int(10, offset));

  offset += sizeof(int) * 10;
  r2_old->apply(DataType::c_int(10, offset));

  offset += sizeof(int) * 10;
  r3_old->apply(DataType::c_int(10, offset));

  /// check that our views actually point to the expected data
  //
  int* r0_ptr = r0_old->getData();
  for(int i = 0; i < 10; i++)
  {
    EXPECT_EQ(r0_ptr[i], 1);
    // check pointer relation
    EXPECT_EQ(&r0_ptr[i], &data_ptr[i]);
  }

  int* r3_ptr = r3_old->getData();
  for(int i = 0; i < 10; i++)
  {
    EXPECT_EQ(r3_ptr[i], 4);
    // check pointer relation
    EXPECT_EQ(&r3_ptr[i], &data_ptr[i + 30]);
  }

  // create a group to hold the "old" or data we want to copy into
  Group* r_new = root->createGroup("r_new");
  // create a view to hold the base buffer and allocate
  View* base_new =
    r_new->createViewAndAllocate("base_data", DataType::c_int(4 * 12));

  int* base_new_data = base_new->getData();
  for(int i = 0; i < 4 * 12; ++i)
  {
    base_new_data[i] = 0;
  }

  Buffer* buff_new = base_new->getBuffer();
  buff_new->print();

  // create the 4 sub views of this array
  View* r0_new = r_new->createView("r0", buff_new);
  View* r1_new = r_new->createView("r1", buff_new);
  View* r2_new = r_new->createView("r2", buff_new);
  View* r3_new = r_new->createView("r3", buff_new);

  // apply views to r0,r1,r2,r3
  // each view is offset by 12 * the # of bytes in a int

  // c_int(num_elems, offset)
  offset = 0;
  r0_new->apply(DataType::c_int(12, offset));

  offset += sizeof(int) * 12;
  r1_new->apply(DataType::c_int(12, offset));

  offset += sizeof(int) * 12;
  r2_new->apply(DataType::c_int(12, offset));

  offset += sizeof(int) * 12;
  r3_new->apply(DataType::c_int(12, offset));

  /// update r2 as an example first
  buff_new->print();
  r2_new->print();

  /// copy the subset of value
  r2_new->getNode().update(r2_old->getNode());
  r2_new->getNode().print();
  buff_new->print();

  /// check pointer values
  int* r2_new_ptr = r2_new->getData();

  for(int i = 0; i < 10; i++)
  {
    EXPECT_EQ(r2_new_ptr[i], 3);
  }

  for(int i = 10; i < 12; i++)
  {
    EXPECT_EQ(r2_new_ptr[i], 0);  // assumes zero-ed alloc
  }

  /// update the other views
  r0_new->getNode().update(r0_old->getNode());
  r1_new->getNode().update(r1_old->getNode());
  r3_new->getNode().update(r3_old->getNode());

  buff_new->print();

  ds->print();
  delete ds;
}

//------------------------------------------------------------------------------

TEST(sidre_view, int_array_realloc)
{
  ///
  /// info
  ///

  // create our main data store
  DataStore* ds = new DataStore();
  // get access to our root data Group
  Group* root = ds->getRoot();

  // create a view to hold the base buffer
  View* a1 = root->createViewAndAllocate("a1", DataType::c_float(5));
  View* a2 = root->createViewAndAllocate("a2", DataType::c_int(5));

  float* a1_ptr = a1->getData();
  int* a2_ptr = a2->getData();

  for(int i = 0; i < 5; i++)
  {
    a1_ptr[i] = 5.0;
    a2_ptr[i] = -5;
  }

  EXPECT_EQ(a1->getTotalBytes(), static_cast<IndexType>(sizeof(float) * 5));
  EXPECT_EQ(a2->getTotalBytes(), static_cast<IndexType>(sizeof(int) * 5));

  a1->reallocate(DataType::c_float(10));
  a2->reallocate(DataType::c_int(15));

  a1_ptr = a1->getData();
  a2_ptr = a2->getData();

  for(int i = 0; i < 5; i++)
  {
    EXPECT_EQ(a1_ptr[i], 5.0);
    EXPECT_EQ(a2_ptr[i], -5);
  }

  for(int i = 5; i < 10; i++)
  {
    a1_ptr[i] = 10.0;
    a2_ptr[i] = -10;
  }

  for(int i = 10; i < 15; i++)
  {
    a2_ptr[i] = -15;
  }

  EXPECT_EQ(a1->getTotalBytes(), static_cast<IndexType>(sizeof(float) * 10));
  EXPECT_EQ(a2->getTotalBytes(), static_cast<IndexType>(sizeof(int) * 15));

  // Try some errors
  // XXX  a1->reallocate(DataType::c_int(20));

  ds->print();
  delete ds;
}

//------------------------------------------------------------------------------

TEST(sidre_view, simple_opaque)
{
  // create our main data store
  DataStore* ds = new DataStore();
  // get access to our root data Group
  Group* root = ds->getRoot();
  int* src_data = new int[1];

  src_data[0] = 42;

  void* src_ptr = (void*)src_data;

  View* opq_view = root->createView("my_opaque", src_ptr);

  // External pointers are held in the view, should not have a buffer.
  EXPECT_EQ(ds->getNumBuffers(), 0u);

  EXPECT_TRUE(opq_view->isExternal());
  EXPECT_TRUE(!opq_view->isApplied());
  EXPECT_TRUE(opq_view->isOpaque());

  void* opq_ptr = opq_view->getVoidPtr();
  EXPECT_EQ(src_ptr, opq_ptr);

  int* out_data = (int*)opq_ptr;
  EXPECT_EQ(opq_ptr, src_ptr);
  EXPECT_EQ(out_data[0], 42);

  ds->print();
  delete ds;
  delete[] src_data;
}

//------------------------------------------------------------------------------
TEST(sidre_view, rename_view)
{
  DataStore* ds = new DataStore();
  Group* root = ds->getRoot();
  View* v1 = root->createView("v_a");
  View* v2 = root->createView("v_b");
  View* v3 = root->createView("v_c");

  bool success = v1->rename("v_r");
  EXPECT_TRUE(success);
  EXPECT_TRUE(v1->getName() == "v_r");
  EXPECT_TRUE(root->hasView("v_r"));
  EXPECT_FALSE(root->hasView("v_a"));

  success = v2->rename("fields/v_s");
  EXPECT_FALSE(success);
  EXPECT_TRUE(v2->getName() == "v_b");

  success = v3->rename("v_b");
  EXPECT_FALSE(success);
  EXPECT_TRUE(v3->getName() == "v_c");

  delete ds;
}

//------------------------------------------------------------------------------

TEST(sidre_datastore, destroy_buffer)
{
  DataStore* ds = new DataStore();
  Group* root = ds->getRoot();

  Buffer* dbuff1 = ds->createBuffer()->allocate(INT_ID, BLEN);
  View* view1a = root->createView("view1a", INT_ID, BLEN)->attachBuffer(dbuff1);
  View* view1b = root->createView("view1b", INT_ID, BLEN)->attachBuffer(dbuff1);

  EXPECT_TRUE(checkViewValues(view1a, BUFFER, true, true, true, BLEN));
  EXPECT_TRUE(checkViewValues(view1b, BUFFER, true, true, true, BLEN));

  // destroyBuffer will detach from views.
  IndexType bindex = dbuff1->getIndex();
  ds->destroyBuffer(bindex);
  EXPECT_TRUE(ds->getBuffer(bindex) == nullptr);

  // views no longer have buffers (but retain descriptions)
  EXPECT_TRUE(checkViewValues(view1a, EMPTY, true, false, false, BLEN));
  EXPECT_TRUE(checkViewValues(view1b, EMPTY, true, false, false, BLEN));

  EXPECT_FALSE(view1a->hasBuffer());
  EXPECT_FALSE(view1b->hasBuffer());

  delete ds;
}

//------------------------------------------------------------------------------
TEST(sidre_view, value_from_uninited_view)
{
  // Note: This test relies on re-wiring conduit error handlers
  DataStore::setConduitSLICMessageHandlers();

  DataStore ds;
  View* view = ds.getRoot()->createView("empty");

  // check getScalar
  int val = view->getScalar();
  EXPECT_EQ(val, 0);

  // check getArray
  int* aval_ptr = view->getArray();
  EXPECT_TRUE(aval_ptr == nullptr);

  int aval = view->getArray();
  EXPECT_EQ(aval, 0);

  // check getData
  int* dval_ptr = view->getData();
  EXPECT_TRUE(dval_ptr == nullptr);

  int dval = view->getData();
  EXPECT_EQ(dval, 0);

  // restore conduit default errors
  DataStore::setConduitDefaultMessageHandlers();
}

//------------------------------------------------------------------------------
TEST(sidre_view, import_array_node)
{
  DataStore* ds = new DataStore();
  Group* root = ds->getRoot();

  //Import Node holding int array
  std::vector<int> int_vec;
  for(int i = 0; i < 10; ++i)
  {
    int_vec.push_back(i * i + 3);
  }

  conduit::Node n_ints;
  n_ints.set(int_vec);

  View* v1 = root->createView("v1");
  v1->importArrayNode(n_ints);

  EXPECT_TRUE(v1->hasBuffer());
  EXPECT_TRUE(v1->isAllocated());
  EXPECT_TRUE(v1->isApplied());
  EXPECT_EQ(v1->getNumElements(), 10);

  int* v_ints = v1->getData();

  for(int i = 0; i < 10; ++i)
  {
    EXPECT_EQ(v_ints[i], i * i + 3);
  }

  //Import Node holding double array
  std::vector<double> dbl_vec;
  for(int i = 0; i < 8; ++i)
  {
    dbl_vec.push_back(static_cast<double>(i) / 2.0 + 1.1);
  }

  conduit::Node n_dbls;
  n_dbls.set(dbl_vec);

  View* v2 = root->createView("v2");
  v2->importArrayNode(n_dbls);

  EXPECT_TRUE(v2->hasBuffer());
  EXPECT_TRUE(v2->isAllocated());
  EXPECT_TRUE(v2->isApplied());
  EXPECT_EQ(v2->getNumElements(), 8);

  double* v_dbls = v2->getData();

  for(int i = 0; i < 8; ++i)
  {
    EXPECT_NEAR(v_dbls[i], static_cast<double>(i) / 2.0 + 1.1, 1.0e-12);
  }

  //Attempt to import a non-array node, will not work.
  conduit::Node n_obj;
  n_obj.set(conduit::DataType::object());

  View* v3 = root->createView("v3");
  v3->importArrayNode(n_obj);

  EXPECT_TRUE(v3->isEmpty());

  //Attempt to import into View that is already a string, will not work.
  View* v4 = root->createView("v4");
  v4->setString("string_view");

  v4->importArrayNode(n_ints);
  EXPECT_TRUE(v4->isString());

  delete ds;
}

//------------------------------------------------------------------------------

TEST(sidre_view, clear_view)
{
  DataStore* ds = new DataStore();
  Group* root = ds->getRoot();

  // Create an empty view.
  {
    View* view = root->createView("v_empty");
    EXPECT_TRUE(checkViewValues(view, EMPTY, false, false, false, 0));
    view->clear();
    EXPECT_TRUE(checkViewValues(view, EMPTY, false, false, false, 0));
  }

  // Describe an empty view.
  {
    View* view = root->createView("v_described", INT_ID, BLEN);
    EXPECT_TRUE(checkViewValues(view, EMPTY, true, false, false, BLEN));
    view->clear();
    EXPECT_TRUE(checkViewValues(view, EMPTY, false, false, false, 0));
  }

  // scalar view.
  {
    View* view = root->createViewScalar("v_scalar", 1);
    EXPECT_TRUE(checkViewValues(view, SCALAR, true, true, true, 1));
    view->clear();
    EXPECT_TRUE(checkViewValues(view, EMPTY, false, false, false, 0));
  }

  // string view.
  {
    View* view = root->createViewString("v_string", "string-test");
    view->clear();
    EXPECT_TRUE(checkViewValues(view, EMPTY, false, false, false, 0));
  }

  // Allocated view, Buffer will be released.
  {
    int nbuf = ds->getNumBuffers();
    View* view = root->createViewAndAllocate("v_allocated", INT_ID, BLEN);
    EXPECT_TRUE(checkViewValues(view, BUFFER, true, true, true, BLEN));
    view->clear();
    EXPECT_TRUE(checkViewValues(view, EMPTY, false, false, false, 0));
    EXPECT_EQ(ds->getNumBuffers(), nbuf);
  }

  // Undescribed Buffer.
  {
    int nbuf = ds->getNumBuffers();
    Buffer* dbuff = ds->createBuffer();
    View* view = root->createView("v_undescribed_buffer", dbuff);
    EXPECT_TRUE(checkViewValues(view, BUFFER, false, false, false, 0));
    view->clear();
    EXPECT_TRUE(checkViewValues(view, EMPTY, false, false, false, 0));
    EXPECT_EQ(ds->getNumBuffers(), nbuf);
  }

  // Explicit Buffer attached to two views.
  // Buffer will not be released.
  {
    Buffer* dbuff = ds->createBuffer()->allocate(INT_ID, BLEN);
    int nbuf = ds->getNumBuffers();
    EXPECT_EQ(dbuff->getNumViews(), 0);

    View* vother = root->createView("v_other", INT_ID, BLEN);
    View* view = root->createView("v_buffer", INT_ID, BLEN);
    vother->attachBuffer(dbuff);
    EXPECT_EQ(dbuff->getNumViews(), 1);
    view->attachBuffer(dbuff);
    EXPECT_EQ(dbuff->getNumViews(), 2);

    EXPECT_TRUE(checkViewValues(view, BUFFER, true, true, true, BLEN));
    view->clear();
    EXPECT_TRUE(checkViewValues(view, EMPTY, false, false, false, 0));

    EXPECT_EQ(ds->getNumBuffers(), nbuf);
    EXPECT_EQ(dbuff->getNumViews(), 1);
  }

  // External view.
  {
    int extdata[BLEN];
    View* view = root->createView("v_external", INT_ID, BLEN, &extdata);
    EXPECT_TRUE(checkViewValues(view, EXTERNAL, true, true, true, BLEN));
    view->clear();
    EXPECT_TRUE(checkViewValues(view, EMPTY, false, false, false, 0));
  }

  // Opaque view.
  {
    int extdata[BLEN];
    View* view = root->createView("v_opaque", &extdata);
    EXPECT_TRUE(checkViewValues(view, EXTERNAL, false, true, false, 0));
    view->clear();
    EXPECT_TRUE(checkViewValues(view, EMPTY, false, false, false, 0));
  }

  delete ds;
}

//------------------------------------------------------------------------------

TEST(sidre_view, deep_copy_shape)
{
  DataStore* ds = new DataStore();
  Group* root = ds->getRoot();
  Group* groupA = root->createGroup("groupA");
  Group* groupB = root->createGroup("groupB");

  {
    const IndexType shapeA[3] = {3, 2, 5};
    View* viewA = groupA->createViewWithShape("array3d", INT_ID, 3, shapeA);
    View* viewB = groupB->deepCopyView(viewA);
    IndexType shapeB[3] = {-1, -1, -1};
    viewB->getShape(3, shapeB);
    EXPECT_EQ(viewB->getNumDimensions(), 3);
    EXPECT_EQ(shapeB[0], shapeA[0]);
    EXPECT_EQ(shapeB[1], shapeA[1]);
    EXPECT_EQ(shapeB[2], shapeA[2]);
  }

  delete ds;
}

//------------------------------------------------------------------------------

TEST(sidre_view, reshape_array)
{
  using namespace axom;
  DataStore ds;
  Group* root = ds.getRoot();

  constexpr int DMAX = 4;
  IndexType shapeOutput[DMAX];
  int nDim = -1;

  // A view with array in a buffer.
  auto* viewA =
    root->createView("viewA", sidre::detail::SidreTT<int32_t>::id, 12);

  {
    nDim = viewA->getShape(DMAX, shapeOutput);
    EXPECT_EQ(viewA->getNumElements(), 12);
    EXPECT_EQ(nDim, 1);
    EXPECT_EQ(shapeOutput[0], 12);
  }

<<<<<<< HEAD
  viewA->allocate();
=======
  {
    // Attempt to reshape empty View should be no-op.
    EXPECT_TRUE(viewA->isEmpty());
    IndexType badShape[] = {1, 2, 3};
    SLIC_INFO(
      "Next warning about reshaping non-array view is expected and can be "
      "ignored.");
    viewA->reshapeArray(3, badShape);
    nDim = viewA->getShape(DMAX, shapeOutput);
    EXPECT_EQ(viewA->getNumElements(), 12);
    EXPECT_EQ(nDim, 1);
    EXPECT_EQ(shapeOutput[0], 12);
  }

  viewA->allocate();
  EXPECT_FALSE(viewA->isEmpty());
  EXPECT_FALSE(viewA->isScalar());
  EXPECT_TRUE(viewA->hasBuffer());

  {
    // Attempt to change size should be no-op.
    IndexType badShape[] = {1, 2, 3};
    SLIC_INFO(
      "Next warning about changing number of elemnents is expected and can be "
      "ignored.");
    viewA->reshapeArray(3, badShape);
    nDim = viewA->getShape(DMAX, shapeOutput);
    EXPECT_EQ(viewA->getNumElements(), 12);
    EXPECT_EQ(nDim, 1);
    EXPECT_EQ(shapeOutput[0], 12);
  }
>>>>>>> fa541037

  {
    IndexType shape2d[] = {3, 4};
    viewA->reshapeArray(2, shape2d);
    nDim = viewA->getShape(DMAX, shapeOutput);
    EXPECT_EQ(viewA->getNumElements(), 12);
    EXPECT_EQ(nDim, 2);
    EXPECT_EQ(shapeOutput[0], 3);
    EXPECT_EQ(shapeOutput[1], 4);
  }

  viewA->deallocate();
<<<<<<< HEAD

  {
    IndexType shape2d[] = {2, 6};
=======
  EXPECT_FALSE(viewA->isAllocated());

  {
    // Reshaping an unallocated array is allowed, as long as it is described.
    IndexType shape2d[] = {2, 6};
    EXPECT_TRUE(viewA->isDescribed());
>>>>>>> fa541037
    viewA->reshapeArray(2, shape2d);
    nDim = viewA->getShape(DMAX, shapeOutput);
    EXPECT_EQ(viewA->getNumElements(), 12);
    EXPECT_EQ(nDim, 2);
    EXPECT_EQ(shapeOutput[0], 2);
    EXPECT_EQ(shapeOutput[1], 6);
  }

  viewA->allocate();
<<<<<<< HEAD
=======
  EXPECT_TRUE(viewA->isAllocated());
>>>>>>> fa541037

  {
    IndexType shape3d[] = {3, 2, 2};
    viewA->reshapeArray(3, shape3d);
    nDim = viewA->getShape(DMAX, shapeOutput);
    EXPECT_EQ(viewA->getNumElements(), 12);
    EXPECT_EQ(nDim, 3);
    EXPECT_EQ(shapeOutput[0], 3);
    EXPECT_EQ(shapeOutput[1], 2);
    EXPECT_EQ(shapeOutput[2], 2);
  }

<<<<<<< HEAD
=======
  {
    IndexType shape1d = viewA->getNumElements();
    viewA->reshapeArray(1, &shape1d);
    nDim = viewA->getShape(DMAX, shapeOutput);
    EXPECT_EQ(viewA->getNumElements(), shape1d);
    EXPECT_EQ(nDim, 1);
    EXPECT_EQ(shapeOutput[0], shape1d);
    // Test a valid reshape that doesn't change the shape.
    viewA->reshapeArray(1, &shape1d);
    nDim = viewA->getShape(DMAX, shapeOutput);
    EXPECT_EQ(viewA->getNumElements(), shape1d);
    EXPECT_EQ(nDim, 1);
    EXPECT_EQ(shapeOutput[0], shape1d);
  }

>>>>>>> fa541037
  // A view with external array data.
  auto* viewB = root->createView("viewB");

  std::int32_t extData[24];

  {
    viewB->setExternalDataPtr(sidre::detail::SidreTT<std::int32_t>::id,
                              24,
                              extData);
<<<<<<< HEAD
=======
    EXPECT_TRUE(viewB->isExternal());
>>>>>>> fa541037
    nDim = viewB->getShape(DMAX, shapeOutput);
    EXPECT_EQ(viewB->getNumElements(), 24);
    EXPECT_EQ(nDim, 1);
    EXPECT_EQ(shapeOutput[0], 24);
  }

  {
    IndexType shape4d[] = {1, 2, 3, 4};
    viewB->reshapeArray(4, shape4d);
    nDim = viewB->getShape(DMAX, shapeOutput);
    EXPECT_EQ(viewB->getNumElements(), 24);
    EXPECT_EQ(nDim, 4);
    EXPECT_EQ(shapeOutput[0], 1);
    EXPECT_EQ(shapeOutput[1], 2);
    EXPECT_EQ(shapeOutput[2], 3);
    EXPECT_EQ(shapeOutput[3], 4);
  }
}

//------------------------------------------------------------------------------

#ifdef AXOM_USE_UMPIRE

class UmpireTest : public ::testing::TestWithParam<int>
{
public:
  void SetUp() override
  {
    allocID = GetParam();
    root = ds.getRoot();
  }

  void TearDown() override
  {
    const int allocID =
      axom::getUmpireResourceAllocatorID(umpire::resource::Host);
    axom::setDefaultAllocator(allocID);
  }

  static constexpr int SIZE = 100;
  DataStore ds;
  Group* root;
  umpire::ResourceManager& rm = umpire::ResourceManager::getInstance();
  int allocID;
};

//------------------------------------------------------------------------------
TEST_P(UmpireTest, allocate)
{
  {
    View* view = root->createView("v");
    view->allocate(INT_ID, SIZE, allocID);

    ASSERT_EQ(allocID, rm.getAllocator(view->getVoidPtr()).getId());
    root->destroyViewAndData("v");
  }

  {
    View* view = root->createView("v");
    DataType dtype = conduit::DataType::default_dtype(INT_ID);
    dtype.set_number_of_elements(SIZE);
    view->allocate(dtype, allocID);

    ASSERT_EQ(allocID, rm.getAllocator(view->getVoidPtr()).getId());
    root->destroyViewAndData("v");
  }
}

//------------------------------------------------------------------------------
TEST_P(UmpireTest, allocate_default)
{
  root->setDefaultAllocator(allocID);

  {
    View* view = root->createView("v");
    view->allocate(INT_ID, SIZE);

    ASSERT_EQ(allocID, rm.getAllocator(view->getVoidPtr()).getId());
    root->destroyViewAndData("v");
  }

  {
    View* view = root->createView("v");
    DataType dtype = conduit::DataType::default_dtype(INT_ID);
    dtype.set_number_of_elements(SIZE);
    view->allocate(dtype);

    ASSERT_EQ(allocID, rm.getAllocator(view->getVoidPtr()).getId());
    root->destroyViewAndData("v");
  }
}

//------------------------------------------------------------------------------
TEST_P(UmpireTest, reallocate)
{
  #if defined(AXOM_USE_GPU) && defined(UMPIRE_ENABLE_CONST)
  if(allocID == axom::getUmpireResourceAllocatorID(umpire::resource::Constant))
  {
    return;
  }
  #endif

  {
    View* view = root->createView("v");
    view->allocate(INT_ID, SIZE, allocID);
    view->reallocate(2 * SIZE);

    ASSERT_EQ(allocID, rm.getAllocator(view->getVoidPtr()).getId());
    root->destroyViewAndData("v");
  }

  {
    View* view = root->createView("v");
    DataType dtype = conduit::DataType::default_dtype(INT_ID);
    dtype.set_number_of_elements(SIZE);
    view->allocate(dtype, allocID);
    view->reallocate(2 * SIZE);

    ASSERT_EQ(allocID, rm.getAllocator(view->getVoidPtr()).getId());
    root->destroyViewAndData("v");
  }
}

//------------------------------------------------------------------------------
TEST_P(UmpireTest, reallocate_zero)
{
  #if defined(AXOM_USE_GPU) && defined(UMPIRE_ENABLE_CONST)
  if(allocID == axom::getUmpireResourceAllocatorID(umpire::resource::Constant))
  {
    return;
  }
  #endif

  axom::setDefaultAllocator(allocID);

  {
    View* view = root->createView("v");
    view->allocate(INT_ID, SIZE, allocID);
    view->reallocate(0);
    view->reallocate(SIZE);

    ASSERT_EQ(axom::getDefaultAllocatorID(),
              rm.getAllocator(view->getVoidPtr()).getId());

    root->destroyViewAndData("v");
  }

  {
    View* view = root->createView("v");
    DataType dtype = conduit::DataType::default_dtype(INT_ID);
    dtype.set_number_of_elements(SIZE);
    view->allocate(dtype, allocID);
    view->reallocate(0);
    view->reallocate(SIZE);

    ASSERT_EQ(axom::getDefaultAllocatorID(),
              rm.getAllocator(view->getVoidPtr()).getId());

    root->destroyViewAndData("v");
  }
}

const int allocators[] = {
  axom::getUmpireResourceAllocatorID(umpire::resource::Host)

  #ifdef AXOM_USE_GPU

    #ifdef UMPIRE_ENABLE_PINNED
    ,
  axom::getUmpireResourceAllocatorID(umpire::resource::Pinned)
    #endif

    #ifdef UMPIRE_ENABLE_DEVICE
    ,
  axom::getUmpireResourceAllocatorID(umpire::resource::Device)
    #endif

    #ifdef UMPIRE_ENABLE_CONST
    ,
  axom::getUmpireResourceAllocatorID(umpire::resource::Constant)
    #endif

    #ifdef UMPIRE_ENABLE_UM
    ,
  axom::getUmpireResourceAllocatorID(umpire::resource::Unified)
    #endif

  #endif /* defined(AXOM_USE_GPU) */

};

INSTANTIATE_TEST_SUITE_P(sidre_view, UmpireTest, ::testing::ValuesIn(allocators));

#endif  // AXOM_USE_UMPIRE

TEST(sidre_view, isUpdateableFrom)
{
  constexpr int SIZE = 100;
  DataStore ds;
  Group* root = ds.getRoot();
  View* host = root->createViewAndAllocate("v", INT_ID, SIZE);

  // Cannot update from an empty View
  {
    View* v = root->createView("v0");
    ASSERT_FALSE(host->isUpdateableFrom(v));
    ASSERT_FALSE(v->isUpdateableFrom(host));
  }

  // Cannot update from a scalar View
  {
    View* v = root->createViewScalar("v1", 5);
    ASSERT_FALSE(host->isUpdateableFrom(v));
    ASSERT_FALSE(v->isUpdateableFrom(host));
  }

  // Cannot update from a string View
  {
    View* v = root->createViewString("v2", "dummy");
    ASSERT_FALSE(host->isUpdateableFrom(v));
    ASSERT_FALSE(v->isUpdateableFrom(host));
  }

  // Cannot update from a View with a different number of bytes
  {
    View* v = root->createViewAndAllocate("v3", INT_ID, SIZE + 1);
    ASSERT_FALSE(host->isUpdateableFrom(v));
    ASSERT_FALSE(v->isUpdateableFrom(host));
  }

  // Cannot update from a View with a non-unit stride.
  {
    View* v = root->createViewAndAllocate("v4", INT_ID, SIZE);
    v->apply(SIZE / 2, 0, 2);
    ASSERT_FALSE(host->isUpdateableFrom(v));
    ASSERT_FALSE(v->isUpdateableFrom(host));
  }

  // Can update from a simlar view.
  {
    View* v = root->createViewAndAllocate("v5", INT_ID, SIZE);
    ASSERT_TRUE(host->isUpdateableFrom(v));
    ASSERT_TRUE(v->isUpdateableFrom(host));
  }

  // Can update from a simlar view with offset.
  {
    View* v = root->createViewAndAllocate("v6", INT_ID, SIZE + 10);
    v->apply(SIZE, 10);
    ASSERT_TRUE(host->isUpdateableFrom(v));
    ASSERT_TRUE(v->isUpdateableFrom(host));
  }

  // Can update from a view with a different type but same number of bytes.
  {
    View* v =
      root->createViewAndAllocate("v7", TypeID::INT8_ID, SIZE * sizeof(int));
    ASSERT_TRUE(host->isUpdateableFrom(v));
    ASSERT_TRUE(v->isUpdateableFrom(host));
  }
}

class UpdateTest
  : public ::testing::TestWithParam<::testing::tuple<std::string, std::string, int>>
{
public:
  void SetUp() override
  {
    src_string = ::testing::get<0>(GetParam());
    dst_string = ::testing::get<1>(GetParam());
    offset = ::testing::get<2>(GetParam());
    int size = SIZE - offset;

    Group* root = ds.getRoot();
    host = root->createViewAndAllocate("host", INT_ID, size);

    if(src_string == "NEW")
    {
      m_src_array = new int[SIZE];
      src = root->createView("src")
              ->setExternalDataPtr(m_src_array)
              ->apply(INT_ID, size, offset);
    }
    else if(src_string == "MALLOC")
    {
      m_src_array = static_cast<int*>(std::malloc(SIZE * sizeof(int)));
      src = root->createView("src")
              ->setExternalDataPtr(m_src_array)
              ->apply(INT_ID, size, offset);
    }
    else if(src_string == "STATIC")
    {
      src = root->createView("src")
              ->setExternalDataPtr(m_static_src_array)
              ->apply(INT_ID, size, offset);
    }
#ifdef AXOM_USE_UMPIRE
    else
    {
      int src_alloc_id = rm.getAllocator(src_string).getId();
      src = root->createViewAndAllocate("src", INT_ID, SIZE, src_alloc_id)
              ->apply(size, offset);
    }
#endif

    if(dst_string == "NEW")
    {
      m_dst_array = new int[SIZE];
      dst = root->createView("dst")
              ->setExternalDataPtr(m_dst_array)
              ->apply(INT_ID, size, offset);
    }
    else if(dst_string == "MALLOC")
    {
      m_dst_array = static_cast<int*>(std::malloc(SIZE * sizeof(int)));
      dst = root->createView("dst")
              ->setExternalDataPtr(m_dst_array)
              ->apply(INT_ID, size, offset);
    }
    else if(dst_string == "STATIC")
    {
      dst = root->createView("dst")
              ->setExternalDataPtr(m_static_dst_array)
              ->apply(INT_ID, size, offset);
    }
#ifdef AXOM_USE_UMPIRE
    else
    {
      int dst_alloc_id = rm.getAllocator(dst_string).getId();
      dst = root->createViewAndAllocate("dst", INT_ID, SIZE, dst_alloc_id)
              ->apply(size, offset);
    }
#endif
  }

  void TearDown() override
  {
    if(src_string == "NEW")
    {
      delete[] m_src_array;
    }
    else if(src_string == "MALLOC")
    {
      std::free(m_src_array);
    }

    if(dst_string == "NEW")
    {
      delete[] m_dst_array;
    }
    else if(dst_string == "MALLOC")
    {
      std::free(m_dst_array);
    }
  }

  static constexpr int SIZE = 100;

#ifdef AXOM_USE_UMPIRE
  umpire::ResourceManager& rm = umpire::ResourceManager::getInstance();
#endif

  std::string src_string;
  std::string dst_string;
  int offset;

  DataStore ds;
  View* host;
  View* src;
  View* dst;

private:
  int m_static_src_array[SIZE];
  int m_static_dst_array[SIZE];
  int* m_src_array = nullptr;
  int* m_dst_array = nullptr;
};

TEST_P(UpdateTest, updateFrom)
{
  std::cout << "SRC = " << src_string << ", DST = " << dst_string
            << ", OFFSET = " << offset << std::endl;

  ASSERT_TRUE(src->isUpdateableFrom(host));
  ASSERT_TRUE(dst->isUpdateableFrom(src));
  ASSERT_TRUE(host->isUpdateableFrom(dst));

  int* host_ptr = host->getData();
  const int size = host->getNumElements();
  ASSERT_EQ(size, SIZE - offset);

  for(int i = 0; i < size; ++i)
  {
    host_ptr[i] = i;
  }

  src->updateFrom(host);

  for(int i = 0; i < size; ++i)
  {
    host_ptr[i] = -i;
  }

  dst->updateFrom(src);
  host->updateFrom(dst);

  for(int i = 0; i < size; ++i)
  {
    ASSERT_EQ(host_ptr[i], i);
  }
}

const std::string copy_locations[] = {"NEW",
                                      "MALLOC",
                                      "STATIC"
#if defined(AXOM_USE_UMPIRE)
                                      ,
                                      "HOST"
  #if defined(UMPIRE_ENABLE_DEVICE)
                                      ,
                                      "DEVICE"
  #endif
  #if defined(UMPIRE_ENABLE_UM)
                                      ,
                                      "UM"
  #endif
  #if defined(UMPIRE_ENABLE_PINNED)
                                      ,
                                      "PINNED"
  #endif
#endif
};

const int offsets[] = {0, 29};

INSTANTIATE_TEST_SUITE_P(sidre_view,
                         UpdateTest,
                         ::testing::Combine(::testing::ValuesIn(copy_locations),
                                            ::testing::ValuesIn(copy_locations),
                                            ::testing::ValuesIn(offsets)));

//----------------------------------------------------------------------
int main(int argc, char* argv[])
{
  int result = 0;

  ::testing::InitGoogleTest(&argc, argv);
  axom::slic::SimpleLogger logger;  // create & initialize test logger,

  result = RUN_ALL_TESTS();

  return result;
}<|MERGE_RESOLUTION|>--- conflicted
+++ resolved
@@ -1873,9 +1873,6 @@
     EXPECT_EQ(shapeOutput[0], 12);
   }
 
-<<<<<<< HEAD
-  viewA->allocate();
-=======
   {
     // Attempt to reshape empty View should be no-op.
     EXPECT_TRUE(viewA->isEmpty());
@@ -1907,7 +1904,6 @@
     EXPECT_EQ(nDim, 1);
     EXPECT_EQ(shapeOutput[0], 12);
   }
->>>>>>> fa541037
 
   {
     IndexType shape2d[] = {3, 4};
@@ -1920,18 +1916,12 @@
   }
 
   viewA->deallocate();
-<<<<<<< HEAD
-
-  {
-    IndexType shape2d[] = {2, 6};
-=======
   EXPECT_FALSE(viewA->isAllocated());
 
   {
     // Reshaping an unallocated array is allowed, as long as it is described.
     IndexType shape2d[] = {2, 6};
     EXPECT_TRUE(viewA->isDescribed());
->>>>>>> fa541037
     viewA->reshapeArray(2, shape2d);
     nDim = viewA->getShape(DMAX, shapeOutput);
     EXPECT_EQ(viewA->getNumElements(), 12);
@@ -1941,10 +1931,7 @@
   }
 
   viewA->allocate();
-<<<<<<< HEAD
-=======
   EXPECT_TRUE(viewA->isAllocated());
->>>>>>> fa541037
 
   {
     IndexType shape3d[] = {3, 2, 2};
@@ -1957,8 +1944,6 @@
     EXPECT_EQ(shapeOutput[2], 2);
   }
 
-<<<<<<< HEAD
-=======
   {
     IndexType shape1d = viewA->getNumElements();
     viewA->reshapeArray(1, &shape1d);
@@ -1974,7 +1959,6 @@
     EXPECT_EQ(shapeOutput[0], shape1d);
   }
 
->>>>>>> fa541037
   // A view with external array data.
   auto* viewB = root->createView("viewB");
 
@@ -1984,10 +1968,7 @@
     viewB->setExternalDataPtr(sidre::detail::SidreTT<std::int32_t>::id,
                               24,
                               extData);
-<<<<<<< HEAD
-=======
     EXPECT_TRUE(viewB->isExternal());
->>>>>>> fa541037
     nDim = viewB->getShape(DMAX, shapeOutput);
     EXPECT_EQ(viewB->getNumElements(), 24);
     EXPECT_EQ(nDim, 1);
