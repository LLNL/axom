--- conflicted
+++ resolved
@@ -1552,12 +1552,8 @@
    * protocol.
    *
    * \param path      file path
-<<<<<<< HEAD
-   * \return          True if no error occurred, otherwise false.
-=======
    * \return          True if Axom was compiled with HDF5 and no error
    *                  occurred in this method; otherwise false.
->>>>>>> 0deb45c7
    */
   bool loadExternalData(const std::string& path);
 
