// Copyright (c) 2017-2025, Lawrence Livermore National Security, LLC and
// other Axom Project Developers. See the top-level LICENSE file for details.
//
// SPDX-License-Identifier: (BSD-3-Clause)

// Associated header file
#include "Group.hpp"

#include "conduit_relay.hpp"

#ifdef AXOM_USE_HDF5
  #include "conduit_relay_io_hdf5.hpp"
#endif

#include "axom/core/ListCollection.hpp"
#include "axom/core/Macros.hpp"
#include "axom/core/MapCollection.hpp"
#include "axom/core/Path.hpp"
#include "axom/core/ConduitMemory.hpp"

// Sidre headers
#include "Buffer.hpp"
#include "DataStore.hpp"

#include "axom/fmt.hpp"

namespace axom
{
namespace sidre
{
// Helper macro for defining a prepend string for sidre::Group log messages
// We are using it to add the pathName() of the group
#ifndef SIDRE_GROUP_LOG_PREPEND
  #define SIDRE_GROUP_LOG_PREPEND \
    "[Group: '" << this->getPathName() << "'" << (this->isRoot() ? " (root)" : "") << "] "
#endif

// Initialization of static path delimiter character for methods that
// support path syntax.
const char Group::s_path_delimiter = '/';

///////////////////////////////////////////////////////////////////////////////
//
// Private utility functions to cast ItemCollections to (named) MapCollections.
//
///////////////////////////////////////////////////////////////////////////////

MapCollection<View>* Group::getNamedViews()
{
  SLIC_ASSERT_MSG(this->isUsingMap(), "Invalid cast: The views in this group do not have names");

  return static_cast<MapCollection<View>*>(m_view_coll);
}

const MapCollection<View>* Group::getNamedViews() const
{
  SLIC_ASSERT_MSG(this->isUsingMap(), "Invalid cast: The views in this group do not have names");

  return static_cast<const MapCollection<View>*>(m_view_coll);
}

MapCollection<Group>* Group::getNamedGroups()
{
  SLIC_ASSERT_MSG(this->isUsingMap(), "Invalid cast: The groups in this group do not have names");

  return static_cast<MapCollection<Group>*>(m_group_coll);
}

const MapCollection<Group>* Group::getNamedGroups() const
{
  SLIC_ASSERT_MSG(this->isUsingMap(), "Invalid cast: The groups in this group do not have names");

  return static_cast<const MapCollection<Group>*>(m_group_coll);
}

////////////////////////////////////////////////////////////////////////
//
// Basic query and accessor methods.
//
////////////////////////////////////////////////////////////////////////

/*
 *************************************************************************
 *
 * Return path of Group object, not including its name.
 *
 *************************************************************************
 */
std::string Group::getPath() const
{
  const Group* root = getDataStore()->getRoot();
  const Group* curr = getParent();
  std::string thePath = curr->getName();
  curr = curr->getParent();

  while(curr != root)
  {
    thePath = curr->getName() + s_path_delimiter + thePath;
    curr = curr->getParent();
  }

  return thePath;
}

/*
 *************************************************************************
 *
 * Insert information about data associated with Group subtree with this 
 * Group at root of tree (default 'recursive' is true), or for this Group 
 * only ('recursive' is false) in fields of given Conduit Node.
 *
 *************************************************************************
 */
void Group::getDataInfo(Node& n, bool recursive) const
{
  //
  // Initialize Node fields
  //
  IndexType num_groups = 0;
  IndexType num_views = 0;
  IndexType num_views_empty = 0;
  IndexType num_views_buffer = 0;
  IndexType num_views_external = 0;
  IndexType num_views_scalar = 0;
  IndexType num_views_string = 0;
  IndexType num_bytes_assoc_with_views = 0;
  IndexType num_bytes_external = 0;

  n["num_groups"] = num_groups;
  n["num_views"] = num_views;
  n["num_views_empty"] = num_views_empty;
  n["num_views_buffer"] = num_views_buffer;
  n["num_views_external"] = num_views_external;
  n["num_views_scalar"] = num_views_scalar;
  n["num_views_string"] = num_views_string;
  n["num_bytes_assoc_with_views"] = num_bytes_assoc_with_views;
  n["num_bytes_external"] = num_bytes_external;

  std::set<IndexType> buffer_ids;

  getDataInfoHelper(n, buffer_ids, recursive);

  const DataStore* ds = getDataStore();
  IndexType num_bytes_in_buffers = 0;
  for(auto it = buffer_ids.begin(); it != buffer_ids.end(); ++it)
  {
    num_bytes_in_buffers += ds->getBuffer(*it)->getTotalBytes();
  }
  n["num_bytes_in_buffers"] = num_bytes_in_buffers;
}

/*
 *************************************************************************
 *
 * Private helper method to support getDataInfo() method.
 *
 *************************************************************************
 */
void Group::getDataInfoHelper(Node& n, std::set<IndexType>& buffer_ids, bool recursive) const
{
  //
  // Grab Node entries for updating data info for this Group
  //
  IndexType num_groups = n["num_groups"].value();
  IndexType num_views = n["num_views"].value();
  IndexType num_views_empty = n["num_views_empty"].value();
  IndexType num_views_buffer = n["num_views_buffer"].value();
  IndexType num_views_external = n["num_views_external"].value();
  IndexType num_views_scalar = n["num_views_scalar"].value();
  IndexType num_views_string = n["num_views_string"].value();
  IndexType num_bytes_assoc_with_views = n["num_bytes_assoc_with_views"].value();
  IndexType num_bytes_external = n["num_bytes_external"].value();

  num_groups += 1;  // count this group
  num_views += getNumViews();

  //
  // Gather info from Views owned by this Group
  //
  for(auto& view : views())
  {
    if(view.isExternal())
    {
      num_views_external += 1;
      num_bytes_external += view.getTotalBytes();
    }
    else if(view.isScalar())
    {
      num_views_scalar += 1;
      num_bytes_assoc_with_views += view.getTotalBytes();
    }
    else if(view.isString())
    {
      num_views_string += 1;
      num_bytes_assoc_with_views += view.getTotalBytes();
    }
    else if(view.hasBuffer())
    {
      num_views_buffer += 1;
      const Buffer* buf = view.getBuffer();
      if(buf->isAllocated())
      {
        buffer_ids.insert(buf->getIndex());
        num_bytes_assoc_with_views += view.getTotalBytes();
      }
    }
    else
    {
      num_views_empty += 1;
    }
  }

  //
  // Update Node entries with data info for this Group
  //
  n["num_groups"] = num_groups;
  n["num_views"] = num_views;
  n["num_views_empty"] = num_views_empty;
  n["num_views_buffer"] = num_views_buffer;
  n["num_views_external"] = num_views_external;
  n["num_views_scalar"] = num_views_scalar;
  n["num_views_string"] = num_views_string;
  n["num_bytes_assoc_with_views"] = num_bytes_assoc_with_views;
  n["num_bytes_external"] = num_bytes_external;

  //
  // Recursively gather info for Group subtree, if requested
  //
  if(recursive)
  {
    for(auto& group : groups())
    {
      group.getDataInfoHelper(n, buffer_ids, recursive);
    }
  }
}

////////////////////////////////////////////////////////////////////////
//
// View query methods.
//
////////////////////////////////////////////////////////////////////////

/*
 *************************************************************************
 *
 * Return true if Group owns a View with given name or path; else false.
 *
 *************************************************************************
 */
bool Group::hasView(const std::string& path) const
{
  std::string intpath(path);
  const Group* group = walkPath(intpath);

  if(group == nullptr)
  {
    return false;
  }

  return group->hasChildView(intpath);
}

////////////////////////////////////////////////////////////////////////
//
// View access methods.
//
////////////////////////////////////////////////////////////////////////

/*
 *************************************************************************
 *
 * Return pointer to non-const View with given name or path if it exists.
 *
 *************************************************************************
 */
View* Group::getView(const std::string& path)
{
  std::string intpath(path);
  bool create_groups_in_path = false;
  Group* group = walkPath(intpath, create_groups_in_path);

  if(group == nullptr)
  {
    SLIC_CHECK_MSG(group != nullptr,
                   SIDRE_GROUP_LOG_PREPEND << "Non-existent group in path " << path);
    return nullptr;
  }

  SLIC_CHECK_MSG(!intpath.empty() && group->hasChildView(intpath),
                 SIDRE_GROUP_LOG_PREPEND << "No View with name '" << intpath << "'");

  return group->getNamedViews()->getItem(intpath);
}

/*
 *************************************************************************
 *
 * Return pointer to const View with given name or path if it exists.
 *
 *************************************************************************
 */
const View* Group::getView(const std::string& path) const
{
  std::string intpath(path);
  const Group* group = walkPath(intpath);

  if(group == nullptr)
  {
    SLIC_CHECK_MSG(group != nullptr,
                   SIDRE_GROUP_LOG_PREPEND << "Non-existent group in path " << path);
    return nullptr;
  }

  SLIC_CHECK_MSG(!intpath.empty() && group->hasChildView(intpath),
                 SIDRE_GROUP_LOG_PREPEND << "No View with name '" << intpath << "'");

  return group->getNamedViews()->getItem(intpath);
}

////////////////////////////////////////////////////////////////////////
//
//  Methods to create a View that has no associated data.
//
////////////////////////////////////////////////////////////////////////

/*
 *************************************************************************
 *
 * Create empty View (i.e., no data description) with given name or path
 * in this Group.
 *
 *************************************************************************
 */
View* Group::createView(const std::string& path)
{
  std::string intpath(path);

  Group* group;
  if(intpath.empty())
  {
    SLIC_CHECK_MSG(m_is_list,
                   SIDRE_GROUP_LOG_PREPEND << "Could not create View with empty string "
                                           << "for the path.");
    if(m_is_list)
    {
      group = this;
    }
    else
    {
      return nullptr;
    }
  }
  else
  {
    bool create_groups_in_path = true;
    group = walkPath(intpath, create_groups_in_path);

    if(group == nullptr)
    {
      if(m_is_list)
      {
        SLIC_CHECK_MSG(group != nullptr,
                       SIDRE_GROUP_LOG_PREPEND << "Could not find or create View '" << path << "'."
                                               << "for a Group using the list format.");
      }
      else
      {
        SLIC_CHECK_MSG(group != nullptr,
                       SIDRE_GROUP_LOG_PREPEND << "Could not find or create path '" << path << "'."
                                               << "There is already a View with that name.");
      }
      return nullptr;
    }
    else if(intpath.empty() || group->hasChildView(intpath) || group->hasChildGroup(intpath))
    {
      SLIC_CHECK_MSG(!intpath.empty(),
                     SIDRE_GROUP_LOG_PREPEND << "Cannot create a View with an empty path.");
      SLIC_CHECK_MSG(!group->hasChildView(intpath),
                     SIDRE_GROUP_LOG_PREPEND << "Cannot create View with name '" << intpath << "'. "
                                             << "There is already a View with that name.");
      SLIC_CHECK_MSG(!group->hasChildGroup(intpath),
                     SIDRE_GROUP_LOG_PREPEND << "Cannot create View with name '" << intpath << "'. "
                                             << "There is already has a Group with that name.");
      return nullptr;
    }
  }

  View* view = new(std::nothrow) View(intpath);
  if(view != nullptr)
  {
    group->attachView(view);
  }
  return view;
}

/*
 *************************************************************************
 *
 * Create described View (type and # elems) with given name or path in
 * this Group.
 *
 *************************************************************************
 */
View* Group::createView(const std::string& path, TypeID type, IndexType num_elems)
{
  if(type == NO_TYPE_ID || num_elems < 0)
  {
    SLIC_CHECK_MSG(type != NO_TYPE_ID,
                   SIDRE_GROUP_LOG_PREPEND << "Cannot create View with name '" << path << "'. "
                                           << " Invalid type << " << type);
    SLIC_CHECK_MSG(num_elems >= 0,
                   SIDRE_GROUP_LOG_PREPEND << "Cannot create View with name '" << path << "'. "
                                           << "Number of elements cannot be less than zero.");
    return nullptr;
  }

  View* view = createView(path);
  if(view != nullptr)
  {
    view->describe(type, num_elems);
  }
  return view;
}

/*
 *************************************************************************
 *
 * Create described View (type and shape) with given name or path in this
 * Group.
 *
 *************************************************************************
 */
View* Group::createViewWithShape(const std::string& path, TypeID type, int ndims, const IndexType* shape)
{
  if(type == NO_TYPE_ID || ndims < 0 || shape == nullptr)
  {
    SLIC_CHECK_MSG(type != NO_TYPE_ID,
                   SIDRE_GROUP_LOG_PREPEND << "Problem creating View with name '" << path << "'. "
                                           << " Invalid type: " << type);
    SLIC_CHECK_MSG(ndims >= 0,
                   SIDRE_GROUP_LOG_PREPEND << "Problem creating View with name '" << path << "'. "
                                           << "ndims must be greater than 0.");
    SLIC_CHECK_MSG(shape != nullptr,
                   SIDRE_GROUP_LOG_PREPEND << "Problem creating View with name '" << path << "'. "
                                           << "shape pointer was null.");
    return nullptr;
  }

  View* view = createView(path);
  if(view != nullptr)
  {
    view->describe(type, ndims, shape);
  }
  return view;
}

/*
 *************************************************************************
 *
 * Create View with given name and data described by a conduit Datatype object.
 *
 *************************************************************************
 */
View* Group::createView(const std::string& path, const DataType& dtype)
{
  View* view = createView(path);
  if(view != nullptr)
  {
    view->describe(dtype);
    assert(view->m_state == View::State::BUFFER ||
           view->m_state == View::State::EMPTY);
  }

  return view;
}

////////////////////////////////////////////////////////////////////////
//
//  Methods to create a View and attach a Buffer to it.
//
////////////////////////////////////////////////////////////////////////

/*
 *************************************************************************
 *
 * Create an undescribed View with given name or path in
 * this Group and attach Buffer to it.
 *
 *************************************************************************
 */
View* Group::createView(const std::string& path, Buffer* buff)
{
  View* view = createView(path);
  if(view != nullptr)
  {
    view->attachBuffer(buff);
    assert(view->m_state == View::State::BUFFER ||
           view->m_state == View::State::EMPTY);
  }
  return view;
}

/*
 *************************************************************************
 *
 * Create described View (type and # elems) with given name or path in
 * this Group and attach Buffer to it.
 *
 *************************************************************************
 */
View* Group::createView(const std::string& path, TypeID type, IndexType num_elems, Buffer* buff)
{
  View* view = createView(path, type, num_elems);
  if(view != nullptr)
  {
    view->attachBuffer(buff);
    assert(view->m_state == View::State::BUFFER ||
           view->m_state == View::State::EMPTY);
  }
  return view;
}

/*
 *************************************************************************
 *
 * Create described View (type and shape) with given name or path in
 * this Group and attach Buffer to it.
 *
 *************************************************************************
 */
View* Group::createViewWithShape(const std::string& path,
                                 TypeID type,
                                 int ndims,
                                 const IndexType* shape,
                                 Buffer* buff)
{
  View* view = createViewWithShape(path, type, ndims, shape);
  if(view != nullptr)
  {
    view->attachBuffer(buff);
    assert(view->m_state == View::State::BUFFER ||
           view->m_state == View::State::EMPTY);
  }
  return view;
}

/*
 *************************************************************************
 *
 * Create described View (Conduit DataType) with given name or path in
 * this Group and attach Buffer to it.
 *
 *************************************************************************
 */
View* Group::createView(const std::string& path, const DataType& dtype, Buffer* buff)
{
  View* view = createView(path, dtype);
  if(view != nullptr)
  {
    view->attachBuffer(buff);
    assert(view->m_state == View::State::BUFFER ||
           view->m_state == View::State::EMPTY);
  }

  return view;
}

////////////////////////////////////////////////////////////////////////
//
//  Methods to create a View and attach external data to it.
//
////////////////////////////////////////////////////////////////////////

/*
 *************************************************************************
 *
 * Create an undescribed View with given name or path in
 * this Group and attach external data ptr to it.
 *
 *************************************************************************
 */
View* Group::createView(const std::string& path, void* external_ptr)
{
  View* view = createView(path);
  if(view != nullptr)
  {
    view->setExternalDataPtr(external_ptr);
  }
  return view;
}

/*
 *************************************************************************
 *
 * Create described View (type and # elems) with given name or path in
 * this Group and attach external data ptr to it.
 *
 *************************************************************************
 */
View* Group::createView(const std::string& path, TypeID type, IndexType num_elems, void* external_ptr)
{
  View* view = createView(path, type, num_elems);
  if(view != nullptr)
  {
    view->setExternalDataPtr(external_ptr);
  }
  return view;
}

/*
 *************************************************************************
 *
 * Create described View (type and shape) with given name or path in
 * this Group and attach external data ptr to it.
 *
 *************************************************************************
 */
View* Group::createViewWithShape(const std::string& path,
                                 TypeID type,
                                 int ndims,
                                 const IndexType* shape,
                                 void* external_ptr)
{
  View* view = createViewWithShape(path, type, ndims, shape);
  if(view != nullptr)
  {
    view->setExternalDataPtr(external_ptr);
  }
  return view;
}

/*
 *************************************************************************
 *
 * Create described View (Conduit DataType) with given name or path in
 * this Group and attach external data ptr to it.
 *
 *************************************************************************
 */
View* Group::createView(const std::string& path, const DataType& dtype, void* external_ptr)
{
  View* view = createView(path, dtype);
  if(view != nullptr)
  {
    view->setExternalDataPtr(external_ptr);
  }
  return view;
}

////////////////////////////////////////////////////////////////////////
//
//  Methods to create a View and allocate its data.
//
////////////////////////////////////////////////////////////////////////

/*
 *************************************************************************
 *
 * Create described View (type and # elems) with given name or path in
 * this Group and allocate its data.
 *
 *************************************************************************
 */
View* Group::createViewAndAllocate(const std::string& path, TypeID type, IndexType num_elems, int allocID)
{
  allocID = getValidAxomAllocatorID(allocID);

  View* view = createView(path, type, num_elems);
  if(view != nullptr)
  {
    view->allocate(allocID);
    assert(view->m_state == View::State::BUFFER ||
           view->m_state == View::State::EMPTY);
  }
  return view;
}

/*
 *************************************************************************
 *
 * Create described View (type and shape) with given name or path in
 * this Group and allocate its data.
 *
 *************************************************************************
 */
View* Group::createViewWithShapeAndAllocate(const std::string& path,
                                            TypeID type,
                                            int ndims,
                                            const IndexType* shape,
                                            int allocID)
{
  allocID = getValidAxomAllocatorID(allocID);

  View* view = createViewWithShape(path, type, ndims, shape);
  if(view != nullptr)
  {
    view->allocate(allocID);
    assert(view->m_state == View::State::BUFFER ||
           view->m_state == View::State::EMPTY);
  }
  return view;
}

/*
 *************************************************************************
 *
 * Create described View (Conduit DataType) with given name or path in
 * this Group and allocate its data.
 *
 *************************************************************************
 */
View* Group::createViewAndAllocate(const std::string& path, const DataType& dtype, int allocID)
{
  allocID = getValidAxomAllocatorID(allocID);

  View* view = createView(path, dtype);
  if(view != nullptr)
  {
    view->allocate(allocID);
    assert(view->m_state == View::State::BUFFER ||
           view->m_state == View::State::EMPTY);
  }
  return view;
}

/*
 *************************************************************************
 *
 * Create View with given name or path and set its data to given string.
 *
 *************************************************************************
 */
View* Group::createViewString(const std::string& path,
                              const std::string& value,
                              int allocID)
{
  View* view = createView(path);
  if(view != nullptr)
  {
    view->setString(value, allocID);
  }

  return view;
}

////////////////////////////////////////////////////////////////////////
//
//  Methods for destroying Views and their data.
//
////////////////////////////////////////////////////////////////////////

/*
 *************************************************************************
 *
 * Destroy View with given name or path and leave its data intact.
 *
 *************************************************************************
 */
void Group::destroyView(const std::string& path)
{
  std::string intpath(path);
  bool create_groups_in_path = false;
  Group* group = walkPath(intpath, create_groups_in_path);

  if(group != nullptr)
  {
    View* view = group->detachView(intpath);
    if(view != nullptr)
    {
      delete view;
    }
  }
}

/*
 *************************************************************************
 *
 * Destroy View with given index and leave its data intact.
 *
 *************************************************************************
 */
void Group::destroyView(IndexType idx)
{
  View* view = detachView(idx);
  if(view != nullptr)
  {
    delete view;
  }
}

/*
 *************************************************************************
 *
 * Destroy all Views in Group and leave their data intact.
 *
 *************************************************************************
 */
void Group::destroyViews()
{
  IndexType vidx = getFirstValidViewIndex();
  while(indexIsValid(vidx))
  {
    View* view = detachView(vidx);
    if(view != nullptr)
    {
      delete view;
    }

    vidx = getNextValidViewIndex(vidx);
  }

  m_view_coll->removeAllItems();
}

/*
 *************************************************************************
 *
 * Destroy View with given name or path and its data if it's the only View
 * associated with that data.
 *
 *************************************************************************
 */
void Group::destroyViewAndData(const std::string& path) { destroyViewAndData(getView(path)); }

/*
 *************************************************************************
 *
 * Destroy View with given index and its data if it's the only View
 * associated with that data.
 *
 *************************************************************************
 */
void Group::destroyViewAndData(IndexType idx) { destroyViewAndData(getView(idx)); }

/*
 *************************************************************************
 *
 * Destroy all Views in Group as well as the data for each View when it's
 * the only View associated with that data.
 *
 *************************************************************************
 */
void Group::destroyViewsAndData()
{
  IndexType vidx = getFirstValidViewIndex();
  while(indexIsValid(vidx))
  {
    destroyViewAndData(vidx);
    vidx = getNextValidViewIndex(vidx);
  }

  m_view_coll->removeAllItems();
}

////////////////////////////////////////////////////////////////////////
//
//  Methods for moving and copying View objects from one Group to another.
//
////////////////////////////////////////////////////////////////////////

/*
 *************************************************************************
 *
 * Remove given View from its owning Group and attach to this Group.
 *
 *************************************************************************
 */
View* Group::moveView(View* view)
{
  if(view == nullptr)
  {
    SLIC_CHECK_MSG(view != nullptr,
                   SIDRE_GROUP_LOG_PREPEND << "Null pointer provided, no View to move.");
    return nullptr;
  }

  Group* curr_group = view->getOwningGroup();
  if(curr_group == this)
  {
    // this Group already owns the View
    return view;
  }
  else if(hasChildView(view->getName()))
  {
    SLIC_CHECK_MSG(!hasChildView(view->getName()),
                   SIDRE_GROUP_LOG_PREPEND << "Group already has a View named '" << view->getName()
                                           << "' so View move operation cannot happen");
    return nullptr;
  }

  curr_group->detachView(view);
  attachView(view);

  return view;
}

/*
 *************************************************************************
 *
 * Create a copy of given View and attach to this Group.
 *
 * Copying a View does not perform a deep copy of its data Buffer.
 *
 *************************************************************************
 */
View* Group::copyView(View* view)
{
  if(view == nullptr || hasChildView(view->getName()))
  {
    SLIC_CHECK_MSG(view != nullptr,
                   SIDRE_GROUP_LOG_PREPEND << "Null pointer provided, no View to copy.");

    if(view != nullptr)
    {
      SLIC_CHECK_MSG(!hasChildView(view->getName()),
                     SIDRE_GROUP_LOG_PREPEND << "Group already has a View named '" << view->getName()
                                             << "' so View copy operation cannot happen");
    }

    return nullptr;
  }

  View* copy = createView(view->getName());
  view->copyView(copy);
  return copy;
}

/*
 *************************************************************************
 *
 * Create a deep copy of given View and attach to this Group.
 *
 * The deep copy performs a copy of all described data.
 *
 *************************************************************************
 */
View* Group::deepCopyView(const View* view, int allocID)
{
  allocID = getValidAxomAllocatorID(allocID);

  if(view == nullptr || hasChildView(view->getName()))
  {
    SLIC_CHECK_MSG(view != nullptr,
                   SIDRE_GROUP_LOG_PREPEND << "Null pointer provided, no View to copy.");

    if(view != nullptr)
    {
      SLIC_CHECK_MSG(!hasChildView(view->getName()),
                     SIDRE_GROUP_LOG_PREPEND << "Group already has a View named '" << view->getName()
                                             << "' so View copy operation cannot happen");
    }

    return nullptr;
  }

  View* copy = createView(view->getName());
  view->deepCopyView(copy, allocID);
  return copy;
}

////////////////////////////////////////////////////////////////////////
//
// Child Group query methods.
//
////////////////////////////////////////////////////////////////////////

/*
 ***********************************************************************
 *
 * Return true if this Group has a descendant Group with given name or path;
 * else false.
 *
 ***********************************************************************
 */
bool Group::hasGroup(const std::string& path) const
{
  std::string intpath(path);
  const Group* group = walkPath(intpath);

  if(group == nullptr)
  {
    return false;
  }
  else
  {
    return group->hasChildGroup(intpath);
  }
}

////////////////////////////////////////////////////////////////////////
//
// Child Group access methods.
//
////////////////////////////////////////////////////////////////////////

/*
 *************************************************************************
 *
 * Return pointer to non-const child Group with given name or path
 * if it exists.
 *
 *************************************************************************
 */
Group* Group::getGroup(const std::string& path)
{
  std::string intpath(path);
  bool create_groups_in_path = false;
  Group* group = walkPath(intpath, create_groups_in_path);

  if(group == nullptr)
  {
    SLIC_CHECK_MSG(group != nullptr,
                   SIDRE_GROUP_LOG_PREPEND << "Non-existent group in path '" << path << "'.");
    return nullptr;
  }

  SLIC_CHECK_MSG(!intpath.empty() && group->hasChildGroup(intpath),
                 SIDRE_GROUP_LOG_PREPEND << "Group has no descendant Group named '" << path << "'.");

  return group->getNamedGroups()->getItem(intpath);
}

/*
 *************************************************************************
 *
 * Return pointer to const child Group with given name or path if it exists.
 *
 *************************************************************************
 */
const Group* Group::getGroup(const std::string& path) const
{
  std::string intpath(path);
  const Group* group = walkPath(intpath);

  if(group == nullptr)
  {
    SLIC_CHECK_MSG(group != nullptr,
                   SIDRE_GROUP_LOG_PREPEND << "Non-existent group in path " << path);
    return nullptr;
  }

  SLIC_CHECK_MSG(
    !intpath.empty() && group->hasChildGroup(intpath),
    SIDRE_GROUP_LOG_PREPEND << "Group has no descendant Group with name '" << path << "'.");

  return group->getNamedGroups()->getItem(intpath);
}

////////////////////////////////////////////////////////////////////////
//
//  Methods for managing child Group objects in Group
//
////////////////////////////////////////////////////////////////////////

/*
 *************************************************************************
 *
 * Create Group with given name or path and make it a child of this Group.
 *
 *************************************************************************
 */
Group* Group::createGroup(const std::string& path,
                          bool is_list,
                          bool accept_existing)
{
  std::string intpath(path);
  bool create_groups_in_path = true;
  Group* group = walkPath(intpath, create_groups_in_path);

  if(group == nullptr)
  {
    if(m_is_list)
    {
      SLIC_CHECK_MSG(group != nullptr,
                     SIDRE_GROUP_LOG_PREPEND << "Could not find or create Group '" << path << "'."
                                             << "for a Group using the list format.");
    }
    else
    {
      SLIC_CHECK_MSG(group != nullptr,
                     SIDRE_GROUP_LOG_PREPEND << "Could not find or create path '" << path
                                             << "'. There is already a Group with that name");
    }
    return nullptr;
  }
<<<<<<< HEAD
  else if(intpath.empty() || (group->hasChildGroup(intpath) && !accept_existing) ||
          group->hasChildView(intpath))
=======
  else if(intpath.empty() || group->hasChildGroup(intpath) || group->hasChildView(intpath))
>>>>>>> 0dce7927
  {
    SLIC_CHECK_MSG(!intpath.empty(),
                   SIDRE_GROUP_LOG_PREPEND << "Cannot create a Group with an empty path.");
    SLIC_CHECK_MSG(!group->hasChildGroup(intpath),
                   SIDRE_GROUP_LOG_PREPEND << "Cannot create Group with name '" << path
                                           << "'. There is already has a Group with that name.");
    SLIC_CHECK_MSG(!group->hasChildView(intpath),
                   SIDRE_GROUP_LOG_PREPEND << "Cannot create Group with name '" << path
                                           << "'. There is already has a View with that name.");

    return nullptr;
  }

<<<<<<< HEAD
  if(!group->hasGroup(intpath))
=======
  Group* new_group = new(std::nothrow) Group(intpath, group->getDataStore(), is_list);
  if(new_group == nullptr)
>>>>>>> 0dce7927
  {
    Group* new_group =
      new(std::nothrow) Group(intpath, group->getDataStore(), is_list);
    if(new_group == nullptr)
    {
      return nullptr;
    }

    SLIC_ASSERT(group->getDefaultAllocatorID() == m_default_allocator_id);
    new_group->setDefaultAllocator(m_default_allocator_id);
    return group->attachGroup(new_group);
  }

  return group->getGroup(intpath);
}

Group* Group::createUnnamedGroup(bool is_list)
{
  SLIC_CHECK_MSG(m_is_list,
                 SIDRE_GROUP_LOG_PREPEND << "Cannot create an unnamed Group when not using "
                                         << "list format.");

  Group* new_group;
  if(m_is_list)
  {
    new_group = new(std::nothrow) Group("", getDataStore(), is_list);
  }
  else
  {
    new_group = nullptr;
  }

  if(new_group == nullptr)
  {
    return nullptr;
  }

#ifdef AXOM_USE_UMPIRE
  new_group->setDefaultAllocator(getDefaultAllocator());
#endif
  return attachGroup(new_group);
}

/*
 *************************************************************************
 *
 * Detach child Group with given name or path and destroy it.
 *
 *************************************************************************
 */
void Group::destroyGroup(const std::string& path)
{
  std::string intpath(path);
  bool create_groups_in_path = false;
  Group* group = walkPath(intpath, create_groups_in_path);

  if(group != nullptr)
  {
    Group* targetgroup = group->detachGroup(intpath);
    if(targetgroup != nullptr)
    {
      delete targetgroup;
    }
  }
}

/*
 *************************************************************************
 *
 * Detach child Group with given name or path and destroy it, and destroy
 * any data that becomes disassociated from all Views
 *
 *************************************************************************
 */
void Group::destroyGroupAndData(const std::string& path)
{
  std::string intpath(path);
  bool create_groups_in_path = false;
  Group* group = walkPath(intpath, create_groups_in_path);

  if(group != nullptr)
  {
    Group* targetgroup = group->detachGroup(intpath);
    if(targetgroup != nullptr)
    {
      targetgroup->destroyGroupSubtreeAndData();
      delete targetgroup;
    }
  }
}

/*
 *************************************************************************
 *
 * Detach child Group with given index and destroy it.
 *
 *************************************************************************
 */
void Group::destroyGroup(IndexType idx)
{
  Group* group = detachGroup(idx);
  if(group != nullptr)
  {
    delete group;
  }
}

/*
 *************************************************************************
 *
 * Detach child Group with given index and destroy it, and destroy any data
 * that becomes disassociated from all Views
 *
 *************************************************************************
 */
void Group::destroyGroupAndData(IndexType idx)
{
  Group* group = detachGroup(idx);
  if(group != nullptr)
  {
    group->destroyGroupSubtreeAndData();
    delete group;
  }
}

/*
 *************************************************************************
 *
 * Detach all child Groups and destroy them.
 *
 *************************************************************************
 */
void Group::destroyGroups()
{
  IndexType gidx = getFirstValidGroupIndex();
  while(indexIsValid(gidx))
  {
    Group* group = this->getGroup(gidx);
    delete group;

    gidx = getNextValidGroupIndex(gidx);
  }

  m_group_coll->removeAllItems();
}

/*
 *************************************************************************
 *
 * Detach all child Groups and destroy them, and destroy any data that
 * becomes disassociated with all Views.
 *
 *************************************************************************
 */
void Group::destroyGroupsAndData()
{
  IndexType gidx = getFirstValidGroupIndex();
  while(indexIsValid(gidx))
  {
    destroyGroupAndData(gidx);

    gidx = getNextValidGroupIndex(gidx);
  }

  m_group_coll->removeAllItems();
}

/*
 *************************************************************************
 *
 * Detach all child Groups and Views and destroy them, and destroy any data
 * that becomes disassociated with all Views.
 *
 *************************************************************************
 */
void Group::destroyGroupSubtreeAndData()
{
  destroyViewsAndData();
  destroyGroupsAndData();
}

/*
 *************************************************************************
 *
 * Remove given Group from its owning Group and make it a child of this Group.
 *
 *************************************************************************
 */
Group* Group::moveGroup(Group* group)
{
  if(group == nullptr || hasChildGroup(group->getName()))
  {
    SLIC_CHECK_MSG(group != nullptr,
                   SIDRE_GROUP_LOG_PREPEND << "Null pointer provided, no Group to move.");

    if(group != nullptr)
    {
      SLIC_CHECK_MSG(!hasChildGroup(group->getName()),
                     SIDRE_GROUP_LOG_PREPEND << "Invalid move operation. Group already has "
                                             << "a child named '" << group->getName() << "'.");
    }

    return nullptr;
  }

  Group* curr_group = group->getParent();
  curr_group->detachGroup(group->getName());
  attachGroup(group);
  return group;
}

/*
 *************************************************************************
 *
 * Create a copy of given Group and make it a child of this Group.
 *
 * Copying a Group does not perform a deep copy of any of its Buffers.
 *
 *************************************************************************
 */
Group* Group::copyGroup(Group* group)
{
  if(group == nullptr || hasChildGroup(group->getName()))
  {
    SLIC_CHECK_MSG(group != nullptr,
                   SIDRE_GROUP_LOG_PREPEND << "Null pointer provided, no Group to copy.");

    if(group != nullptr)
    {
      SLIC_CHECK_MSG(!hasChildGroup(group->getName()),
                     SIDRE_GROUP_LOG_PREPEND << "Invalid copy operation. Group already has "
                                             << "a child named '" << group->getName() << "'.");
    }

    return nullptr;
  }

  Group* res = createGroup(group->getName());

  // copy child Groups to new Group
  for(auto& grp : group->groups())
  {
    res->copyGroup(&grp);
  }

  // copy Views to new Group
  for(auto& view : group->views())
  {
    res->copyView(&view);
  }

  return res;
}

/*
 *************************************************************************
 *
 * Create a deep copy of given Group and make the copy a child of this Group.
 *
 * The deep copy of a Group will copy the group hierarchy and deep copy
 * all Views within the hierarchy.
 *
 *************************************************************************
 */
Group* Group::deepCopyGroup(const Group* srcGroup, int allocID)
{
  allocID = getValidAxomAllocatorID(allocID);

  if(srcGroup == nullptr || hasChildGroup(srcGroup->getName()))
  {
    SLIC_CHECK_MSG(srcGroup != nullptr,
                   SIDRE_GROUP_LOG_PREPEND << "Null pointer provided, no Group to copy.");

    if(srcGroup != nullptr)
    {
      SLIC_CHECK_MSG(!hasChildGroup(srcGroup->getName()),
                     SIDRE_GROUP_LOG_PREPEND << "Invalid copy operation. Group already has "
                                             << "a child named '" << srcGroup->getName() << "'.");
    }

    return nullptr;
  }

  Group* dstGroup = createGroup(srcGroup->getName());

  // copy child Groups to new Group
  for(auto& grp : srcGroup->groups())
  {
    dstGroup->deepCopyGroup(&grp, allocID);
  }

  // copy Views to new Group
  for(auto& view : srcGroup->views())
  {
    dstGroup->deepCopyView(&view, allocID);
  }

  return dstGroup;
}

/*
 *************************************************************************
 *
 * Deep copy another Group into this Group.
 *
 * All contents in this group and their data are destroyed before the copy.
 * The deep copy of a Group will copy the group hierarchy and deep copy
 * all Views within the hierarchy.
 *
 *************************************************************************
 */
Group* Group::deepCopyGroupToSelf(const Group* srcGroup)
{
  SLIC_ERROR_IF(m_is_list && !srcGroup->m_is_list,
                "Group::deepCopyToSelf cannot copy from a list Group '" +
                  srcGroup->getPath() + "' to a non-list Group '" + getPath() +
                  "'");

  destroyGroupsAndData();
  destroyViewsAndData();

  // copy child Groups to new Group
  for(auto& grp : srcGroup->groups())
  {
#if 1
    deepCopyGroup(&grp);
#else
    Group* dst = nullptr;
    if(m_is_list)
    {
      dst = createUnnamedGroup(grp.m_is_list);
    }
    else
    {
      const std::string& grpName = srcGroup->getName();
      dst = createGroup(grpName, grp.m_is_list);
    }
    dst->deepCopyGroupToSelf(&grp);
#endif
  }

  // copy Views to new Group
  for(auto& view : srcGroup->views())
  {
#if 1
    deepCopyView(&view);
#else
    View* dst = nullptr;
    if(m_is_list)
    {
      dst = createUnnamedGroup(grp.m_is_list);
    }
    else
    {
      const std::string& grpName = srcGroup->getName();
      dst = createGroup(grpName, grp.m_is_list);
    }
    dst->deepCopyGroupToSelf(&grp);
    deepCopyView(&view, allocID);
#endif
  }

  return this;
}

/*
 *************************************************************************
 *
 * Reallocate data to View-specific allocators.
 *
 *************************************************************************
 */
Group* Group::reallocateTo(const std::function<int(const View&)>& viewToAllocatorId)
{
  for(auto& grp : groups())
  {
    grp.reallocateTo(viewToAllocatorId);
  }

  for(auto& view : views())
  {
    int newAllocId = viewToAllocatorId(view);
    if(newAllocId != axom::INVALID_ALLOCATOR_ID)
    {
      view.reallocateTo(newAllocId);
    }
  }

  return this;
}

/*
 *************************************************************************
 *
 * Find hierarchy's views that match some criteria.
 *
 *************************************************************************
 */
axom::IndexType Group::findViews(const std::function<bool(View&)>& criteria,
                                 axom::Array<View*>& found)
{
  auto origSize = found.size();

  for(auto& view : views())
  {
    if(criteria(view))
    {
      found.push_back(&view);
    }
  }

  for(auto& grp : groups())
  {
    grp.findViews(criteria, found);
  }

  return found.size() - origSize;
}

/*
 *************************************************************************
 *
 * Copy Group native layout to given Conduit node.
 *
 *************************************************************************
 */
bool Group::createNativeLayout(Node& n, const Attribute* attr) const
{
  n.set(DataType::object());
  bool hasSavedViews = false;

  // Dump the group's views
  for(const auto& view : this->views())
  {
    // Check that the view's name is not also a child group name
    SLIC_CHECK_MSG(
      m_is_list || !hasChildGroup(view.getName()),
      SIDRE_GROUP_LOG_PREPEND << axom::fmt::format("'{}' is the name of both a group and a view",
                                                   view.getName()));

    if(attr == nullptr || view.hasAttributeValue(attr))
    {
      conduit::Node& child_node = m_is_list ? n.append() : n[view.getName()];
      view.createNativeLayout(child_node);
      hasSavedViews = true;
    }
  }

  // Recursively dump the child groups
  for(const auto& group : this->groups())
  {
    conduit::Node& child_node = m_is_list ? n.append() : n[group.getName()];
    if(group.createNativeLayout(child_node, attr))
    {
      hasSavedViews = true;
    }
    else
    {
      if(m_is_list)
      {
        n.remove(group.getName());
      }
      else
      {
        n.remove(n.number_of_children() - 1);
      }
    }
  }

  return hasSavedViews;
}

/*
 *************************************************************************
 *
 * Deep-copy Group's native layout to given Conduit node.
 *
 *************************************************************************
 */
bool Group::deepCopyToConduit(Node& n, const Attribute* attr) const
{
  n.set(DataType::object());
  bool hasSavedViews = false;

  // Dump the group's views
  IndexType vidx = getFirstValidViewIndex();
  while(indexIsValid(vidx))
  {
    const View* view = getView(vidx);

    // Check that the view's name is not also a child group name
    SLIC_CHECK_MSG(m_is_list || !hasChildGroup(view->getName()),
                   SIDRE_GROUP_LOG_PREPEND
                     << "'" << view->getName()
                     << "' is the name of both a group and a view.");

    if(attr == nullptr || view->hasAttributeValue(attr))
    {
      conduit::Node& child_node = m_is_list ? n.append() : n[view->getName()];
      view->deepCopyToConduit(child_node);
      hasSavedViews = true;
    }
    vidx = getNextValidViewIndex(vidx);
  }

  // Recursively dump the child groups
  IndexType gidx = getFirstValidGroupIndex();
  while(indexIsValid(gidx))
  {
    const Group* group = getGroup(gidx);
    conduit::Node& child_node = m_is_list ? n.append() : n[group->getName()];
    if(group->deepCopyToConduit(child_node, attr))
    {
      hasSavedViews = true;
    }
    else
    {
      if(m_is_list)
      {
        n.remove(group->getName());
      }
      else
      {
        n.remove(n.number_of_children() - 1);
      }
    }
    gidx = getNextValidGroupIndex(gidx);
  }

  return hasSavedViews;
}

/*
 *************************************************************************
 *
 * Copy Group layout to the given Conduit node, including only the metadata
 * for Views and not the actual data the Views hold.
 *
 *************************************************************************
 */

void Group::createNoDataLayout(Node& n, const Attribute* attr) const
{
  n.set(DataType::object());

  // Dump the group's views
  for(auto& view : views())
  {
    // Check that the view's name is not also a child group name
    SLIC_CHECK_MSG(
      m_is_list || !hasChildGroup(view.getName()),
      SIDRE_GROUP_LOG_PREPEND << axom::fmt::format("'{}' is the name of both a group and a view",
                                                   view.getName()));

    if(attr == nullptr || view.hasAttributeValue(attr))
    {
      conduit::Node& child_node = m_is_list ? n.append() : n[view.getName()];
      view.copyMetadataToNode(child_node);
    }
  }

  // Recursively dump the child groups
  for(auto& group : groups())
  {
    conduit::Node& child_node = m_is_list ? n.append() : n[group.getName()];
    group.createNoDataLayout(child_node, attr);
  }
}

/*
 *************************************************************************
 *
 * Adds a conduit node for this group if it has external views,
 * or if any of its children groups has an external view
 *
 *************************************************************************
 * see ATK-736 - Improvements to createNativeLayout and createExternalLayout
 */
bool Group::createExternalLayout(Node& n, const Attribute* attr) const
{
  n.set(DataType::object());

  bool hasExternalViews = false;

  // Dump the group's views
  for(const auto& view : this->views())
  {
    // Check that the view's name is not also a child group name
    SLIC_CHECK_MSG(
      m_is_list || !hasChildGroup(view.getName()),
      SIDRE_GROUP_LOG_PREPEND << axom::fmt::format("'{}' is the name of both a group and a view.",
                                                   view.getName()));

    if(attr == nullptr || view.hasAttributeValue(attr))
    {
      if(view.isExternal())
      {
        if(view.isDescribed())
        {
          conduit::Node& vnode = m_is_list ? n.append() : n[view.getName()];
          view.createNativeLayout(vnode);
        }
        hasExternalViews = true;
      }
    }
  }

  for(const auto& group : this->groups())
  {
    conduit::Node& gnode = m_is_list ? n.append() : n[group.getName()];
    if(group.createExternalLayout(gnode, attr))
    {
      hasExternalViews = true;
    }
    else
    {
      // Remove nodes that do not have any external views
      if(m_is_list)
      {
        n.remove(n.number_of_children() - 1);
      }
      else
      {
        n.remove(group.getName());
      }
    }
  }

  return hasExternalViews;
}

/*
 *************************************************************************
 *
 * Print JSON description of data Group to stdout.
 *
 *************************************************************************
 */
void Group::print() const { print(std::cout); }

/*
 *************************************************************************
 *
 * Print JSON description of data Group to an ostream.
 *
 *************************************************************************
 */
void Group::print(std::ostream& os) const
{
  Node n;
  copyToConduitNode(n);
  n.to_json_stream(os);
}

/*
 *************************************************************************
 *
 * Print sub-tree rooted at this Group to stdout, with level-based padding.
 *
 *************************************************************************
 */
void Group::printTree(const int nlevels, std::ostream& os) const
{
  // lambda to generate the proper number of padding spaces
  auto pad = [](int n) { return axom::fmt::format("{:>{}}", "", 4 * n); };

  os << axom::fmt::format("{}Group {}\n", pad(nlevels), this->getName());

  for(const auto& view : this->views())
  {
    os << axom::fmt::format("{}View {}\n", pad(nlevels + 1), view.getName());
  }

  for(const auto& group : this->groups())
  {
    group.printTree(nlevels + 1, os);
  }
}

void Group::hostPrint(const std::string& indent, std::ostream& os) const
{
  for(const auto& view : this->views())
  {
    os << indent << view.getName() << ':';
    view.hostPrint(os);
    os << std::endl;
  }

  const std::string nextIndent = indent + std::string("  ");
  for(const auto& group : this->groups())
  {
    os << indent << group.getName() << ':' << std::endl;
    group.hostPrint(nextIndent, os);
  }
}

/*
 *************************************************************************
 *
 * Copy data Group description to given Conduit node.
 *
 *************************************************************************
 */
void Group::copyToConduitNode(Node& n) const
{
  n["name"] = m_name;

  for(const auto& view : this->views())
  {
    Node& v = isUsingMap() ? n["views"].fetch(view.getName()) : n["views"].append();
    view.copyToConduitNode(v);
  }

  for(const auto& group : this->groups())
  {
    Node& g = isUsingMap() ? n["groups"].fetch(group.getName()) : n["groups"].append();
    group.copyToConduitNode(g);
  }
}

/*
 *************************************************************************
 *
 * Test this Group for equivalence to another Group.
 *
 *************************************************************************
 */
bool Group::isEquivalentTo(const Group* other, bool checkName) const
{
  // Equality of names
  bool is_equiv = checkName ? m_name == other->m_name : true;

  // Sizes of collections of child items must be equal
  is_equiv = is_equiv && (m_view_coll->getNumItems() == other->m_view_coll->getNumItems()) &&
    (m_group_coll->getNumItems() == other->m_group_coll->getNumItems());

  // Test equivalence of Views
  if(is_equiv)
  {
    for(const auto& view : this->views())
    {
      const std::string& name = view.getName();

      is_equiv = is_equiv && other->hasChildView(name) && view.isEquivalentTo(other->getView(name));
    }
  }

  // Recursively call this method to test equivalence of child Groups
  if(is_equiv)
  {
    for(const auto& group : this->groups())
    {
      const std::string& name = group.getName();

      is_equiv =
        is_equiv && other->hasChildGroup(name) && group.isEquivalentTo(other->getGroup(name));
    }
  }

  return is_equiv;
}

/*
 *************************************************************************
 *
 * Private class used to set Conduit error handler to default (throw exception)
 *
 * Creating an instance of this class will disable the current Conduit error
 * callbacks.  The default Conduit callbacks throw exceptions when they
 * encounter I/O errors.  When the instance is destroyed, the previous
 * callbacks are restored.
 *
 * This class is also a functor.  The operator() method takes a closure,
 * catches any Conduit error, and saves that in the DataStore.
 *
 *************************************************************************
 */

class ConduitErrorSuppressor
{
public:
  using conduit_error_handler = void (*)(const std::string&, const std::string&, int);

  ConduitErrorSuppressor(const DataStore* ds, bool suppress_in_call = true);
  ~ConduitErrorSuppressor();

  void operator()(const std::function<void(void)>& conduitOp)
  {
    if(m_suppress_in_call)
    {
      disable_conduit_error_handlers();
    }

    try
    {
      conduitOp();
    }
    catch(conduit::Error& e)
    {
      m_ds->appendToConduitErrors(e.what());
    }

    if(m_suppress_in_call)
    {
      restore_conduit_error_handlers();
    }
  }

private:
  // saves current error func; set to default
  void disable_conduit_error_handlers()
  {
    m_info_handler = conduit::utils::info_handler();
    m_warning_handler = conduit::utils::warning_handler();
    m_error_handler = conduit::utils::error_handler();

    DataStore::setConduitDefaultMessageHandlers();
  }

  // restores saved error func
  void restore_conduit_error_handlers()
  {
    conduit::utils::set_error_handler(m_error_handler);
    conduit::utils::set_warning_handler(m_warning_handler);
    conduit::utils::set_info_handler(m_info_handler);
  }

  /// The DataStore we report to
  const DataStore* m_ds;

  /// callbacks used for Conduit error interface
  conduit_error_handler m_error_handler, m_warning_handler, m_info_handler;

  /// Suppress error handling in the call operator?
  bool m_suppress_in_call;
};

ConduitErrorSuppressor::ConduitErrorSuppressor(const DataStore* ds, bool suppress_in_call)
  : m_ds(ds)
  , m_error_handler(nullptr)
  , m_warning_handler(nullptr)
  , m_info_handler(nullptr)
  , m_suppress_in_call(suppress_in_call)
{
  if(!m_suppress_in_call)
  {
    disable_conduit_error_handlers();
  }
}

ConduitErrorSuppressor::~ConduitErrorSuppressor()
{
  if(!m_suppress_in_call)
  {
    restore_conduit_error_handlers();
  }
}

/*
 *************************************************************************
 *
 * Save Group (including Views and child Groups) to a file
 *
 *************************************************************************
 */

bool Group::save(const std::string& path, const std::string& protocol, const Attribute* attr) const
{
  const DataStore* ds = getDataStore();
  ConduitErrorSuppressor checkConduitCall(ds);
  bool retval = false;

  if(protocol == "sidre_hdf5")
  {
    Node n;
    exportTo(n["sidre"], attr);
    ds->saveAttributeLayout(n["sidre/attribute"]);
    createExternalLayout(n["sidre/external"], attr);
    n["sidre_group_name"] = m_name;
    checkConduitCall([&] { conduit::relay::io::save(n, path, "hdf5"); });
    retval = !(getDataStore()->getConduitErrorOccurred());
  }
  else if(protocol == "sidre_conduit_json")
  {
    Node n;
    exportTo(n["sidre"], attr);
    ds->saveAttributeLayout(n["sidre/attribute"]);
    createExternalLayout(n["sidre/external"], attr);
    n["sidre_group_name"] = m_name;
    checkConduitCall([&] { conduit::relay::io::save(n, path, "conduit_json"); });
    retval = !(getDataStore()->getConduitErrorOccurred());
  }
  else if(protocol == "sidre_json")
  {
    Node n;
    exportTo(n["sidre"], attr);
    ds->saveAttributeLayout(n["sidre/attribute"]);
    createExternalLayout(n["sidre/external"], attr);
    n["sidre_group_name"] = m_name;
    checkConduitCall([&] { conduit::relay::io::save(n, path, "json"); });
    retval = !(getDataStore()->getConduitErrorOccurred());
  }
  else if(protocol == "sidre_layout_json")
  {
    Node n;
    exportWithoutBufferData(n["sidre"], attr);
    ds->saveAttributeLayout(n["sidre/attribute"]);
    n["sidre_group_name"] = m_name;
    checkConduitCall([&] { conduit::relay::io::save(n, path, "conduit_json"); });
    retval = !(getDataStore()->getConduitErrorOccurred());
  }
  else if(protocol == "conduit_hdf5")
  {
    Node n;
    createNativeLayout(n, attr);
    n["sidre_group_name"] = m_name;
    checkConduitCall([&] { conduit::relay::io::save(n, path, "hdf5"); });
    retval = !(getDataStore()->getConduitErrorOccurred());
  }
  else if(protocol == "conduit_bin" || protocol == "conduit_json" || protocol == "json")
  {
    Node n;
    createNativeLayout(n, attr);
    n["sidre_group_name"] = m_name;
    checkConduitCall([&] { conduit::relay::io::save(n, path, protocol); });
    retval = !(getDataStore()->getConduitErrorOccurred());
  }
  else if(protocol == "conduit_layout_json")
  {
    Node n;
    createNoDataLayout(n, attr);
    n["sidre_group_name"] = m_name;
    checkConduitCall([&] { conduit::relay::io::save(n, path, "conduit_json"); });
    retval = !(getDataStore()->getConduitErrorOccurred());
  }
  else
  {
    SLIC_ERROR(SIDRE_GROUP_LOG_PREPEND << "Invalid protocol '" << protocol << "' for file save.");
    retval = false;
  }

  return retval;
}

/*************************************************************************/

/*
 *************************************************************************
 *
 * Load Group (including Views and child Groups) from a file
 *
 *************************************************************************
 */
bool Group::load(const std::string& path, const std::string& protocol, bool preserve_contents)
{
  std::string new_name;
  return load(path, protocol, preserve_contents, new_name);
}

bool Group::load(const std::string& path,
                 const std::string& protocol,
                 bool preserve_contents,
                 std::string& name_from_file)
{
  ConduitErrorSuppressor checkConduitCall(getDataStore());
  bool retval = false;
  if(protocol == "sidre_hdf5")
  {
    Node n;
    checkConduitCall([&] { conduit::relay::io::load(path, "hdf5", n); });
    if(!getDataStore()->getConduitErrorOccurred())
    {
      SLIC_ASSERT_MSG(n.has_path("sidre"),
                      SIDRE_GROUP_LOG_PREPEND << "Conduit Node " << n.path() << " does not have sidre "
                                              << "data for this Group " << getPathName() << ".");
      importFrom(n["sidre"], preserve_contents);
      if(n.has_path("sidre_group_name"))
      {
        name_from_file = n["sidre_group_name"].as_string();
      }
      retval = true;
    }
  }
  else if(protocol == "sidre_conduit_json")
  {
    Node n;
    checkConduitCall([&] { conduit::relay::io::load(path, "conduit_json", n); });
    if(!getDataStore()->getConduitErrorOccurred())
    {
      SLIC_ASSERT_MSG(n.has_path("sidre"),
                      SIDRE_GROUP_LOG_PREPEND << "Conduit Node " << n.path() << " does not have sidre "
                                              << "data for Group " << getPathName() << ".");
      importFrom(n["sidre"], preserve_contents);
      if(n.has_path("sidre_group_name"))
      {
        name_from_file = n["sidre_group_name"].as_string();
      }
      retval = true;
    }
  }
  else if(protocol == "sidre_json")
  {
    Node n;
    checkConduitCall([&] { conduit::relay::io::load(path, "json", n); });
    if(!getDataStore()->getConduitErrorOccurred())
    {
      SLIC_ASSERT_MSG(n.has_path("sidre"),
                      SIDRE_GROUP_LOG_PREPEND << "Conduit Node " << n.path() << " does not have sidre "
                                              << "data for Group " << getPathName() << ".");
      importFrom(n["sidre"], preserve_contents);
      if(n.has_path("sidre_group_name"))
      {
        name_from_file = n["sidre_group_name"].as_string();
      }
      retval = true;
    }
  }
  else if(protocol == "conduit_hdf5")
  {
    Node n;
    checkConduitCall([&] { conduit::relay::io::load(path, "hdf5", n); });
    if(!getDataStore()->getConduitErrorOccurred())
    {
      importConduitTree(n, preserve_contents);
      if(n.has_path("sidre_group_name"))
      {
        name_from_file = n["sidre_group_name"].as_string();
      }
      retval = true;
    }
  }
  else if(protocol == "conduit_bin" || protocol == "conduit_json" || protocol == "json")
  {
    Node n;
    checkConduitCall([&] { conduit::relay::io::load(path, protocol, n); });
    if(!getDataStore()->getConduitErrorOccurred())
    {
      importConduitTree(n, preserve_contents);
      if(n.has_path("sidre_group_name"))
      {
        name_from_file = n["sidre_group_name"].as_string();
      }
      retval = true;
    }
  }
  else
  {
    SLIC_ERROR(SIDRE_GROUP_LOG_PREPEND << "Invalid protocol '" << protocol << "' for file load.");
    retval = false;
  }

  return retval;
}

/*
 *************************************************************************
 *
 * Load Group (including Views and child Groups) from a file
 *
 *************************************************************************
 */
Group* Group::createGroupAndLoad(std::string& group_name,
                                 const std::string& path,
                                 const std::string& protocol,
                                 bool& load_success)
{
  load_success = false;
  Group* child = createGroup(group_name);
  if(child != nullptr)
  {
    load_success = child->load(path, protocol, false, group_name);
    if(!load_success)
    {
      destroyGroupAndData(group_name);
      child = nullptr;
    }
  }

  return child;
}

/*
 *************************************************************************
 *
 * Load External Data from a file
 *
 *************************************************************************
 */
bool Group::loadExternalData(const std::string& path)
{
  Node n;
  createExternalLayout(n);
  ConduitErrorSuppressor checkConduitCall(getDataStore());
  bool success;

#ifdef AXOM_USE_HDF5
  // CYRUS'-NOTE, not sure ":" will work with multiple trees per
  // output file
  checkConduitCall([&] { conduit::relay::io::hdf5_read(path + ":sidre/external", n); });

  success = !(getDataStore()->getConduitErrorOccurred());
#else
  AXOM_UNUSED_VAR(path);
  SLIC_WARNING(SIDRE_GROUP_LOG_PREPEND << "External data not loaded. "
                                       << "This function requires hdf5 support. "
                                       << " Please reconfigure with hdf5.");

  success = false;
#endif

  return success;
}

// Functions that directly use the hdf5 API in their signature
#ifdef AXOM_USE_HDF5

/*
 *************************************************************************
 *
 * Save Group (including Views and child Groups) to a hdf5 handle
 *
 *************************************************************************
 */
bool Group::save(const hid_t& h5_id, const std::string& protocol, const Attribute* attr) const
{
  ConduitErrorSuppressor checkConduitCall(getDataStore());
  bool retval = false;

  // supported here:
  // "sidre_hdf5"
  // "conduit_hdf5"
  if(protocol == "sidre_hdf5")
  {
    Node n;
    exportTo(n["sidre"], attr);
    createExternalLayout(n["sidre/external"], attr);
    n["sidre_group_name"] = m_name;
    checkConduitCall([&] { conduit::relay::io::hdf5_write(n, h5_id); });
    retval = !(getDataStore()->getConduitErrorOccurred());
  }
  else if(protocol == "conduit_hdf5")
  {
    Node n;
    createNativeLayout(n, attr);
    n["sidre_group_name"] = m_name;
    checkConduitCall([&] { conduit::relay::io::hdf5_write(n, h5_id); });
    retval = !(getDataStore()->getConduitErrorOccurred());
  }
  else
  {
    SLIC_ERROR(SIDRE_GROUP_LOG_PREPEND << "Invalid protocol '" << protocol
                                       << "' for save with hdf5 handle.");
    retval = false;
  }

  return retval;
}

/*
 *************************************************************************
 *
 * Load Group (including Views and child Groups) from an hdf5 handle
 *
 *************************************************************************
 */
bool Group::load(const hid_t& h5_id, const std::string& protocol, bool preserve_contents)
{
  std::string name_from_file;
  return load(h5_id, protocol, preserve_contents, name_from_file);
}

bool Group::load(const hid_t& h5_id,
                 const std::string& protocol,
                 bool preserve_contents,
                 std::string& name_from_file)
{
  ConduitErrorSuppressor checkConduitCall(getDataStore());
  bool retval = false;

  // supported here:
  // "sidre_hdf5"
  // "conduit_hdf5"
  if(protocol == "sidre_hdf5")
  {
    Node n;
    checkConduitCall([&] { conduit::relay::io::hdf5_read(h5_id, n); });
    if(!getDataStore()->getConduitErrorOccurred())
    {
      SLIC_ASSERT_MSG(n.has_path("sidre"),
                      SIDRE_GROUP_LOG_PREPEND << "Conduit Node " << n.path() << " does not have sidre "
                                              << "data for Group " << getPathName() << ".");
      importFrom(n["sidre"], preserve_contents);
      if(n.has_path("sidre_group_name"))
      {
        name_from_file = n["sidre_group_name"].as_string();
      }
      retval = true;
    }
  }
  else if(protocol == "conduit_hdf5")
  {
    SLIC_ERROR("Protocol " << protocol << " not yet supported for file load.");
    Node n;
    checkConduitCall([&] { conduit::relay::io::hdf5_read(h5_id, n); });
    if(!getDataStore()->getConduitErrorOccurred())
    {
      importConduitTree(n, preserve_contents);
      if(n.has_path("sidre_group_name"))
      {
        name_from_file = n["sidre_group_name"].as_string();
      }
      retval = true;
    }
  }
  else
  {
    SLIC_ERROR(SIDRE_GROUP_LOG_PREPEND << "Invalid protocol '" << protocol << "' for file load.");
    retval = false;
  }

  return retval;
}

/*
 *************************************************************************
 *
 * Load External Data from an hdf5 file
 *
 * Note: this ASSUMES usage of the "sidre_hdf5" protocol
 *************************************************************************
 */
bool Group::loadExternalData(const hid_t& h5_id)
{
  Node n;
  createExternalLayout(n);
  ConduitErrorSuppressor checkConduitCall(getDataStore());

  checkConduitCall([&] { conduit::relay::io::hdf5_read(h5_id, "sidre/external", n); });

  return !(getDataStore()->getConduitErrorOccurred());
}

/*
 *************************************************************************
 *
 * Load External Data from a path within an hdf5 file
 *
 * Note: this ASSUMES usage of the "sidre_hdf5" protocol
 *************************************************************************
 */
bool Group::loadExternalData(const hid_t& h5_id, const std::string& group_path)
{
  bool success;
  std::string delim(1, getPathDelimiter());
  if(group_path.empty() || group_path == delim)
  {
    // An empty or trivial path means the load should read from the start of
    // the file.
    success = loadExternalData(h5_id);
  }
  else
  {
    Node n;
    createExternalLayout(n);
    ConduitErrorSuppressor checkConduitCall(getDataStore());

    std::string read_path("sidre/external/" + group_path);

    checkConduitCall([&] { conduit::relay::io::hdf5_read(h5_id, read_path, n); });
    success = !(getDataStore()->getConduitErrorOccurred());
  }
  return success;
}

#endif /* AXOM_USE_HDF5 */

////////////////////////////////////////////////////////////////////////
//
// Private methods below
//
////////////////////////////////////////////////////////////////////////

/*
 *************************************************************************
 *
 * PRIVATE ctor makes Group with given name and make it a child of
 * root Group in datastore.
 *
 *************************************************************************
 */
Group::Group(const std::string& name, DataStore* datastore, bool is_list)
  : m_name(name)
  , m_index(InvalidIndex)
  , m_parent(nullptr)
  , m_datastore(datastore)
  , m_is_list(is_list)
  , m_view_coll(nullptr)
  , m_group_coll(nullptr)
#ifdef AXOM_USE_UMPIRE
  , m_default_allocator_id(axom::getDefaultAllocatorID())
#else
  , m_default_allocator_id(axom::MALLOC_ALLOCATOR_ID)
#endif
{
  if(is_list)
  {
    m_view_coll = new ListCollection<View>();
    m_group_coll = new ListCollection<Group>();
  }
  else
  {
    m_view_coll = new MapCollection<View>();
    m_group_coll = new MapCollection<Group>();
  }
}

/*
 *************************************************************************
 *
 * PRIVATE dtor destroys Group and all its contents.
 *
 *************************************************************************
 */
Group::~Group()
{
  destroyViews();
  destroyGroups();
  delete m_view_coll;
  delete m_group_coll;
}

/*
 *************************************************************************
 *
 * PRIVATE method to attach given View to Group.
 *
 *************************************************************************
 */
View* Group::attachView(View* view)
{
  if(view == nullptr || (!view->getName().empty() && hasChildView(view->getName())))
  {
    return nullptr;
  }
  else
  {
    SLIC_ASSERT_MSG(view->m_owning_group == nullptr,
                    SIDRE_GROUP_LOG_PREPEND
                      << "Provided View " << view->getPathName() << " is already "
                      << "attatched to Group " << view->m_owning_group->getPathName()
                      << " and can't be "
                      << "attatched to Group " << getPathName() << ".");
    view->m_owning_group = this;
    view->m_index = m_view_coll->insertItem(view, view->getName());
    return view;
  }
}

/*
 *************************************************************************
 *
 * PRIVATE method to detach View with given name from Group.
 *
 *************************************************************************
 */
View* Group::detachView(const std::string& name)
{
  View* view = getNamedViews()->removeItem(name);
  if(view != nullptr)
  {
    view->m_owning_group = nullptr;
    view->m_index = InvalidIndex;
  }

  return view;
}

/*
 *************************************************************************
 *
 * PRIVATE method to detach View with given index from Group.
 *
 *************************************************************************
 */
View* Group::detachView(IndexType idx)
{
  View* view = m_view_coll->removeItem(idx);
  if(view != nullptr)
  {
    view->m_owning_group = nullptr;
    view->m_index = InvalidIndex;
  }

  return view;
}

/*
 *************************************************************************
 *
 * PRIVATE method to destroy View in this Group and its data.
 *
 *************************************************************************
 */
void Group::destroyViewAndData(View* view)
{
  if(view != nullptr)
  {
    Group* group = view->getOwningGroup();
    group->detachView(view->getName());
    Buffer* const buffer = view->detachBuffer();
    if(buffer != nullptr && buffer->getNumViews() == 0)
    {
      getDataStore()->destroyBuffer(buffer);
    }
    delete view;
  }
}

/*
 *************************************************************************
 *
 * PRIVATE method to make given Group a child of this Group.
 *
 *************************************************************************
 */
Group* Group::attachGroup(Group* group)
{
  if(group == nullptr || (!group->getName().empty() && hasChildGroup(group->getName())))
  {
    return nullptr;
  }
  else
  {
    group->m_parent = this;
    group->m_index = m_group_coll->insertItem(group, group->getName());
    return group;
  }
}

/*
 *************************************************************************
 *
 * PRIVATE method to detach child Group with given name from Group.
 *
 *************************************************************************
 */
Group* Group::detachGroup(const std::string& name)
{
  Group* group = getNamedGroups()->removeItem(name);
  if(group != nullptr)
  {
    group->m_parent = nullptr;
    group->m_index = InvalidIndex;
  }

  return group;
}

/*
 *************************************************************************
 *
 * PRIVATE method to detach child Group with given index from Group.
 *
 *************************************************************************
 */
Group* Group::detachGroup(IndexType idx)
{
  Group* group = m_group_coll->removeItem(idx);
  if(group != nullptr)
  {
    group->m_parent = nullptr;
    group->m_index = InvalidIndex;
  }

  return group;
}

/*
 *************************************************************************
 *
 * Serialize tree identified by a Group into a conduit node.  Include
 * any Buffers attached to Views in that tree.
 *
 * Note: This is for the "sidre_{zzz}" protocols.
 *
 *************************************************************************
 */
bool Group::exportTo(conduit::Node& result, const Attribute* attr, bool export_buffer) const
{
  result.set(DataType::object());
  // TODO - This implementation will change in the future.  We want to write
  // out some separate set of conduit nodes:
  // #1 A set of nodes representing the Group and Views (hierarchy), with
  // the data descriptions ( schemas ).
  // #2 A set of nodes for our data ( Buffers, external data, etc ).
  // On a load, we want to be able to create our DataStore tree first,
  // then call allocate ourself, then have conduit load the data directly
  // into our allocated memory areas.  Conduit can do this, as long as the
  // conduit node set is compatible with what's in the file.
  std::set<IndexType> buffer_indices;

  // Tell Group to add itself and all sub-Groups and Views to node.
  // Any Buffers referenced by those Views will be tracked in the
  // buffer_indices
  bool hasSavedViews = exportTo(result, attr, buffer_indices);

  if(!buffer_indices.empty())
  {
    // Now, add all the referenced buffers to the node.
    Node& bnode = result["buffers"];
    for(std::set<IndexType>::iterator s_it = buffer_indices.begin(); s_it != buffer_indices.end();
        ++s_it)
    {
      // Use a dictionary layout here instead of conduit list.
      // Conduit IO HDF5 doesn't support conduit list objects.
      std::ostringstream oss;
      oss << "buffer_id_" << *s_it;
      Node& n_buffer = bnode.fetch(oss.str());
      if(export_buffer)
      {
        getDataStore()->getBuffer(*s_it)->exportTo(n_buffer);
      }
      else
      {
        getDataStore()->getBuffer(*s_it)->exportMetadata(n_buffer);
      }
    }
  }

  return hasSavedViews;
}

/*
 *************************************************************************
 *
 * PRIVATE method to copy from Group to given Conduit node using
 * given set of ids to maintain correct association of data Buffers
 * to data Views.
 *
 * Note: This is for the "sidre_{zzz}" protocols.
 *
 *************************************************************************
 */
bool Group::exportTo(conduit::Node& result,
                     const Attribute* attr,
                     std::set<IndexType>& buffer_indices) const
{
  result.set(DataType::object());

  bool hasSavedViews = false;
  if(getNumViews() > 0)
  {
    Node& vnode = result["views"];
    for(const auto& view : this->views())
    {
      if(attr == nullptr || view.hasAttributeValue(attr))
      {
        Node& n_view = m_is_list ? vnode.append() : vnode.fetch(view.getName());
        view.exportTo(n_view, buffer_indices);
        hasSavedViews = true;
      }
    }
    if(!hasSavedViews)
    {
      result.remove("views");
    }
  }

  bool hasSavedGroups = false;
  if(getNumGroups() > 0)
  {
    Node& gnode = result["groups"];
    for(const auto& group : this->groups())
    {
      Node& n_group = m_is_list ? gnode.append() : gnode.fetch(group.getName());
      bool hsv = group.exportTo(n_group, attr, buffer_indices);
      hasSavedViews = hasSavedViews || hsv;
      hasSavedGroups = true;
    }
    if(!hasSavedGroups)
    {
      result.remove("groups");
    }
  }

  return hasSavedViews;
}

/*
 *************************************************************************
 *
 * Exports the contents of the Group, excluding the data arrays held
 * by any Buffers attached to the Views.
 *
 *************************************************************************
 */

bool Group::exportWithoutBufferData(conduit::Node& result, const Attribute* attr) const
{
  return exportTo(result, attr, false);
}

/*
 *************************************************************************
 *
 * Imports tree from a conduit node into this Group.  Includes
 * any Buffers attached to Views in that tree.
 *
 *
 * Note: This is for the "sidre_{zzz}" protocols.
 *
 *************************************************************************
 */

void Group::importFrom(conduit::Node& node, bool preserve_contents)
{
  // TODO - May want to put in a little meta-data into these files like a
  // 'version'
  // or tag identifying the data.  We don't want someone giving us a file that
  // doesn't have our full multiView->buffer connectivity in there.

  if(!preserve_contents)
  {
    destroyGroups();
    destroyViews();
  }

  getDataStore()->loadAttributeLayout(node);

  // First - Import Buffers into the DataStore.
  std::map<IndexType, IndexType> buffer_indices_map;

  if(node.has_path("buffers"))
  {
    conduit::NodeIterator buffs_itr = node["buffers"].children();
    while(buffs_itr.has_next())
    {
      Node& n_buffer = buffs_itr.next();
      IndexType old_buffer_id = n_buffer["id"].to_int64();

      Buffer* buffer = getDataStore()->createBuffer();

      // track change of old Buffer id to new Buffer id
      buffer_indices_map[old_buffer_id] = buffer->getIndex();

      // populate the new Buffer's state
      buffer->importFrom(n_buffer);
    }
  }

  // Next - import tree of Groups, sub-Groups, Views into the DataStore.
  // Use the mapping of old to new Buffer ids to connect the Views to the
  // right Buffers.
  importFrom(node, buffer_indices_map);
}

/*
 *************************************************************************
 *
 * PRIVATE method to copy from given Conduit node to this Group using
 * given map of ids to indicate association of Buffer ids in node to
 * those in datastore.
 *
 * Note: This is for the "sidre_{zzz}" protocols.
 *
 *************************************************************************
 */
void Group::importFrom(conduit::Node& node, const std::map<IndexType, IndexType>& buffer_id_map)
{
  if(node.has_path("views"))
  {
    // create the Views
    conduit::NodeIterator views_itr = node["views"].children();
    while(views_itr.has_next())
    {
      Node& n_view = views_itr.next();
      std::string view_name = m_is_list ? "" : views_itr.name();

      View* view = createView(view_name);
      view->importFrom(n_view, buffer_id_map);
    }
  }
  if(node.has_path("groups"))
  {
    // create the child Groups
    conduit::NodeIterator groups_itr = node["groups"].children();
    while(groups_itr.has_next())
    {
      Group* group;
      Node& n_group = groups_itr.next();
      bool create_list = false;
      if(n_group.has_child("views"))
      {
        if(n_group["views"].dtype().is_list())
        {
          create_list = true;
        }
      }
      if(!create_list && n_group.has_child("groups"))
      {
        if(n_group["groups"].dtype().is_list())
        {
          create_list = true;
        }
      }
      std::string group_name = groups_itr.name();
      if(m_is_list)
      {
        group = createUnnamedGroup(create_list);
      }
      else
      {
        std::string group_name = groups_itr.name();
        group = createGroup(group_name, create_list);
      }
      group->importFrom(n_group, buffer_id_map);
    }
  }
}

/*
 *************************************************************************
 *
 * Imports tree from a conduit node into this Group.
 * This takes a generic conduit tree, not one with sidre conventions.
 *
 *************************************************************************
 */

bool Group::importConduitTree(const conduit::Node& node, bool preserve_contents)
{
  bool success = true;
  if(!preserve_contents)
  {
    destroyGroups();
    destroyViews();
  }

  //
  DataType node_dtype = node.dtype();
  if(node_dtype.is_object() || node_dtype.is_list())
  {
    conduit::NodeConstIterator itr = node.children();
    while(itr.has_next())
    {
      const Node& cld_node = itr.next();
      std::string cld_name = m_is_list ? "" : itr.name();
      DataType cld_dtype = cld_node.dtype();

      if(cld_dtype.is_object() || cld_dtype.is_list())
      {
        // create group
        Group* grp = m_is_list ? createUnnamedGroup(cld_dtype.is_list())
                               : createGroup(cld_name, cld_dtype.is_list());
        success = grp->importConduitTree(cld_node, preserve_contents);
      }
      else if(cld_dtype.is_empty())
      {
        //create empty view
        createView(cld_name);
      }
      else if(cld_dtype.is_string())
      {
        if(cld_name != "sidre_group_name")
        {
          //create string view
          createViewString(cld_name, cld_node.as_string());
        }
      }
      else if(cld_dtype.is_number())
      {
        if(cld_dtype.number_of_elements() == 1)
        {
          // create scalar view
          View* view = createView(cld_name);
          view->setScalar(cld_node);
        }
        else
        {
          View* view = createView(cld_name);
          view->importArrayNode(cld_node);
        }
      }
      else
      {
        // All Nodes should have one of the above datatypes, so if
        // we get here something is wrong.
        SLIC_ERROR(SIDRE_GROUP_LOG_PREPEND << "Conduit child Node " << cld_name
                                           << " does not have a recognized datatype."
                                           << " Cannot import into Group " << getPathName());
      }
    }
  }
  else
  {
    SLIC_ERROR(SIDRE_GROUP_LOG_PREPEND << "Group cannot import non-object Conduit Node");
  }

  return success;
}

/*
  TODO: Fix: This implementation is not fully shallow copying as its comments
  claim.
  It only shallow-copies nodes that are arrays of more than 1.
  For strings and arrays of 1 numeric value, it makes a deep copy.
  (Conduit doesn't differentiate between array-of-1 and scalars.)
  We can't do much about the ambiguities of interpreting Conduit
  data, but we should shallow copy all.
  But then, what is the state of a string with external storage,
  STRING or EXTERNAL?  What are resonable alternatives?  Exempt
  these two types from external pointers and deep copying them?
*/
bool Group::importConduitTreeExternal(conduit::Node& node, bool preserve_contents)
{
  bool success = true;
  if(!preserve_contents)
  {
    destroyGroups();
    destroyViews();
  }

  DataType node_dtype = node.dtype();
  if(node_dtype.is_object() || node_dtype.is_list())
  {
    conduit::NodeIterator itr = node.children();
    while(itr.has_next())
    {
      Node& cld_node = itr.next();
      std::string cld_name = m_is_list ? "" : itr.name();
      DataType cld_dtype = cld_node.dtype();

      if(cld_dtype.is_object() || cld_dtype.is_list())
      {
        // create group
        Group* grp = m_is_list ? createUnnamedGroup(cld_dtype.is_list())
                               : createGroup(cld_name, cld_dtype.is_list());
        success = grp->importConduitTreeExternal(cld_node, preserve_contents);
      }
      else if(cld_dtype.is_empty())
      {
        //create empty view
        createView(cld_name);
      }
      else if(cld_dtype.is_string())
      {
        if(cld_name != "sidre_group_name")
        {
          //create string view
          // createViewString(cld_name, cld_node.data_ptr());
          createViewString(cld_name, cld_node.as_string());
        }
      }
      else if(cld_dtype.is_number())
      {
        if(cld_dtype.number_of_elements() == 1)
        {
          // create scalar view
          View* view = createView(cld_name);
          view->setScalar(cld_node);
        }
        else
        {
          void* conduit_ptr = cld_node.data_ptr();
          View* view = createView(cld_name);
          view->setExternalDataPtr(conduit_ptr);
          view->apply(cld_dtype);
        }
      }
      else
      {
        // All Nodes should have one of the above datatypes, so if
        // we get here something is wrong.
        SLIC_ERROR(SIDRE_GROUP_LOG_PREPEND << "Conduit child Node " << cld_name
                                           << " does not have a recognized datatype."
                                           << " Cannot import into Group " << getPathName());
      }
    }
  }
  else
  {
    SLIC_ERROR(SIDRE_GROUP_LOG_PREPEND << "Group cannot import non-object Conduit Node");
  }

  return success;
}

/*
 *************************************************************************
 *
 * PRIVATE method to walk down a path to the next-to-last entry.
 *
 * If an error is encountered, this private function will return nullptr
 *
 *************************************************************************
 */
Group* Group::walkPath(std::string& path, bool create_groups_in_path)
{
  Group* group_ptr = this;

  // Split path into parts
  std::vector<std::string> path_parts = axom::Path(path, s_path_delimiter).parts();

  if(path_parts.size() > 0)
  {
    if(m_is_list && path_parts.size() > 1)
    {
      // A size > 1 indicates that a delimited path string was provided.
      // A path string is invalid when this Group uses the list format.
      SLIC_WARNING(SIDRE_GROUP_LOG_PREPEND << "A delimited path string '" << path
                                           << "' cannot be used as the name of an object "
                                           << "to be created by a Group that uses the list format. "
                                           << "A null pointer will be returned.");
      group_ptr = nullptr;
    }
    else
    {
      // Find stopping point (right before last part of path)
      std::vector<std::string>::const_iterator stop = path_parts.end() - 1;

      // Navigate path down to desired Group
      for(std::vector<std::string>::const_iterator iter = path_parts.begin(); iter < stop; ++iter)
      {
        if(group_ptr->hasChildGroup(*iter))
        {
          group_ptr = group_ptr->getGroup(*iter);
        }
        else if(create_groups_in_path)
        {
          group_ptr = group_ptr->createGroup(*iter);

          if(group_ptr == nullptr)
          {
            iter = stop;
          }
        }
        else
        {
          iter = stop;
          group_ptr = nullptr;
        }
      }
      path = path_parts.back();
    }
  }

  return group_ptr;
}

/*
 *************************************************************************
 *
 * PRIVATE const method to walk down a path to the next-to-last entry.
 *
 * If an error is encountered, this private function will return nullptr
 *
 *************************************************************************
 */
const Group* Group::walkPath(std::string& path) const
{
  const Group* group_ptr = this;

  // Split path into parts
  std::vector<std::string> path_parts = axom::Path(path, s_path_delimiter).parts();

  if(path_parts.size() > 0)
  {
    // Find stopping point (right before last part of path)
    std::vector<std::string>::const_iterator stop = path_parts.end() - 1;

    // Navigate path down to desired Group
    for(std::vector<std::string>::const_iterator iter = path_parts.begin(); iter < stop; ++iter)
    {
      if(group_ptr->hasChildGroup(*iter))
      {
        group_ptr = group_ptr->getGroup(*iter);
      }
      else
      {
        group_ptr = nullptr;
        iter = stop;
      }
    }
    path = path_parts.back();
  }

  return group_ptr;
}

/*
 *************************************************************************
 *
 * Return number of child Groups in a Group object.
 *
 *************************************************************************
 */
IndexType Group::getNumGroups() const { return m_group_coll->getNumItems(); }

/*
 *************************************************************************
 *
 * Return number of Views owned by a Group object.
 *
 *************************************************************************
 */
IndexType Group::getNumViews() const { return m_view_coll->getNumItems(); }

/*
 *************************************************************************
 *
 * Return true if this Group owns a View with given name (not path);
 * else false.
 *
 *************************************************************************
 */
bool Group::hasChildView(const std::string& name) const
{
  return isUsingMap() ? getNamedViews()->hasItem(name) : false;
}

/*
 *************************************************************************
 *
 * Return true if this Group owns a View with given index; else false.
 *
 *************************************************************************
 */
bool Group::hasView(IndexType idx) const { return m_view_coll->hasItem(idx); }

/*
 *************************************************************************
 *
 * Return index of View with given name owned by this Group object.
 *
 * If no such View exists, return sidre::InvalidIndex;
 *
 *************************************************************************
 */
IndexType Group::getViewIndex(const std::string& name) const
{
  SLIC_CHECK_MSG(hasChildView(name),
                 SIDRE_GROUP_LOG_PREPEND << "Group has no View with name '" << name << "'");

  return getNamedViews()->getItemIndex(name);
}

/*
 *************************************************************************
 *
 * Return name of View with given index owned by Group object.
 *
 * If no such View exists, return sidre::InvalidName.
 *
 *************************************************************************
 */
const std::string& Group::getViewName(IndexType idx) const
{
  SLIC_CHECK_MSG(hasView(idx), SIDRE_GROUP_LOG_PREPEND << "Group has no View with index " << idx);

  return getNamedViews()->getItemName(idx);
}

/*
 *************************************************************************
 *
 * Return pointer to non-const View with given index.
 *
 * If no such View exists, nullptr is returned.
 *
 *************************************************************************
 */
View* Group::getView(IndexType idx)
{
  SLIC_CHECK_MSG(hasView(idx), SIDRE_GROUP_LOG_PREPEND << "Group has no View with index " << idx);

  return m_view_coll->getItem(idx);
}

/*
 *************************************************************************
 *
 * Return pointer to const View with given index.
 *
 * If no such View exists, nullptr is returned.
 *
 *************************************************************************
 */
const View* Group::getView(IndexType idx) const
{
  SLIC_CHECK_MSG(hasView(idx), SIDRE_GROUP_LOG_PREPEND << "Group has no View with index " << idx);

  return m_view_coll->getItem(idx);
}

/*
 *************************************************************************
 *
 * Return first valid View index in Group object
 *        (i.e., smallest index over all Views).
 *
 * sidre::InvalidIndex is returned if Group has no Views.
 *
 *************************************************************************
 */
IndexType Group::getFirstValidViewIndex() const { return m_view_coll->getFirstValidIndex(); }

/*
 *************************************************************************
 *
 * Return next valid View index in Group object after given index
 *        (i.e., smallest index over all View indices larger than given one).
 *
 * sidre::InvalidIndex is returned if there is no valid index greater
 * than given one.
 *
 *************************************************************************
 */
IndexType Group::getNextValidViewIndex(IndexType idx) const
{
  return m_view_coll->getNextValidIndex(idx);
}

/*!
 * \brief Returns an adaptor to support iterating the collection of views
 */
typename Group::ViewCollection::iterator_adaptor Group::views()
{
  return m_view_coll->getIteratorAdaptor();
}

/*!
 * \brief Returns a const adaptor to support iterating the collection of views
 */
typename Group::ViewCollection::const_iterator_adaptor Group::views() const
{
  return m_view_coll->getIteratorAdaptor();
}

/*!
 * \brief Returns an adaptor to support iterating the collection of groups
 */
typename Group::GroupCollection::iterator_adaptor Group::groups()
{
  return m_group_coll->getIteratorAdaptor();
}

/*!
 * \brief Returns a const adaptor to support iterating the collection of groups
 */
typename Group::GroupCollection::const_iterator_adaptor Group::groups() const
{
  return m_group_coll->getIteratorAdaptor();
}

/*
 *************************************************************************
 *
 * Return true if this Group has a child Group with given
 * name; else false.
 *
 *************************************************************************
 */
bool Group::hasChildGroup(const std::string& name) const
{
  return isUsingMap() ? getNamedGroups()->hasItem(name) : false;
}

/*
 *************************************************************************
 *
 * Return true if Group has an immediate child Group
 * with given index; else false.
 *
 *************************************************************************
 */
bool Group::hasGroup(IndexType idx) const { return m_group_coll->hasItem(idx); }

/*
 *************************************************************************
 * Return the index of immediate child Group with given name.
 *
 * If no such child Group exists, return sidre::InvalidIndex;
 *
 *************************************************************************
 */
IndexType Group::getGroupIndex(const std::string& name) const
{
  SLIC_CHECK_MSG(hasChildGroup(name),
                 SIDRE_GROUP_LOG_PREPEND << "Group has no child Group with name '" << name << "'");

  return getNamedGroups()->getItemIndex(name);
}

/*
 *************************************************************************
 *
 * Return the name of immediate child Group with given index.
 *
 * If no such child Group exists, return sidre::InvalidName.
 *
 *************************************************************************
 */
const std::string& Group::getGroupName(IndexType idx) const
{
  SLIC_CHECK_MSG(hasGroup(idx),
                 SIDRE_GROUP_LOG_PREPEND << "Group has no child Group with index " << idx);

  return getNamedGroups()->getItemName(idx);
}

/*
 *************************************************************************
 *
 * Return pointer to non-const immediate child Group with given index.
 *
 * If no such Group exists, nullptr is returned.
 *
 *************************************************************************
 */
Group* Group::getGroup(IndexType idx)
{
  SLIC_CHECK_MSG(hasGroup(idx),
                 SIDRE_GROUP_LOG_PREPEND << "Group has no child Group with index " << idx);

  return m_group_coll->getItem(idx);
}

/*
 *************************************************************************
 *
 * Return pointer to const immediate child Group with given index.
 *
 * If no such Group exists, nullptr is returned.
 *
 *************************************************************************
 */
const Group* Group::getGroup(IndexType idx) const
{
  SLIC_CHECK_MSG(hasGroup(idx),
                 SIDRE_GROUP_LOG_PREPEND << "Group has no child Group with index " << idx);

  return m_group_coll->getItem(idx);
}

/*
 *************************************************************************
 *
 * Return first valid child Group index (i.e., smallest
 *        index over all child Groups).
 *
 * sidre::InvalidIndex is returned if Group has no child Groups.
 *
 *************************************************************************
 */
IndexType Group::getFirstValidGroupIndex() const { return m_group_coll->getFirstValidIndex(); }

/*
 *************************************************************************
 *
 * Return next valid child Group index after given index
 *        (i.e., smallest index over all child Group indices larger
 *        than given one).
 *
 * sidre::InvalidIndex is returned if there is no valid index greater
 * than given one.
 *
 *************************************************************************
 */
IndexType Group::getNextValidGroupIndex(IndexType idx) const
{
  return m_group_coll->getNextValidIndex(idx);
}

/*
 *************************************************************************
 *
 * Rename this Group with a new string name.
 *
 *************************************************************************
 */
bool Group::rename(const std::string& new_name)
{
  bool do_rename = true;
  if(new_name != m_name)
  {
    if(new_name.empty())
    {
      SLIC_WARNING(SIDRE_GROUP_LOG_PREPEND << "Cannot rename Group to an empty string.");
      do_rename = false;
    }
    else if(new_name.find(s_path_delimiter) != std::string::npos)
    {
      SLIC_WARNING(SIDRE_GROUP_LOG_PREPEND << "Cannot rename Group to path name '" << new_name << "'. "
                                           << "Only strings without path delimiters can "
                                           << "be passed into the rename method.");
      do_rename = false;
    }

    if(do_rename)
    {
      const Group* root = getDataStore()->getRoot();
      Group* parent = getParent();

      //If this is the root group, we don't need
      //to do anything to change the parent's handle to this group.
      if(this != root && parent != nullptr)
      {
        if(parent->hasGroup(new_name) || parent->hasView(new_name))
        {
          SLIC_WARNING(SIDRE_GROUP_LOG_PREPEND << "Parent group " << parent->getPathName()
                                               << " already has a child group named '" << new_name
                                               << "'. Group " << getPathName()
                                               << " will not be renamed.");
          do_rename = false;
        }
        else
        {
          Group* detached_group = parent->detachGroup(m_name);
          SLIC_CHECK_MSG(detached_group == this,
                         SIDRE_GROUP_LOG_PREPEND << "Group detatched from parent '"
                                                 << detached_group->getPathName() << "' is not "
                                                 << "this Group '" << getPathName() << "'.");

          m_name = new_name;

          Group* attached_group = parent->attachGroup(detached_group);
          AXOM_UNUSED_VAR(attached_group);
          SLIC_CHECK_MSG(attached_group == this,
                         SIDRE_GROUP_LOG_PREPEND << "Group attached to parent '"
                                                 << attached_group->getPathName() << "' is not "
                                                 << "this Group '" << getPathName() << "'.");
        }
      }
      else
      {
        m_name = new_name;
      }
    }
  }

  return do_rename;
}

/*
 *************************************************************************
 *
 * PRIVATE method to return a valid umpire::Allocator ID.
 *
 *************************************************************************
 */
int Group::getValidAxomAllocatorID(int allocID)
{
  if(allocID == INVALID_ALLOCATOR_ID)
  {
    allocID = m_default_allocator_id;
  }
  return allocID;
}

#if 0
/*
 *************************************************************************
 *
 * PRIVATE method to return a valid Conduit allocator ID.
 *
 *************************************************************************
 */
int View::getValidConduitAllocatorID(int allocID)
{
  if(allocID == INVALID_ALLOCATOR_ID)
  {
    allocID = getOwningGroup()->getDefaultAllocatorID();
  }
  auto conduitAllocId = axom::ConduitMemory::axomAllocIdToConduit(allocID);

  return conduitAllocId;
}
#endif

} /* end namespace sidre */
} /* end namespace axom */<|MERGE_RESOLUTION|>--- conflicted
+++ resolved
@@ -1084,12 +1084,8 @@
     }
     return nullptr;
   }
-<<<<<<< HEAD
   else if(intpath.empty() || (group->hasChildGroup(intpath) && !accept_existing) ||
           group->hasChildView(intpath))
-=======
-  else if(intpath.empty() || group->hasChildGroup(intpath) || group->hasChildView(intpath))
->>>>>>> 0dce7927
   {
     SLIC_CHECK_MSG(!intpath.empty(),
                    SIDRE_GROUP_LOG_PREPEND << "Cannot create a Group with an empty path.");
@@ -1103,12 +1099,7 @@
     return nullptr;
   }
 
-<<<<<<< HEAD
   if(!group->hasGroup(intpath))
-=======
-  Group* new_group = new(std::nothrow) Group(intpath, group->getDataStore(), is_list);
-  if(new_group == nullptr)
->>>>>>> 0dce7927
   {
     Group* new_group =
       new(std::nothrow) Group(intpath, group->getDataStore(), is_list);
