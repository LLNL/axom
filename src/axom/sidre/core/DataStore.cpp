// Copyright (c) 2017-2020, Lawrence Livermore National Security, LLC and
// other Axom Project Developers. See the top-level COPYRIGHT file for details.
//
// SPDX-License-Identifier: (BSD-3-Clause)

// Standard C++ headers
#include <fstream>

#include "conduit_blueprint.hpp"
#include "conduit_utils.hpp"  // for setting conduit's message logging handlers

// Associated header file
#include "DataStore.hpp"

// Other axom headers
#include "axom/slic/interface/slic.hpp"
#include "axom/slic/streams/GenericOutputStream.hpp"

// Sidre component headers
#include "MapCollection.hpp"
#include "Buffer.hpp"
#include "Group.hpp"
#include "Attribute.hpp"

namespace axom
{
namespace sidre
{
/*
 *************************************************************************
 *
 * Callback function used to map Conduit errors to SLIC errors.
 *
 *************************************************************************
 */
void DataStoreConduitErrorHandler(const std::string& message,
                                  const std::string& fileName,
                                  int line)
{
  axom::slic::logErrorMessage(message, fileName, line);
}

/*
 *************************************************************************
 *
 * Callback function used to map Conduit warnings to SLIC warnings.
 *
 *************************************************************************
 */
void DataStoreConduitWarningHandler(const std::string& message,
                                    const std::string& fileName,
                                    int line)
{
  axom::slic::logWarningMessage(message, fileName, line);
}

/*
 *************************************************************************
 *
 * Callback function used to map Conduit info messages to SLIC info
 * messages.
 *
 *************************************************************************
 */
void DataStoreConduitInfoHandler(const std::string& message,
                                 const std::string& fileName,
                                 int line)
{
  axom::slic::logMessage(axom::slic::message::Info, message, fileName, line);
}

/*
 *************************************************************************
 *
 * DataStore ctor creates root Group.
 *
 *************************************************************************
 */
DataStore::DataStore()
  : m_RootGroup(nullptr)
  , m_attribute_coll(new AttributeCollection())
  , m_need_to_finalize_slic(false)
{
  if(!axom::slic::isInitialized())
  {
    axom::slic::initialize();

    std::string format =
      std::string("\n***********************************\n") +
      std::string("LEVEL=<LEVEL>\n") + std::string("MESSAGE=<MESSAGE>\n") +
      std::string("FILE=<FILE>\n") + std::string("LINE=<LINE>\n") +
      std::string("***********************************\n");

    axom::slic::setLoggingMsgLevel(axom::slic::message::Debug);
    axom::slic::addStreamToAllMsgLevels(
      new axom::slic::GenericOutputStream(&std::cout, format));

    m_need_to_finalize_slic = true;
  }

<<<<<<< HEAD
  m_RootGroup = new Group("", this);
=======
  // Provide SLIC error handler function to Conduit to log
  // internal Conduit errors.
  conduit::utils::set_error_handler(DataStoreConduitErrorHandler);
  conduit::utils::set_warning_handler(DataStoreConduitWarningHandler);
  conduit::utils::set_info_handler(DataStoreConduitInfoHandler);

  m_RootGroup = new Group("", this, false);
>>>>>>> a42588b2
  m_RootGroup->m_parent = m_RootGroup;
};

/*
 *************************************************************************
 *
 * DataStore dtor destroys all contents.
 *
 *************************************************************************
 */
DataStore::~DataStore()
{
  // clean up Groups and Views before we destroy Buffers
  delete m_RootGroup;
  destroyAllBuffers();
  destroyAllAttributes();
  delete m_attribute_coll;

  if(m_need_to_finalize_slic)
  {
    axom::slic::finalize();
  }
}

/*
 *************************************************************************
 *
 * Rewire Conduit Message Handlers to SLIC.
 *  ... Not the best function name, but its is descriptive :-) 
 *
 *************************************************************************
 */
void DataStore::wireConduitMessageHandlersToSLIC()
{
  // Provide SLIC message handler functions to Conduit to log
  // internal Conduit info, warning, error messages.
  conduit::utils::set_error_handler( DataStoreConduitErrorHandler );
  conduit::utils::set_warning_handler( DataStoreConduitWarningHandler );
  conduit::utils::set_info_handler( DataStoreConduitInfoHandler );
}

/*
 *************************************************************************
 *
 * Restore Conduit Message Handlers to Conduit Defaults.
 *  ... Not the best function name, but its is descriptive :-) 
 *
 *************************************************************************
 */
void DataStore::restoreConduitDefaultMessageHandlers()
{
  // restore default handlers
  conduit::utils::set_info_handler(conduit::utils::default_info_handler);
  conduit::utils::set_warning_handler(conduit::utils::default_warning_handler);
  conduit::utils::set_error_handler(conduit::utils::default_error_handler);
}


/*
 *************************************************************************
 *
 * Return non-const pointer to Buffer with given index or null ptr.
 *
 *************************************************************************
 */
Buffer* DataStore::getBuffer(IndexType idx) const
{
  if(!hasBuffer(idx))
  {
    SLIC_CHECK_MSG(hasBuffer(idx),
                   "DataStore has no Buffer with index == " << idx);
    return nullptr;
  }

  return m_data_buffers[idx];
}

/*
 *************************************************************************
 *
 * Create new Buffer and assign unique id.
 *
 *************************************************************************
 */
Buffer* DataStore::createBuffer()
{
  // TODO: implement pool, look for free nodes.  Allocate in blocks.
  IndexType newIndex;
  if(m_free_buffer_ids.empty())
  {
    newIndex = m_data_buffers.size();
    m_data_buffers.push_back(nullptr);
  }
  else
  {
    newIndex = m_free_buffer_ids.top();
    m_free_buffer_ids.pop();
  }

  Buffer* const obj = new(std::nothrow) Buffer(newIndex);
  m_data_buffers[newIndex] = obj;

  return obj;
}

/*
 *************************************************************************
 *
 * Create new Buffer and assign unique id.
 *
 *************************************************************************
 */
Buffer* DataStore::createBuffer(TypeID type, IndexType num_elems)
{
  Buffer* buffer = createBuffer();

  if(buffer != nullptr)
  {
    buffer->describe(type, num_elems);
  }

  return buffer;
}

/*
 *************************************************************************
 *
 * Remove Buffer from the DataStore and destroy it, recover its
 * id for reuse.
 *
 *************************************************************************
 */
void DataStore::destroyBuffer(Buffer* buff)
{
  if(buff != nullptr)
  {
    buff->detachFromAllViews();
    IndexType idx = buff->getIndex();
    delete buff;
    SLIC_ASSERT(m_data_buffers[idx] != nullptr);
    m_data_buffers[idx] = nullptr;
    m_free_buffer_ids.push(idx);
  }
}

/*
 *************************************************************************
 *
 * Remove Buffer with given index from the DataStore and destroy it,
 * recover its id for reuse.
 *
 *************************************************************************
 */
void DataStore::destroyBuffer(IndexType idx) { destroyBuffer(getBuffer(idx)); }

/*
 *************************************************************************
 *
 * Destroy all Buffers in DataStore and reclaim indices.
 *
 *************************************************************************
 */
void DataStore::destroyAllBuffers()
{
  IndexType bidx = getFirstValidBufferIndex();
  while(indexIsValid(bidx))
  {
    destroyBuffer(bidx);
    bidx = getNextValidBufferIndex(bidx);
  }
}

/*
 *************************************************************************
 *
 * Return first valid Buffer index, or InvalidIndex if there is none.
 *
 *************************************************************************
 */
IndexType DataStore::getFirstValidBufferIndex() const
{
  return getNextValidBufferIndex(-1);
}

/*
 *************************************************************************
 *
 * Return first valid Buffer index, or InvalidIndex if there is none.
 *
 *************************************************************************
 */
IndexType DataStore::getNextValidBufferIndex(IndexType idx) const
{
  idx++;
  while(static_cast<unsigned>(idx) < m_data_buffers.size() &&
        m_data_buffers[idx] == nullptr)
  {
    idx++;
  }
  return ((static_cast<unsigned>(idx) < m_data_buffers.size()) ? idx
                                                               : InvalidIndex);
}

/*
 *************************************************************************
 *
 * Return number of Attributes in the DataStore.
 *
 *************************************************************************
 */
IndexType DataStore::getNumAttributes() const
{
  return m_attribute_coll->getNumItems();
}

/*
 *************************************************************************
 *
 * PRIVATE method to create an untyped Attribute object.
 *
 *************************************************************************
 */
Attribute* DataStore::createAttributeEmpty(const std::string& name)
{
  if(name.empty() || hasAttribute(name))
  {
    SLIC_CHECK(!name.empty());
    SLIC_CHECK_MSG(hasAttribute(name),
                   "Cannot create Attribute with name '"
                     << name
                     << " since it already has an Attribute with that name");
    return nullptr;
  }

  Attribute* new_attribute = new(std::nothrow) Attribute(name);
  if(new_attribute == nullptr)
  {
    return nullptr;
  }

  new_attribute->m_index = m_attribute_coll->insertItem(new_attribute, name);
  return new_attribute;
}

/*
 *************************************************************************
 *
 * Return true if this DataStore has an Attribute with given name; else false.
 *
 *************************************************************************
 */
bool DataStore::hasAttribute(const std::string& name) const
{
  return m_attribute_coll->hasItem(name);
}

/*
 *************************************************************************
 *
 * Return true if this DataStore has an Attribute with given index; else false.
 *
 *************************************************************************
 */
bool DataStore::hasAttribute(IndexType idx) const
{
  return m_attribute_coll->hasItem(idx);
}

/*
 *************************************************************************
 *
 * Destroy Attribute with given name.
 *
 *************************************************************************
 */
void DataStore::destroyAttribute(const std::string& name)
{
  Attribute* attr = getAttribute(name);
  destroyAttribute(attr);
}

/*
 *************************************************************************
 *
 * Destroy Attribute with given index.
 *
 *************************************************************************
 */
void DataStore::destroyAttribute(IndexType idx)
{
  Attribute* attr = m_attribute_coll->removeItem(idx);
  if(attr != nullptr)
  {
    delete attr;
  }
}

/*
 *************************************************************************
 *
 * Destroy Attribute.
 *
 *************************************************************************
 */
void DataStore::destroyAttribute(Attribute* attr)
{
  SLIC_ASSERT(attr != nullptr);

  destroyAttribute(attr->getIndex());
}

/*
 *************************************************************************
 *
 * Destroy all Attributes in DataStore and reclaim indices.
 *
 *************************************************************************
 */
void DataStore::destroyAllAttributes()
{
  IndexType bidx = getFirstValidAttributeIndex();
  while(indexIsValid(bidx))
  {
    destroyAttribute(bidx);
    bidx = getNextValidAttributeIndex(bidx);
  }
}

/*
 *************************************************************************
 *
 * Return pointer to non-const Attribute with given index.
 *
 * If no such Attribute exists, nullptr is returned.
 *
 *************************************************************************
 */
Attribute* DataStore::getAttribute(IndexType idx)
{
  SLIC_CHECK_MSG(hasAttribute(idx),
                 "DataStore has no Attribute with index " << idx);

  return m_attribute_coll->getItem(idx);
}

/*
 *************************************************************************
 *
 * Return pointer to const Attribute with given index.
 *
 * If no such Attribute exists, nullptr is returned.
 *
 *************************************************************************
 */
const Attribute* DataStore::getAttribute(IndexType idx) const
{
  SLIC_CHECK_MSG(hasAttribute(idx),
                 "DataStore has no Attribute with index " << idx);

  return m_attribute_coll->getItem(idx);
}

/*
 *************************************************************************
 *
 * Return pointer to non-const Attribute with given name.
 *
 * If no such Attribute exists, nullptr is returned.
 *
 *************************************************************************
 */
Attribute* DataStore::getAttribute(const std::string& name)
{
  SLIC_CHECK_MSG(hasAttribute(name),
                 "DataStore has no Attribute with name " << name);

  return m_attribute_coll->getItem(name);
}

/*
 *************************************************************************
 *
 * Return pointer to const Attribute with given name.
 *
 * If no such Attribute exists, nullptr is returned.
 *
 *************************************************************************
 */
const Attribute* DataStore::getAttribute(const std::string& name) const
{
  SLIC_CHECK_MSG(hasAttribute(name),
                 "DataStore has no Attribute with name " << name);

  return m_attribute_coll->getItem(name);
}

/*
 *************************************************************************
 *
 * \brief Return first valid Attribute index in DataStore object
 *        (i.e., smallest index over all Attributes).
 *
 * sidre::InvalidIndex is returned if DataStore has no Attributes.
 *************************************************************************
 */
IndexType DataStore::getFirstValidAttributeIndex() const
{
  return m_attribute_coll->getFirstValidIndex();
}

/*
 *************************************************************************
 *
 * \brief Return next valid Attribute index in DataStore object after given
 * index
 *        (i.e., smallest index over all Attribute indices larger than given
 * one).
 *
 * sidre::InvalidIndex is returned if there is no valid index greater
 * than given one.
 *************************************************************************
 */
IndexType DataStore::getNextValidAttributeIndex(IndexType idx) const
{
  return m_attribute_coll->getNextValidIndex(idx);
}

/*
 *************************************************************************
 *
 * Copy Attribute and default value to Conduit node.
 * Return true if attributes were copied.
 *
 *************************************************************************
 */
bool DataStore::saveAttributeLayout(Node& node) const
{
  // Adds a conduit node for this group if it has external views,
  // or if any of its children groups has an external view

  node.set(DataType::object());

  bool hasAttributes = false;

  IndexType aidx = getFirstValidAttributeIndex();
  while(indexIsValid(aidx))
  {
    const Attribute* attr = getAttribute(aidx);

    node[attr->getName()] = attr->getDefaultNodeRef();

    aidx = getNextValidAttributeIndex(aidx);
    hasAttributes = true;
  }

  return hasAttributes;
}

/*
 *************************************************************************
 *
 * Create attributes from name/value pairs in node["attribute"].  If no
 * attributes are available, do nothing. The values are used as the
 * default value of the name attribute.
 *
 *************************************************************************
 */
void DataStore::loadAttributeLayout(Node& node)
{
  if(node.has_path("attribute"))
  {
    conduit::NodeIterator attrs_itr = node["attribute"].children();
    while(attrs_itr.has_next())
    {
      Node& n_attr = attrs_itr.next();
      std::string attr_name = attrs_itr.name();

      Attribute* attr = createAttributeEmpty(attr_name);
      attr->setDefaultNodeRef(n_attr);
    }
  }
}

bool DataStore::generateBlueprintIndex(const std::string& domain_path,
                                       const std::string& mesh_name,
                                       const std::string& index_path,
                                       int num_domains)
{
  Group* domain =
    (domain_path == "/") ? getRoot() : getRoot()->getGroup(domain_path);

  conduit::Node mesh_node;
  domain->createNativeLayout(mesh_node);

  Group* bpindex = getRoot()->hasGroup(index_path)
    ? getRoot()->getGroup(index_path)
    : getRoot()->createGroup(index_path);

  bool success = false;
  conduit::Node info;
  if(conduit::blueprint::verify("mesh", mesh_node, info))
  {
    conduit::Node index;
    conduit::blueprint::mesh::generate_index(mesh_node,
                                             mesh_name,
                                             num_domains,
                                             index);

    bpindex->importConduitTree(index);

    success = true;
  }

  return success;
}

/*
 *************************************************************************
 *
 * Print JSON description of Buffers and Group tree, starting at root,
 * to stdout.
 *
 *************************************************************************
 */
void DataStore::print() const { print(std::cout); }

/*
 *************************************************************************
 *
 * Print JSON description of Buffers and Group tree, starting at root,
 * to an ostream.
 *
 *************************************************************************
 */
void DataStore::print(std::ostream& os) const
{
  Node n;
  m_RootGroup->copyToConduitNode(n);
  n.to_json_stream(os);
}

} /* end namespace sidre */
} /* end namespace axom */<|MERGE_RESOLUTION|>--- conflicted
+++ resolved
@@ -98,9 +98,6 @@
     m_need_to_finalize_slic = true;
   }
 
-<<<<<<< HEAD
-  m_RootGroup = new Group("", this);
-=======
   // Provide SLIC error handler function to Conduit to log
   // internal Conduit errors.
   conduit::utils::set_error_handler(DataStoreConduitErrorHandler);
@@ -108,7 +105,6 @@
   conduit::utils::set_info_handler(DataStoreConduitInfoHandler);
 
   m_RootGroup = new Group("", this, false);
->>>>>>> a42588b2
   m_RootGroup->m_parent = m_RootGroup;
 };
 
