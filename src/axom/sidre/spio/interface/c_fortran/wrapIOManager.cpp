--- conflicted
+++ resolved
@@ -18,355 +18,249 @@
 // splicer begin class.IOManager.C_definitions
 // splicer end class.IOManager.C_definitions
 
-SPIO_IOManager* SPIO_IOManager_ctor_default(MPI_Fint com,
-                                            SPIO_IOManager* SHC_rv)
-{
-  // splicer begin class.IOManager.method.ctor_default
-  MPI_Comm SHCXX_com = MPI_Comm_f2c(com);
-  axom::sidre::IOManager* SHCXX_rv = new axom::sidre::IOManager(SHCXX_com);
-  SHC_rv->addr = static_cast<void*>(SHCXX_rv);
-  SHC_rv->idtor = 1;
-  return SHC_rv;
-  // splicer end class.IOManager.method.ctor_default
-}
-
-SPIO_IOManager* SPIO_IOManager_ctor_usescr(MPI_Fint com, bool use_scr,
-                                           SPIO_IOManager* SHC_rv)
-{
-  // splicer begin class.IOManager.method.ctor_usescr
-  MPI_Comm SHCXX_com = MPI_Comm_f2c(com);
-  axom::sidre::IOManager* SHCXX_rv = new axom::sidre::IOManager(SHCXX_com,
-                                                                use_scr);
-  SHC_rv->addr = static_cast<void*>(SHCXX_rv);
-  SHC_rv->idtor = 1;
-  return SHC_rv;
-  // splicer end class.IOManager.method.ctor_usescr
-}
-
-void SPIO_IOManager_delete(SPIO_IOManager* self)
-{
-  axom::sidre::IOManager* SH_this =
-    static_cast<axom::sidre::IOManager*>(self->addr);
-  // splicer begin class.IOManager.method.delete
-  delete SH_this;
-  self->addr = nullptr;
-  // splicer end class.IOManager.method.delete
-}
-
-void SPIO_IOManager_write_0(SPIO_IOManager* self, SIDRE_Group* group,
-                            int num_files, const char* file_string,
-                            const char* protocol)
-{
-  axom::sidre::IOManager* SH_this =
-    static_cast<axom::sidre::IOManager*>(self->addr);
-  // splicer begin class.IOManager.method.write_0
-  axom::sidre::Group* SHCXX_group =
-    static_cast<axom::sidre::Group*>(group->addr);
-  const std::string SHCXX_file_string(file_string);
-  const std::string SHCXX_protocol(protocol);
-  SH_this->write(SHCXX_group, num_files, SHCXX_file_string, SHCXX_protocol);
-<<<<<<< HEAD
-  // splicer end class.IOManager.method.write
-=======
-  return;
-  // splicer end class.IOManager.method.write_0
->>>>>>> 2be71871
-}
-
-void SPIO_IOManager_write_0_bufferify(SPIO_IOManager* self, SIDRE_Group* group,
-                                      int num_files, const char* file_string,
-                                      int Lfile_string, const char* protocol,
-                                      int Lprotocol)
-{
-  axom::sidre::IOManager* SH_this =
-    static_cast<axom::sidre::IOManager*>(self->addr);
-  // splicer begin class.IOManager.method.write_0_bufferify
-  axom::sidre::Group* SHCXX_group =
-    static_cast<axom::sidre::Group*>(group->addr);
-  const std::string SHCXX_file_string(file_string, Lfile_string);
-  const std::string SHCXX_protocol(protocol, Lprotocol);
-  SH_this->write(SHCXX_group, num_files, SHCXX_file_string, SHCXX_protocol);
-<<<<<<< HEAD
-  // splicer end class.IOManager.method.write_bufferify
-=======
-  return;
-  // splicer end class.IOManager.method.write_0_bufferify
-}
-
-void SPIO_IOManager_write_1(SPIO_IOManager* self, SIDRE_Group* group,
-                            int num_files, const char* file_string,
-                            const char* protocol, const char* tree_pattern)
-{
-  axom::sidre::IOManager* SH_this =
-    static_cast<axom::sidre::IOManager*>(self->addr);
-  // splicer begin class.IOManager.method.write_1
-  axom::sidre::Group* SHCXX_group =
-    static_cast<axom::sidre::Group*>(group->addr);
-  const std::string SHCXX_file_string(file_string);
-  const std::string SHCXX_protocol(protocol);
-  const std::string SHCXX_tree_pattern(tree_pattern);
-  SH_this->write(SHCXX_group, num_files, SHCXX_file_string, SHCXX_protocol,
-                 SHCXX_tree_pattern);
-  return;
-  // splicer end class.IOManager.method.write_1
-}
-
-void SPIO_IOManager_write_1_bufferify(SPIO_IOManager* self, SIDRE_Group* group,
-                                      int num_files, const char* file_string,
-                                      int Lfile_string, const char* protocol,
-                                      int Lprotocol, const char* tree_pattern,
-                                      int Ltree_pattern)
-{
-  axom::sidre::IOManager* SH_this =
-    static_cast<axom::sidre::IOManager*>(self->addr);
-  // splicer begin class.IOManager.method.write_1_bufferify
-  axom::sidre::Group* SHCXX_group =
-    static_cast<axom::sidre::Group*>(group->addr);
-  const std::string SHCXX_file_string(file_string, Lfile_string);
-  const std::string SHCXX_protocol(protocol, Lprotocol);
-  const std::string SHCXX_tree_pattern(tree_pattern, Ltree_pattern);
-  SH_this->write(SHCXX_group, num_files, SHCXX_file_string, SHCXX_protocol,
-                 SHCXX_tree_pattern);
-  return;
-  // splicer end class.IOManager.method.write_1_bufferify
->>>>>>> 2be71871
-}
-
-void SPIO_IOManager_write_group_to_root_file(SPIO_IOManager* self,
-                                             SIDRE_Group* group,
-                                             const char* file_name)
-{
-  axom::sidre::IOManager* SH_this =
-    static_cast<axom::sidre::IOManager*>(self->addr);
-  // splicer begin class.IOManager.method.write_group_to_root_file
-  axom::sidre::Group* SHCXX_group =
-    static_cast<axom::sidre::Group*>(group->addr);
-  const std::string SHCXX_file_name(file_name);
-  SH_this->writeGroupToRootFile(SHCXX_group, SHCXX_file_name);
-  // splicer end class.IOManager.method.write_group_to_root_file
-}
-
-void SPIO_IOManager_write_group_to_root_file_bufferify(SPIO_IOManager* self,
-                                                       SIDRE_Group* group,
-                                                       const char* file_name,
-                                                       int Lfile_name)
-{
-  axom::sidre::IOManager* SH_this =
-    static_cast<axom::sidre::IOManager*>(self->addr);
-  // splicer begin class.IOManager.method.write_group_to_root_file_bufferify
-  axom::sidre::Group* SHCXX_group =
-    static_cast<axom::sidre::Group*>(group->addr);
-  const std::string SHCXX_file_name(file_name, Lfile_name);
-  SH_this->writeGroupToRootFile(SHCXX_group, SHCXX_file_name);
-  // splicer end class.IOManager.method.write_group_to_root_file_bufferify
-}
-
-void SPIO_IOManager_write_blueprint_index_to_root_file(SPIO_IOManager* self,
-                                                       SIDRE_DataStore* datastore, const char* domain_path, const char* file_name,
-                                                       const char* mesh_path)
-{
-  axom::sidre::IOManager* SH_this =
-    static_cast<axom::sidre::IOManager*>(self->addr);
-  // splicer begin class.IOManager.method.write_blueprint_index_to_root_file
-  axom::sidre::DataStore* SHCXX_datastore =
-    static_cast<axom::sidre::DataStore*>(datastore->addr);
-  const std::string SHCXX_domain_path(domain_path);
-  const std::string SHCXX_file_name(file_name);
-  const std::string SHCXX_mesh_path(mesh_path);
-  SH_this->writeBlueprintIndexToRootFile(SHCXX_datastore, SHCXX_domain_path,
-                                         SHCXX_file_name, SHCXX_mesh_path);
-  // splicer end class.IOManager.method.write_blueprint_index_to_root_file
-}
-
-void SPIO_IOManager_write_blueprint_index_to_root_file_bufferify(
-  SPIO_IOManager* self, SIDRE_DataStore* datastore, const char* domain_path,
-  int Ldomain_path, const char* file_name, int Lfile_name,
-  const char* mesh_path, int Lmesh_path)
-{
-  axom::sidre::IOManager* SH_this =
-    static_cast<axom::sidre::IOManager*>(self->addr);
-  // splicer begin
-  // class.IOManager.method.write_blueprint_index_to_root_file_bufferify
-  axom::sidre::DataStore* SHCXX_datastore =
-    static_cast<axom::sidre::DataStore*>(datastore->addr);
-  const std::string SHCXX_domain_path(domain_path, Ldomain_path);
-  const std::string SHCXX_file_name(file_name, Lfile_name);
-  const std::string SHCXX_mesh_path(mesh_path, Lmesh_path);
-  SH_this->writeBlueprintIndexToRootFile(SHCXX_datastore, SHCXX_domain_path,
-                                         SHCXX_file_name, SHCXX_mesh_path);
-  // splicer end
-  // class.IOManager.method.write_blueprint_index_to_root_file_bufferify
-}
-
-void SPIO_IOManager_read_0(SPIO_IOManager* self, SIDRE_Group* group,
-                           const char* file_string, const char* protocol)
-{
-  axom::sidre::IOManager* SH_this =
-    static_cast<axom::sidre::IOManager*>(self->addr);
-  // splicer begin class.IOManager.method.read_0
-  axom::sidre::Group* SHCXX_group =
-    static_cast<axom::sidre::Group*>(group->addr);
-  const std::string SHCXX_file_string(file_string);
-  const std::string SHCXX_protocol(protocol);
-  SH_this->read(SHCXX_group, SHCXX_file_string, SHCXX_protocol);
-  // splicer end class.IOManager.method.read_0
-}
-
-void SPIO_IOManager_read_0_bufferify(SPIO_IOManager* self, SIDRE_Group* group,
-                                     const char* file_string, int Lfile_string,
-                                     const char* protocol, int Lprotocol)
-{
-  axom::sidre::IOManager* SH_this =
-    static_cast<axom::sidre::IOManager*>(self->addr);
-  // splicer begin class.IOManager.method.read_0_bufferify
-  axom::sidre::Group* SHCXX_group =
-    static_cast<axom::sidre::Group*>(group->addr);
-  const std::string SHCXX_file_string(file_string, Lfile_string);
-  const std::string SHCXX_protocol(protocol, Lprotocol);
-  SH_this->read(SHCXX_group, SHCXX_file_string, SHCXX_protocol);
-  // splicer end class.IOManager.method.read_0_bufferify
-}
-
-void SPIO_IOManager_read_1(SPIO_IOManager* self, SIDRE_Group* group,
-                           const char* file_string, const char* protocol,
-                           bool preserve_contents)
-{
-  axom::sidre::IOManager* SH_this =
-    static_cast<axom::sidre::IOManager*>(self->addr);
-  // splicer begin class.IOManager.method.read_1
-  axom::sidre::Group* SHCXX_group =
-    static_cast<axom::sidre::Group*>(group->addr);
-  const std::string SHCXX_file_string(file_string);
-  const std::string SHCXX_protocol(protocol);
-  SH_this->read(SHCXX_group, SHCXX_file_string, SHCXX_protocol,
-                preserve_contents);
-  // splicer end class.IOManager.method.read_1
-}
-
-void SPIO_IOManager_read_1_bufferify(SPIO_IOManager* self, SIDRE_Group* group,
-                                     const char* file_string, int Lfile_string,
-                                     const char* protocol, int Lprotocol,
-                                     bool preserve_contents)
-{
-  axom::sidre::IOManager* SH_this =
-    static_cast<axom::sidre::IOManager*>(self->addr);
-  // splicer begin class.IOManager.method.read_1_bufferify
-  axom::sidre::Group* SHCXX_group =
-    static_cast<axom::sidre::Group*>(group->addr);
-  const std::string SHCXX_file_string(file_string, Lfile_string);
-  const std::string SHCXX_protocol(protocol, Lprotocol);
-  SH_this->read(SHCXX_group, SHCXX_file_string, SHCXX_protocol,
-                preserve_contents);
-  // splicer end class.IOManager.method.read_1_bufferify
-}
-
-void SPIO_IOManager_read_2(SPIO_IOManager* self, SIDRE_Group* group,
-                           const char* root_file)
-{
-  axom::sidre::IOManager* SH_this =
-    static_cast<axom::sidre::IOManager*>(self->addr);
-  // splicer begin class.IOManager.method.read_2
-  axom::sidre::Group* SHCXX_group =
-    static_cast<axom::sidre::Group*>(group->addr);
-  const std::string SHCXX_root_file(root_file);
-  SH_this->read(SHCXX_group, SHCXX_root_file);
-  // splicer end class.IOManager.method.read_2
-}
-
-void SPIO_IOManager_read_2_bufferify(SPIO_IOManager* self, SIDRE_Group* group,
-                                     const char* root_file, int Lroot_file)
-{
-  axom::sidre::IOManager* SH_this =
-    static_cast<axom::sidre::IOManager*>(self->addr);
-  // splicer begin class.IOManager.method.read_2_bufferify
-  axom::sidre::Group* SHCXX_group =
-    static_cast<axom::sidre::Group*>(group->addr);
-  const std::string SHCXX_root_file(root_file, Lroot_file);
-  SH_this->read(SHCXX_group, SHCXX_root_file);
-  // splicer end class.IOManager.method.read_2_bufferify
-}
-
-void SPIO_IOManager_read_3(SPIO_IOManager* self, SIDRE_Group* group,
-                           const char* root_file, bool preserve_contents)
-{
-  axom::sidre::IOManager* SH_this =
-    static_cast<axom::sidre::IOManager*>(self->addr);
-  // splicer begin class.IOManager.method.read_3
-  axom::sidre::Group* SHCXX_group =
-    static_cast<axom::sidre::Group*>(group->addr);
-  const std::string SHCXX_root_file(root_file);
-  SH_this->read(SHCXX_group, SHCXX_root_file, preserve_contents);
-  // splicer end class.IOManager.method.read_3
-}
-
-void SPIO_IOManager_read_3_bufferify(SPIO_IOManager* self, SIDRE_Group* group,
-                                     const char* root_file, int Lroot_file,
-                                     bool preserve_contents)
-{
-  axom::sidre::IOManager* SH_this =
-    static_cast<axom::sidre::IOManager*>(self->addr);
-  // splicer begin class.IOManager.method.read_3_bufferify
-  axom::sidre::Group* SHCXX_group =
-    static_cast<axom::sidre::Group*>(group->addr);
-  const std::string SHCXX_root_file(root_file, Lroot_file);
-  SH_this->read(SHCXX_group, SHCXX_root_file, preserve_contents);
-  // splicer end class.IOManager.method.read_3_bufferify
-}
-
-void SPIO_IOManager_read_4(SPIO_IOManager* self, SIDRE_Group* group,
-                           const char* root_file, bool preserve_contents,
-                           bool use_scr)
-{
-  axom::sidre::IOManager* SH_this =
-    static_cast<axom::sidre::IOManager*>(self->addr);
-  // splicer begin class.IOManager.method.read_4
-  axom::sidre::Group* SHCXX_group =
-    static_cast<axom::sidre::Group*>(group->addr);
-  const std::string SHCXX_root_file(root_file);
-  SH_this->read(SHCXX_group, SHCXX_root_file, preserve_contents, use_scr);
-  // splicer end class.IOManager.method.read_4
-}
-
-void SPIO_IOManager_read_4_bufferify(SPIO_IOManager* self, SIDRE_Group* group,
-                                     const char* root_file, int Lroot_file,
-                                     bool preserve_contents, bool use_scr)
-{
-  axom::sidre::IOManager* SH_this =
-    static_cast<axom::sidre::IOManager*>(self->addr);
-  // splicer begin class.IOManager.method.read_4_bufferify
-  axom::sidre::Group* SHCXX_group =
-    static_cast<axom::sidre::Group*>(group->addr);
-  const std::string SHCXX_root_file(root_file, Lroot_file);
-  SH_this->read(SHCXX_group, SHCXX_root_file, preserve_contents, use_scr);
-  // splicer end class.IOManager.method.read_4_bufferify
-}
-
-void SPIO_IOManager_load_external_data(SPIO_IOManager* self, SIDRE_Group* group,
-                                       const char* root_file)
-{
-  axom::sidre::IOManager* SH_this =
-    static_cast<axom::sidre::IOManager*>(self->addr);
-  // splicer begin class.IOManager.method.load_external_data
-  axom::sidre::Group* SHCXX_group =
-    static_cast<axom::sidre::Group*>(group->addr);
-  const std::string SHCXX_root_file(root_file);
-  SH_this->loadExternalData(SHCXX_group, SHCXX_root_file);
-  // splicer end class.IOManager.method.load_external_data
-}
-
-void SPIO_IOManager_load_external_data_bufferify(SPIO_IOManager* self,
-                                                 SIDRE_Group* group,
-                                                 const char* root_file,
-                                                 int Lroot_file)
-{
-  axom::sidre::IOManager* SH_this =
-    static_cast<axom::sidre::IOManager*>(self->addr);
-  // splicer begin class.IOManager.method.load_external_data_bufferify
-  axom::sidre::Group* SHCXX_group =
-    static_cast<axom::sidre::Group*>(group->addr);
-  const std::string SHCXX_root_file(root_file, Lroot_file);
-  SH_this->loadExternalData(SHCXX_group, SHCXX_root_file);
-  // splicer end class.IOManager.method.load_external_data_bufferify
+SPIO_IOManager * SPIO_IOManager_ctor_default(MPI_Fint com, SPIO_IOManager * SHC_rv)
+{
+    // splicer begin class.IOManager.method.ctor_default
+    MPI_Comm SHCXX_com = MPI_Comm_f2c(com);
+    axom::sidre::IOManager *SHCXX_rv = new axom::sidre::IOManager(SHCXX_com);
+    SHC_rv->addr = static_cast<void *>(SHCXX_rv);
+    SHC_rv->idtor = 1;
+    return SHC_rv;
+    // splicer end class.IOManager.method.ctor_default
+}
+
+SPIO_IOManager * SPIO_IOManager_ctor_usescr(MPI_Fint com, bool use_scr, SPIO_IOManager * SHC_rv)
+{
+    // splicer begin class.IOManager.method.ctor_usescr
+    MPI_Comm SHCXX_com = MPI_Comm_f2c(com);
+    axom::sidre::IOManager *SHCXX_rv = new axom::sidre::IOManager(SHCXX_com, use_scr);
+    SHC_rv->addr = static_cast<void *>(SHCXX_rv);
+    SHC_rv->idtor = 1;
+    return SHC_rv;
+    // splicer end class.IOManager.method.ctor_usescr
+}
+
+void SPIO_IOManager_delete(SPIO_IOManager * self)
+{
+    axom::sidre::IOManager *SH_this = static_cast<axom::sidre::IOManager *>(self->addr);
+    // splicer begin class.IOManager.method.delete
+    delete SH_this;
+    self->addr = nullptr;
+    // splicer end class.IOManager.method.delete
+}
+
+void SPIO_IOManager_write_0(SPIO_IOManager * self, SIDRE_Group * group, int num_files, const char * file_string, const char * protocol)
+{
+    axom::sidre::IOManager *SH_this = static_cast<axom::sidre::IOManager *>(self->addr);
+    // splicer begin class.IOManager.method.write_0
+    axom::sidre::Group * SHCXX_group = static_cast<axom::sidre::Group *>(group->addr);
+    const std::string SHCXX_file_string(file_string);
+    const std::string SHCXX_protocol(protocol);
+    SH_this->write(SHCXX_group, num_files, SHCXX_file_string, SHCXX_protocol);
+    // splicer end class.IOManager.method.write_0
+}
+
+void SPIO_IOManager_write_0_bufferify(SPIO_IOManager * self, SIDRE_Group * group, int num_files, const char * file_string, int Lfile_string, const char * protocol, int Lprotocol)
+{
+    axom::sidre::IOManager *SH_this = static_cast<axom::sidre::IOManager *>(self->addr);
+    // splicer begin class.IOManager.method.write_0_bufferify
+    axom::sidre::Group * SHCXX_group = static_cast<axom::sidre::Group *>(group->addr);
+    const std::string SHCXX_file_string(file_string, Lfile_string);
+    const std::string SHCXX_protocol(protocol, Lprotocol);
+    SH_this->write(SHCXX_group, num_files, SHCXX_file_string, SHCXX_protocol);
+    // splicer end class.IOManager.method.write_0_bufferify
+}
+
+void SPIO_IOManager_write_1(SPIO_IOManager * self, SIDRE_Group * group, int num_files, const char * file_string, const char * protocol, const char * tree_pattern)
+{
+    axom::sidre::IOManager *SH_this = static_cast<axom::sidre::IOManager *>(self->addr);
+    // splicer begin class.IOManager.method.write_1
+    axom::sidre::Group * SHCXX_group = static_cast<axom::sidre::Group *>(group->addr);
+    const std::string SHCXX_file_string(file_string);
+    const std::string SHCXX_protocol(protocol);
+    const std::string SHCXX_tree_pattern(tree_pattern);
+    SH_this->write(SHCXX_group, num_files, SHCXX_file_string, SHCXX_protocol, SHCXX_tree_pattern);
+    // splicer end class.IOManager.method.write_1
+}
+
+void SPIO_IOManager_write_1_bufferify(SPIO_IOManager * self, SIDRE_Group * group, int num_files, const char * file_string, int Lfile_string, const char * protocol, int Lprotocol, const char * tree_pattern, int Ltree_pattern)
+{
+    axom::sidre::IOManager *SH_this = static_cast<axom::sidre::IOManager *>(self->addr);
+    // splicer begin class.IOManager.method.write_1_bufferify
+    axom::sidre::Group * SHCXX_group = static_cast<axom::sidre::Group *>(group->addr);
+    const std::string SHCXX_file_string(file_string, Lfile_string);
+    const std::string SHCXX_protocol(protocol, Lprotocol);
+    const std::string SHCXX_tree_pattern(tree_pattern, Ltree_pattern);
+    SH_this->write(SHCXX_group, num_files, SHCXX_file_string, SHCXX_protocol, SHCXX_tree_pattern);
+    // splicer end class.IOManager.method.write_1_bufferify
+}
+
+void SPIO_IOManager_write_group_to_root_file(SPIO_IOManager * self, SIDRE_Group * group, const char * file_name)
+{
+    axom::sidre::IOManager *SH_this = static_cast<axom::sidre::IOManager *>(self->addr);
+    // splicer begin class.IOManager.method.write_group_to_root_file
+    axom::sidre::Group * SHCXX_group = static_cast<axom::sidre::Group *>(group->addr);
+    const std::string SHCXX_file_name(file_name);
+    SH_this->writeGroupToRootFile(SHCXX_group, SHCXX_file_name);
+    // splicer end class.IOManager.method.write_group_to_root_file
+}
+
+void SPIO_IOManager_write_group_to_root_file_bufferify(SPIO_IOManager * self, SIDRE_Group * group, const char * file_name, int Lfile_name)
+{
+    axom::sidre::IOManager *SH_this = static_cast<axom::sidre::IOManager *>(self->addr);
+    // splicer begin class.IOManager.method.write_group_to_root_file_bufferify
+    axom::sidre::Group * SHCXX_group = static_cast<axom::sidre::Group *>(group->addr);
+    const std::string SHCXX_file_name(file_name, Lfile_name);
+    SH_this->writeGroupToRootFile(SHCXX_group, SHCXX_file_name);
+    // splicer end class.IOManager.method.write_group_to_root_file_bufferify
+}
+
+void SPIO_IOManager_write_blueprint_index_to_root_file(SPIO_IOManager * self, SIDRE_DataStore * datastore, const char * domain_path, const char * file_name, const char * mesh_path)
+{
+    axom::sidre::IOManager *SH_this = static_cast<axom::sidre::IOManager *>(self->addr);
+    // splicer begin class.IOManager.method.write_blueprint_index_to_root_file
+    axom::sidre::DataStore * SHCXX_datastore = static_cast<axom::sidre::DataStore *>(datastore->addr);
+    const std::string SHCXX_domain_path(domain_path);
+    const std::string SHCXX_file_name(file_name);
+    const std::string SHCXX_mesh_path(mesh_path);
+    SH_this->writeBlueprintIndexToRootFile(SHCXX_datastore, SHCXX_domain_path, SHCXX_file_name, SHCXX_mesh_path);
+    // splicer end class.IOManager.method.write_blueprint_index_to_root_file
+}
+
+void SPIO_IOManager_write_blueprint_index_to_root_file_bufferify(SPIO_IOManager * self, SIDRE_DataStore * datastore, const char * domain_path, int Ldomain_path, const char * file_name, int Lfile_name, const char * mesh_path, int Lmesh_path)
+{
+    axom::sidre::IOManager *SH_this = static_cast<axom::sidre::IOManager *>(self->addr);
+    // splicer begin class.IOManager.method.write_blueprint_index_to_root_file_bufferify
+    axom::sidre::DataStore * SHCXX_datastore = static_cast<axom::sidre::DataStore *>(datastore->addr);
+    const std::string SHCXX_domain_path(domain_path, Ldomain_path);
+    const std::string SHCXX_file_name(file_name, Lfile_name);
+    const std::string SHCXX_mesh_path(mesh_path, Lmesh_path);
+    SH_this->writeBlueprintIndexToRootFile(SHCXX_datastore, SHCXX_domain_path, SHCXX_file_name, SHCXX_mesh_path);
+    // splicer end class.IOManager.method.write_blueprint_index_to_root_file_bufferify
+}
+
+void SPIO_IOManager_read_0(SPIO_IOManager * self, SIDRE_Group * group, const char * file_string, const char * protocol)
+{
+    axom::sidre::IOManager *SH_this = static_cast<axom::sidre::IOManager *>(self->addr);
+    // splicer begin class.IOManager.method.read_0
+    axom::sidre::Group * SHCXX_group = static_cast<axom::sidre::Group *>(group->addr);
+    const std::string SHCXX_file_string(file_string);
+    const std::string SHCXX_protocol(protocol);
+    SH_this->read(SHCXX_group, SHCXX_file_string, SHCXX_protocol);
+    // splicer end class.IOManager.method.read_0
+}
+
+void SPIO_IOManager_read_0_bufferify(SPIO_IOManager * self, SIDRE_Group * group, const char * file_string, int Lfile_string, const char * protocol, int Lprotocol)
+{
+    axom::sidre::IOManager *SH_this = static_cast<axom::sidre::IOManager *>(self->addr);
+    // splicer begin class.IOManager.method.read_0_bufferify
+    axom::sidre::Group * SHCXX_group = static_cast<axom::sidre::Group *>(group->addr);
+    const std::string SHCXX_file_string(file_string, Lfile_string);
+    const std::string SHCXX_protocol(protocol, Lprotocol);
+    SH_this->read(SHCXX_group, SHCXX_file_string, SHCXX_protocol);
+    // splicer end class.IOManager.method.read_0_bufferify
+}
+
+void SPIO_IOManager_read_1(SPIO_IOManager * self, SIDRE_Group * group, const char * file_string, const char * protocol, bool preserve_contents)
+{
+    axom::sidre::IOManager *SH_this = static_cast<axom::sidre::IOManager *>(self->addr);
+    // splicer begin class.IOManager.method.read_1
+    axom::sidre::Group * SHCXX_group = static_cast<axom::sidre::Group *>(group->addr);
+    const std::string SHCXX_file_string(file_string);
+    const std::string SHCXX_protocol(protocol);
+    SH_this->read(SHCXX_group, SHCXX_file_string, SHCXX_protocol, preserve_contents);
+    // splicer end class.IOManager.method.read_1
+}
+
+void SPIO_IOManager_read_1_bufferify(SPIO_IOManager * self, SIDRE_Group * group, const char * file_string, int Lfile_string, const char * protocol, int Lprotocol, bool preserve_contents)
+{
+    axom::sidre::IOManager *SH_this = static_cast<axom::sidre::IOManager *>(self->addr);
+    // splicer begin class.IOManager.method.read_1_bufferify
+    axom::sidre::Group * SHCXX_group = static_cast<axom::sidre::Group *>(group->addr);
+    const std::string SHCXX_file_string(file_string, Lfile_string);
+    const std::string SHCXX_protocol(protocol, Lprotocol);
+    SH_this->read(SHCXX_group, SHCXX_file_string, SHCXX_protocol, preserve_contents);
+    // splicer end class.IOManager.method.read_1_bufferify
+}
+
+void SPIO_IOManager_read_2(SPIO_IOManager * self, SIDRE_Group * group, const char * root_file)
+{
+    axom::sidre::IOManager *SH_this = static_cast<axom::sidre::IOManager *>(self->addr);
+    // splicer begin class.IOManager.method.read_2
+    axom::sidre::Group * SHCXX_group = static_cast<axom::sidre::Group *>(group->addr);
+    const std::string SHCXX_root_file(root_file);
+    SH_this->read(SHCXX_group, SHCXX_root_file);
+    // splicer end class.IOManager.method.read_2
+}
+
+void SPIO_IOManager_read_2_bufferify(SPIO_IOManager * self, SIDRE_Group * group, const char * root_file, int Lroot_file)
+{
+    axom::sidre::IOManager *SH_this = static_cast<axom::sidre::IOManager *>(self->addr);
+    // splicer begin class.IOManager.method.read_2_bufferify
+    axom::sidre::Group * SHCXX_group = static_cast<axom::sidre::Group *>(group->addr);
+    const std::string SHCXX_root_file(root_file, Lroot_file);
+    SH_this->read(SHCXX_group, SHCXX_root_file);
+    // splicer end class.IOManager.method.read_2_bufferify
+}
+
+void SPIO_IOManager_read_3(SPIO_IOManager * self, SIDRE_Group * group, const char * root_file, bool preserve_contents)
+{
+    axom::sidre::IOManager *SH_this = static_cast<axom::sidre::IOManager *>(self->addr);
+    // splicer begin class.IOManager.method.read_3
+    axom::sidre::Group * SHCXX_group = static_cast<axom::sidre::Group *>(group->addr);
+    const std::string SHCXX_root_file(root_file);
+    SH_this->read(SHCXX_group, SHCXX_root_file, preserve_contents);
+    // splicer end class.IOManager.method.read_3
+}
+
+void SPIO_IOManager_read_3_bufferify(SPIO_IOManager * self, SIDRE_Group * group, const char * root_file, int Lroot_file, bool preserve_contents)
+{
+    axom::sidre::IOManager *SH_this = static_cast<axom::sidre::IOManager *>(self->addr);
+    // splicer begin class.IOManager.method.read_3_bufferify
+    axom::sidre::Group * SHCXX_group = static_cast<axom::sidre::Group *>(group->addr);
+    const std::string SHCXX_root_file(root_file, Lroot_file);
+    SH_this->read(SHCXX_group, SHCXX_root_file, preserve_contents);
+    // splicer end class.IOManager.method.read_3_bufferify
+}
+
+void SPIO_IOManager_read_4(SPIO_IOManager * self, SIDRE_Group * group, const char * root_file, bool preserve_contents, bool use_scr)
+{
+    axom::sidre::IOManager *SH_this = static_cast<axom::sidre::IOManager *>(self->addr);
+    // splicer begin class.IOManager.method.read_4
+    axom::sidre::Group * SHCXX_group = static_cast<axom::sidre::Group *>(group->addr);
+    const std::string SHCXX_root_file(root_file);
+    SH_this->read(SHCXX_group, SHCXX_root_file, preserve_contents, use_scr);
+    // splicer end class.IOManager.method.read_4
+}
+
+void SPIO_IOManager_read_4_bufferify(SPIO_IOManager * self, SIDRE_Group * group, const char * root_file, int Lroot_file, bool preserve_contents, bool use_scr)
+{
+    axom::sidre::IOManager *SH_this = static_cast<axom::sidre::IOManager *>(self->addr);
+    // splicer begin class.IOManager.method.read_4_bufferify
+    axom::sidre::Group * SHCXX_group = static_cast<axom::sidre::Group *>(group->addr);
+    const std::string SHCXX_root_file(root_file, Lroot_file);
+    SH_this->read(SHCXX_group, SHCXX_root_file, preserve_contents, use_scr);
+    // splicer end class.IOManager.method.read_4_bufferify
+}
+
+void SPIO_IOManager_load_external_data(SPIO_IOManager * self, SIDRE_Group * group, const char * root_file)
+{
+    axom::sidre::IOManager *SH_this = static_cast<axom::sidre::IOManager *>(self->addr);
+    // splicer begin class.IOManager.method.load_external_data
+    axom::sidre::Group * SHCXX_group = static_cast<axom::sidre::Group *>(group->addr);
+    const std::string SHCXX_root_file(root_file);
+    SH_this->loadExternalData(SHCXX_group, SHCXX_root_file);
+    // splicer end class.IOManager.method.load_external_data
+}
+
+void SPIO_IOManager_load_external_data_bufferify(SPIO_IOManager * self, SIDRE_Group * group, const char * root_file, int Lroot_file)
+{
+    axom::sidre::IOManager *SH_this = static_cast<axom::sidre::IOManager *>(self->addr);
+    // splicer begin class.IOManager.method.load_external_data_bufferify
+    axom::sidre::Group * SHCXX_group = static_cast<axom::sidre::Group *>(group->addr);
+    const std::string SHCXX_root_file(root_file, Lroot_file);
+    SH_this->loadExternalData(SHCXX_group, SHCXX_root_file);
+    // splicer end class.IOManager.method.load_external_data_bufferify
 }
 
 }  // extern "C"