// Copyright (c) 2017-2021, Lawrence Livermore National Security, LLC and
// other Axom Project Developers. See the top-level COPYRIGHT file for details.
//
// SPDX-License-Identifier: (BSD-3-Clause)

#include "axom/inlet/Table.hpp"

#include "axom/slic.hpp"
#include "axom/inlet/inlet_utils.hpp"
#include "axom/inlet/Proxy.hpp"

namespace axom
{
namespace inlet
{
template <typename Func>
void Table::forEachCollectionElement(Func&& func) const
{
  for(const auto& index : collectionIndices())
  {
    func(getTable(detail::indexToString(index)));
  }
}

Table& Table::addTable(const std::string& name, const std::string& description)
{
  // Create intermediate Tables if they don't already exist
  std::string currName = name;
  size_t found = currName.find("/");
  auto currTable = this;

  while(found != std::string::npos)
  {
    const std::string currTableName =
      appendPrefix(currTable->m_name, currName.substr(0, found));
    // The current table will prepend its own prefix - just pass the basename
    if(!currTable->hasChild<Table>(currName.substr(0, found)))
    {
      // Will the copy always be elided here with a move ctor
      // or do we need std::piecewise_construct/std::forward_as_tuple?
      const auto& emplace_result = currTable->m_tableChildren.emplace(
        currTableName,
        cpp11_compat::make_unique<Table>(currTableName,
                                         "",
                                         m_reader,
                                         m_sidreRootGroup,
                                         m_docEnabled));
      // emplace_result is a pair whose first element is an iterator to the inserted element
      currTable = emplace_result.first->second.get();
    }
    else
    {
      currTable = currTable->m_tableChildren[currTableName].get();
    }
    currName = currName.substr(found + 1);
    found = currName.find("/");
  }

  const std::string currTableName =
    appendPrefix(currTable->m_name, currName.substr(0, found));

  if(!currTable->hasChild<Table>(currName))
  {
    const auto& emplace_result = currTable->m_tableChildren.emplace(
      currTableName,
      cpp11_compat::make_unique<Table>(currTableName,
                                       description,
                                       m_reader,
                                       m_sidreRootGroup,
                                       m_docEnabled));
    currTable = emplace_result.first->second.get();
  }
  else
  {
    currTable = currTable->m_tableChildren[currTableName].get();
  }

  return *currTable;
}

Table& Table::addStruct(const std::string& name, const std::string& description)
{
  auto& base_table = addTable(name, description);
  for(Table& sub_table : m_nested_aggregates)
  {
    base_table.m_nested_aggregates.push_back(
      sub_table.addStruct(name, description));
  }
  if(isStructCollection())
  {
    for(const auto& index : collectionIndices())
    {
      base_table.m_nested_aggregates.push_back(
        getTable(detail::indexToString(index)).addStruct(name, description));
    }
  }
  return base_table;
}

std::vector<VariantKey> Table::collectionIndices(bool trimAbsolute) const
{
  std::vector<VariantKey> indices;
  // Not having indices is not necessarily an error, as the collection
  // could exist but just be empty
  if(m_sidreGroup->hasGroup(detail::COLLECTION_INDICES_NAME))
  {
    auto group = m_sidreGroup->getGroup(detail::COLLECTION_INDICES_NAME);
    indices.reserve(group->getNumViews());
    for(auto idx = group->getFirstValidViewIndex(); sidre::indexIsValid(idx);
        idx = group->getNextValidViewIndex(idx))
    {
      auto view = group->getView(idx);
      if(view->getTypeID() == axom::sidre::CHAR8_STR_ID)
      {
        std::string string_idx = view->getString();
        VariantKey key = string_idx;
        if(trimAbsolute)
        {
          // If the index is full/absolute, we only care about the last segment of it
          string_idx = removeBeforeDelimiter(string_idx);
          // The basename might be an integer, so check and convert accordingly
          int idx_as_int;
          if(checkedConvertToInt(string_idx, idx_as_int))
          {
            key = idx_as_int;
          }
          else
          {
            key = string_idx;
          }
        }
        indices.push_back(key);
      }
      else
      {
        indices.push_back(view->getData<int>());
      }
    }
  }
  return indices;
}

std::vector<std::pair<std::string, std::string>> Table::collectionIndicesWithPaths(
  const std::string& name) const
{
  std::vector<std::pair<std::string, std::string>> result;
  for(const auto& indexLabel : collectionIndices(false))
  {
    auto stringLabel = detail::indexToString(indexLabel);
    // Since the index is absolute, we only care about the last segment of it
    // But since it's an absolute path then it gets used as the fullPath
    // which is used by the Reader to search in the input file
    const auto baseName = removeBeforeDelimiter(stringLabel);
    const auto fullPath = appendPrefix(stringLabel, name);
    // e.g. fullPath could be foo/1/bar for field "bar" at index 1 of array "foo"
    result.push_back({baseName, fullPath});
  }
  return result;
}

Verifiable<Table>& Table::addBoolArray(const std::string& name,
                                       const std::string& description)
{
  return addPrimitiveArray<bool>(name, description);
}

Verifiable<Table>& Table::addIntArray(const std::string& name,
                                      const std::string& description)
{
  return addPrimitiveArray<int>(name, description);
}

Verifiable<Table>& Table::addDoubleArray(const std::string& name,
                                         const std::string& description)
{
  return addPrimitiveArray<double>(name, description);
}

Verifiable<Table>& Table::addStringArray(const std::string& name,
                                         const std::string& description)
{
  return addPrimitiveArray<std::string>(name, description);
}

template <typename Key>
Table& Table::addStructCollection(const std::string& name,
                                  const std::string& description)
{
  auto& table =
    addTable(appendPrefix(name, detail::COLLECTION_GROUP_NAME), description);
  for(Table& sub_table : m_nested_aggregates)
  {
    table.m_nested_aggregates.push_back(
      sub_table.addStructCollection<Key>(name, description));
  }
  if(isStructCollection())
  {
    // Iterate over each element and forward the call to addPrimitiveArray
    for(const auto& indexPath : collectionIndicesWithPaths(name))
    {
      table.m_nested_aggregates.push_back(
        getTable(indexPath.first).addStructCollection<Key>(name, description));
    }
    markAsStructCollection(*table.m_sidreGroup);
  }
  else
  {
    std::vector<Key> indices;
    std::string fullName = appendPrefix(m_name, name);
    fullName = removeAllInstances(fullName, detail::COLLECTION_GROUP_NAME + "/");
    if(m_reader.getIndices(fullName, indices))
    {
      table.addIndicesGroup(indices, description);
    }
    markAsStructCollection(*table.m_sidreGroup);
  }
  return table;
}

Table& Table::addStructArray(const std::string& name,
                             const std::string& description)
{
  return addStructCollection<int>(name, description);
}

Verifiable<Table>& Table::addBoolDictionary(const std::string& name,
                                            const std::string& description)
{
  return addPrimitiveArray<bool>(name, description, true);
}

Verifiable<Table>& Table::addIntDictionary(const std::string& name,
                                           const std::string& description)
{
  return addPrimitiveArray<int>(name, description, true);
}

Verifiable<Table>& Table::addDoubleDictionary(const std::string& name,
                                              const std::string& description)
{
  return addPrimitiveArray<double>(name, description, true);
}

Verifiable<Table>& Table::addStringDictionary(const std::string& name,
                                              const std::string& description)
{
  return addPrimitiveArray<std::string>(name, description, true);
}

Table& Table::addStructDictionary(const std::string& name,
                                  const std::string& description)
{
  return addStructCollection<VariantKey>(name, description);
}

axom::sidre::Group* Table::createSidreGroup(const std::string& name,
                                            const std::string& description)
{
  SLIC_ASSERT_MSG(m_sidreRootGroup != nullptr,
                  "[Inlet] Sidre Datastore Group not set");

  if(m_sidreRootGroup->hasGroup(name))
  {
    SLIC_WARNING("[Inlet] Cannot add value that already exists: " + name);
    setWarningFlag(m_sidreRootGroup);
    return nullptr;
  }

  axom::sidre::Group* sidreGroup = m_sidreRootGroup->createGroup(name);
  sidreGroup->createViewString("InletType", "Field");
  SLIC_ASSERT_MSG(sidreGroup != nullptr, "[Inlet] Sidre failed to create group");
  if(description != "")
  {
    sidreGroup->createViewString("description", description);
  }

  return sidreGroup;
}

Field& Table::addField(axom::sidre::Group* sidreGroup,
                       axom::sidre::DataTypeId type,
                       const std::string& fullName,
                       const std::string& name)
{
  const size_t found = name.find_last_of("/");
  auto currTable = this;
  if(found != std::string::npos)
  {
    // This will add any intermediate Tables (if not present) before adding the field
    currTable = &addTable(name.substr(0, found));
  }
  const auto& emplace_result = currTable->m_fieldChildren.emplace(
    fullName,
    cpp11_compat::make_unique<Field>(sidreGroup,
                                     m_sidreRootGroup,
                                     type,
                                     m_docEnabled));
  // emplace_result is a pair whose first element is an iterator to the inserted element
  return *(emplace_result.first->second);
}

Function& Table::addFunctionInternal(axom::sidre::Group* sidreGroup,
                                     FunctionVariant&& func,
                                     const std::string& fullName,
                                     const std::string& name)
{
  const size_t found = name.find_last_of("/");
  auto currTable = this;
  if(found != std::string::npos)
  {
    // This will add any intermediate Tables (if not present) before adding the field
    currTable = &addTable(name.substr(0, found));
  }
  const auto& emplace_result = currTable->m_functionChildren.emplace(
    fullName,
    cpp11_compat::make_unique<Function>(sidreGroup,
                                        m_sidreRootGroup,
                                        std::move(func),
                                        m_docEnabled));
  // emplace_result is a pair whose first element is an iterator to the inserted element
  return *(emplace_result.first->second);
}

template <typename T, typename SFINAE>
VerifiableScalar& Table::addPrimitive(const std::string& name,
                                      const std::string& description,
                                      bool forArray,
                                      T val,
                                      const std::string& pathOverride)
{
  if(isStructCollection() || !m_nested_aggregates.empty())
  {
    // If it has indices, we're adding a primitive field to an array
    // of structs, so we need to iterate over the subtables
    // corresponding to elements of the array
    std::vector<std::reference_wrapper<VerifiableScalar>> fields;
    for(Table& table : m_nested_aggregates)
    {
      fields.push_back(table.addPrimitive<T>(name, description, forArray, val));
    }
    if(isStructCollection())
    {
      for(const auto& indexPath : collectionIndicesWithPaths(name))
      {
        // Add a primitive to an array element (which is a struct)
        fields.push_back(
          getTable(indexPath.first)
            .addPrimitive<T>(name, description, forArray, val, indexPath.second));
      }
    }
    // Create an aggregate field so requirements can be collectively imposed
    // on all elements of the array
    m_aggregate_fields.emplace_back(std::move(fields));

    // Remove when C++17 is available
    return m_aggregate_fields.back();
  }
  else
  {
    // Otherwise actually add a Field
    std::string fullName = appendPrefix(m_name, name);
    axom::sidre::Group* sidreGroup = createSidreGroup(fullName, description);
    SLIC_ERROR_IF(
      sidreGroup == nullptr,
      fmt::format("Failed to create Sidre group with name '{0}'", fullName));
    // If a pathOverride is specified, needed when Inlet-internal groups
    // are part of fullName
    std::string lookupPath = (pathOverride.empty()) ? fullName : pathOverride;
    lookupPath =
      removeAllInstances(lookupPath, detail::COLLECTION_GROUP_NAME + "/");
    auto typeId = addPrimitiveHelper(sidreGroup, lookupPath, forArray, val);
    return addField(sidreGroup, typeId, fullName, name);
  }
}

template <>
axom::sidre::DataTypeId Table::addPrimitiveHelper<bool>(
  axom::sidre::Group* sidreGroup,
  const std::string& lookupPath,
  bool forArray,
  bool val)
{
  if(forArray || m_reader.getBool(lookupPath, val))
  {
    sidreGroup->createViewScalar("value", val ? int8(1) : int8(0));
  }
  return axom::sidre::DataTypeId::INT8_ID;
}

template <>
axom::sidre::DataTypeId Table::addPrimitiveHelper<int>(
  axom::sidre::Group* sidreGroup,
  const std::string& lookupPath,
  bool forArray,
  int val)
{
  if(forArray || m_reader.getInt(lookupPath, val))
  {
    sidreGroup->createViewScalar("value", val);
  }
  return axom::sidre::DataTypeId::INT_ID;
}

template <>
axom::sidre::DataTypeId Table::addPrimitiveHelper<double>(
  axom::sidre::Group* sidreGroup,
  const std::string& lookupPath,
  bool forArray,
  double val)
{
  if(forArray || m_reader.getDouble(lookupPath, val))
  {
    sidreGroup->createViewScalar("value", val);
  }
  return axom::sidre::DataTypeId::DOUBLE_ID;
}

template <>
axom::sidre::DataTypeId Table::addPrimitiveHelper<std::string>(
  axom::sidre::Group* sidreGroup,
  const std::string& lookupPath,
  bool forArray,
  std::string val)
{
  if(forArray || m_reader.getString(lookupPath, val))
  {
    sidreGroup->createViewString("value", val);
  }
  return axom::sidre::DataTypeId::CHAR8_STR_ID;
}

namespace detail
{
/*!
  *****************************************************************************
  * \brief Adds the contents of an array to the table
  *****************************************************************************
  */
template <typename T>
void registerCollection(Table& table, const std::unordered_map<int, T>& collection)
{
  for(const auto& entry : collection)
  {
    table.addPrimitive(std::to_string(entry.first), "", true, entry.second);
  }
}

/*!
  *****************************************************************************
  * \brief Adds the contents of a dict to the table
  *****************************************************************************
  */
template <typename T>
void registerCollection(Table& table,
                        const std::unordered_map<VariantKey, T>& collection)
{
  for(const auto& entry : collection)
  {
    auto string_key = indexToString(entry.first);
    SLIC_ERROR_IF(
      string_key.find('/') != std::string::npos,
      fmt::format("[Inlet] Dictionary key '{0}' contains illegal character '/'",
                  string_key));
    SLIC_ERROR_IF(string_key.empty(),
                  "[Inlet] Dictionary key cannot be the empty string");
    table.addPrimitive(string_key, "", true, entry.second);
  }
}

/*!
 *****************************************************************************
 * \brief Implementation helper for adding primitive arrays
 * 
 * \note Structs are used for partial template specializations
 *****************************************************************************
 */
template <typename Key, typename Primitive>
struct PrimitiveArrayHelper
{ };

template <typename Key>
struct PrimitiveArrayHelper<Key, bool>
{
  /*!
   *****************************************************************************
   * \brief Finalizes the creation of a collection
   * \param [inout] table The table to add the collection to
   * \param [in] reader The Reader object to read the collection from
   * \param [in] lookupPath The path within the input file to the collection
   *****************************************************************************
   */
  PrimitiveArrayHelper(Table& table, Reader& reader, const std::string& lookupPath)
  {
    std::unordered_map<Key, bool> map;
    // Failure to retrieve a map is not necessarily an error
    reader.getBoolMap(lookupPath, map);
    registerCollection(table, map);
  }
};

template <typename Key>
struct PrimitiveArrayHelper<Key, int>
{
  PrimitiveArrayHelper(Table& table, Reader& reader, const std::string& lookupPath)
  {
    std::unordered_map<Key, int> map;
    reader.getIntMap(lookupPath, map);
    registerCollection(table, map);
  }
};

template <typename Key>
struct PrimitiveArrayHelper<Key, double>
{
  PrimitiveArrayHelper(Table& table, Reader& reader, const std::string& lookupPath)
  {
    std::unordered_map<Key, double> map;
    reader.getDoubleMap(lookupPath, map);
    registerCollection(table, map);
  }
};

template <typename Key>
struct PrimitiveArrayHelper<Key, std::string>
{
  PrimitiveArrayHelper(Table& table, Reader& reader, const std::string& lookupPath)
  {
    std::unordered_map<Key, std::string> map;
    reader.getStringMap(lookupPath, map);
    registerCollection(table, map);
  }
};

void addIndexViewToGroup(sidre::Group& group, const int& index)
{
  group.createViewScalar("", index);
}

void addIndexViewToGroup(sidre::Group& group, const std::string& index)
{
  group.createViewString("", index);
}

void addIndexViewToGroup(sidre::Group& group, const VariantKey& index)
{
  if(index.type() == InletType::String)
  {
    addIndexViewToGroup(group, static_cast<std::string>(index));
  }
  else
  {
    addIndexViewToGroup(group, static_cast<int>(index));
  }
}

}  // end namespace detail

template <typename Key>
void Table::addIndicesGroup(const std::vector<Key>& indices,
                            const std::string& description)
{
  sidre::Group* indices_group =
    m_sidreGroup->createGroup(detail::COLLECTION_INDICES_NAME,
                              /* list_format = */ true);
  // For each index, add a table whose name is its index
  // Schema for struct is defined using the returned table
  for(const auto& idx : indices)
  {
    const std::string string_idx =
      removeBeforeDelimiter(detail::indexToString(idx));
    addTable(string_idx, description);
    std::string absolute = appendPrefix(m_name, detail::indexToString(idx));
    absolute = removeAllInstances(absolute, detail::COLLECTION_GROUP_NAME + "/");
    detail::addIndexViewToGroup(*indices_group, absolute);
  }
}

template <typename T, typename SFINAE>
Verifiable<Table>& Table::addPrimitiveArray(const std::string& name,
                                            const std::string& description,
                                            const bool isDict,
                                            const std::string& pathOverride)
{
  if(isStructCollection() || !m_nested_aggregates.empty())
  {
    // Adding an array of primitive field to an array of structs
    std::vector<std::reference_wrapper<Verifiable>> tables;
    for(Table& table : m_nested_aggregates)
    {
      tables.push_back(table.addPrimitiveArray<T>(name, description, isDict));
    }
    if(isStructCollection())
    {
      // Iterate over each element and forward the call to addPrimitiveArray
      for(const auto& indexPath : collectionIndicesWithPaths(name))
      {
        tables.push_back(
          getTable(indexPath.first)
            .addPrimitiveArray<T>(name, description, isDict, indexPath.second));
      }
    }

    m_aggregate_tables.emplace_back(std::move(tables));

    // Remove when C++17 is available
    return m_aggregate_tables.back();
  }
  else
  {
    // "base case", create a table for the field and fill it in with the helper
    auto& table =
      addTable(appendPrefix(name, detail::COLLECTION_GROUP_NAME), description);
    const std::string& fullName = appendPrefix(m_name, name);
    std::string lookupPath = (pathOverride.empty()) ? fullName : pathOverride;
    lookupPath =
      removeAllInstances(lookupPath, detail::COLLECTION_GROUP_NAME + "/");
    if(isDict)
    {
      detail::PrimitiveArrayHelper<VariantKey, T>(table, m_reader, lookupPath);
    }
    else
    {
      detail::PrimitiveArrayHelper<int, T>(table, m_reader, lookupPath);
    }
    // Copy the indices to the datastore to keep track of integer vs. string indices
    std::vector<VariantKey> indices;
    if(m_reader.getIndices(lookupPath, indices))
    {
      table.addIndicesGroup(indices, description);
    }
    return table;
  }
}

Verifiable<Function>& Table::addFunction(const std::string& name,
                                         const FunctionTag ret_type,
                                         const std::vector<FunctionTag>& arg_types,
                                         const std::string& description,
                                         const std::string& pathOverride)
{
<<<<<<< HEAD
  if(isStructCollection())
=======
  if(isStructContainer() || !m_nested_aggregates.empty())
>>>>>>> b8dd9908
  {
    // If it has indices, we're adding a primitive field to an array
    // of structs, so we need to iterate over the subtables
    // corresponding to elements of the array
    std::vector<std::reference_wrapper<Verifiable<Function>>> funcs;
<<<<<<< HEAD
    for(const auto& indexPath : collectionIndicesWithPaths(name))
=======
    for(Table& table : m_nested_aggregates)
>>>>>>> b8dd9908
    {
      funcs.push_back(table.addFunction(name, ret_type, arg_types, description));
    }
    if(isStructContainer())
    {
      for(const auto& indexPath : containerIndicesWithPaths(name))
      {
        // Add a primitive to an array element (which is a struct)
        funcs.push_back(
          getTable(indexPath.first)
            .addFunction(name, ret_type, arg_types, description, indexPath.second));
      }
    }

    // Create an aggregate field so requirements can be collectively imposed
    // on all elements of the array
    m_aggregate_funcs.emplace_back(std::move(funcs));

    // Remove when C++17 is available
    return m_aggregate_funcs.back();
  }
  else
  {
    // Otherwise actually add a Field
    std::string fullName = appendPrefix(m_name, name);
    axom::sidre::Group* sidreGroup = createSidreGroup(fullName, description);
    SLIC_ERROR_IF(
      sidreGroup == nullptr,
      fmt::format("Failed to create Sidre group with name '{0}'", fullName));
    // If a pathOverride is specified, needed when Inlet-internal groups
    // are part of fullName
    std::string lookupPath = (pathOverride.empty()) ? fullName : pathOverride;
    lookupPath =
      removeAllInstances(lookupPath, detail::COLLECTION_GROUP_NAME + "/");
    auto func = m_reader.getFunction(lookupPath, ret_type, arg_types);
    return addFunctionInternal(sidreGroup, std::move(func), fullName, name);
  }
}

Proxy Table::operator[](const std::string& name) const
{
  const bool has_table = hasTable(name);
  const bool has_field = hasField(name);
  const bool has_func = hasFunction(name);

  // Ambiguous case - both a table and field exist with the same name
  if((has_table && has_field) || (has_field && has_func) ||
     (has_table && has_func))
  {
    const std::string msg = fmt::format(
      "[Inlet] Ambiguous lookup - more than one of a table/field/function with "
      "name '{0}' exist",
      name);
    SLIC_ERROR(msg);
    return Proxy();
  }

  else if(has_table)
  {
    return Proxy(getTable(name));
  }

  else if(has_field)
  {
    return Proxy(getField(name));
  }

  else if(has_func)
  {
    return Proxy(getFunction(name));
  }

  // Neither exists
  else
  {
    std::string msg =
      fmt::format("[Inlet] No table, field, or function with name '{0}' exists",
                  name);
    SLIC_ERROR(msg);
    return Proxy();
  }
}

Table& Table::required(bool isRequired)
{
  // If it's a struct collection we set the individual fields as required,
  // and also the collection table itself, as the user would expect that marking
  // a struct collection as required means that it is non-empty
  if(isStructCollection())
  {
    forEachCollectionElement(
      [isRequired](Table& table) { table.required(isRequired); });
  }

  SLIC_ASSERT_MSG(m_sidreGroup != nullptr,
                  "[Inlet] Table specific Sidre Datastore Group not set");
  setRequired(*m_sidreGroup, *m_sidreRootGroup, isRequired);
  return *this;
}

bool Table::isRequired() const
{
  if(isStructCollection())
  {
    bool result = false;
    forEachCollectionElement([&result](Table& table) {
      if(table.isRequired())
      {
        result = true;
      }
    });
    return result;
  }

  SLIC_ASSERT_MSG(m_sidreGroup != nullptr,
                  "[Inlet] Table specific Sidre Datastore Group not set");
  return checkIfRequired(*m_sidreGroup, *m_sidreRootGroup);
}

Table& Table::registerVerifier(std::function<bool(const Table&)> lambda)
{
  if(isStructCollection())
  {
    forEachCollectionElement(
      [&lambda](Table& table) { table.registerVerifier(lambda); });
  }
  else
  {
    SLIC_WARNING_IF(m_verifier,
                    fmt::format("[Inlet] Verifier for Table "
                                "already set: {0}",
                                m_name));
    m_verifier = lambda;
  }
  return *this;
}

bool Table::verify() const
{
  bool verified = true;
  // If this table was required, make sure something was defined in it
  verified &= verifyRequired(*m_sidreGroup, static_cast<bool>(*this), "Table");
  // Verify this Table if a lambda was configured
  if(m_verifier && !m_verifier(*this))
  {
    verified = false;
    SLIC_WARNING(fmt::format("[Inlet] Table failed verification: {0}", m_name));
  }
  // Verify the child Fields of this Table
  for(const auto& field : m_fieldChildren)
  {
    if(!field.second->verify())
    {
      verified = false;
    }
  }
  // Verify the child Tables of this Table
  for(const auto& table : m_tableChildren)
  {
    if(!table.second->verify())
    {
      verified = false;
    }
  }

  // Verify the child Functions of this Table
  for(const auto& function : m_functionChildren)
  {
    if(!function.second->verify())
    {
      verified = false;
    }
  }

  return verified;
}

template <>
std::unordered_map<std::string, std::unique_ptr<Table>> Table::*Table::getChildren()
{
  return &Table::m_tableChildren;
}

template <>
std::unordered_map<std::string, std::unique_ptr<Field>> Table::*Table::getChildren()
{
  return &Table::m_fieldChildren;
}

template <>
std::unordered_map<std::string, std::unique_ptr<Function>> Table::*Table::getChildren()
{
  return &Table::m_functionChildren;
}

template <typename T>
bool Table::hasChild(const std::string& childName) const
{
  const auto& children = this->*getChildren<T>();
  return children.find(appendPrefix(m_name, childName)) != children.end();
}

template <typename T>
T* Table::getChildInternal(const std::string& childName) const
{
  std::string name = childName;
  size_t found = name.find("/");
  auto currTable = this;

  while(found != std::string::npos)
  {
    const std::string& currName = name.substr(0, found);
    if(currTable->hasChild<Table>(currName))
    {
      currTable =
        currTable->m_tableChildren.at(appendPrefix(currTable->m_name, currName))
          .get();
    }
    else
    {
      return nullptr;
    }
    name = name.substr(found + 1);
    found = name.find("/");
  }

  if(currTable->hasChild<T>(name))
  {
    const auto& children = currTable->*getChildren<T>();
    return children.at(appendPrefix(currTable->m_name, name)).get();
  }
  return nullptr;
}

bool Table::hasTable(const std::string& tableName) const
{
  return static_cast<bool>(getChildInternal<Table>(tableName));
}

bool Table::hasField(const std::string& fieldName) const
{
  return static_cast<bool>(getChildInternal<Field>(fieldName));
}

bool Table::hasFunction(const std::string& fieldName) const
{
  return static_cast<bool>(getChildInternal<Function>(fieldName));
}

Table& Table::getTable(const std::string& tableName) const
{
  auto table = getChildInternal<Table>(tableName);
  if(!table)
  {
    SLIC_ERROR(fmt::format("[Inlet] Table not found: {0}", tableName));
  }
  return *table;
}

Field& Table::getField(const std::string& fieldName) const
{
  auto field = getChildInternal<Field>(fieldName);
  if(!field)
  {
    SLIC_ERROR(fmt::format("[Inlet] Field not found: {0}", fieldName));
  }
  return *field;
}

Function& Table::getFunction(const std::string& funcName) const
{
  auto func = getChildInternal<Function>(funcName);
  if(!func)
  {
    SLIC_ERROR(fmt::format("[Inlet] Function not found: {0}", funcName));
  }
  return *func;
}

std::string Table::name() const { return m_name; }

bool Table::contains(const std::string& name) const
{
  if(auto table = getChildInternal<Table>(name))
  {
    // call operator bool on the table itself
    return static_cast<bool>(*table);
  }
  else if(auto field = getChildInternal<Field>(name))
  {
    // call operator bool on the field itself
    return static_cast<bool>(*field);
  }
  else if(auto function = getChildInternal<Function>(name))
  {
    // call operator bool on the function itself
    return static_cast<bool>(*function);
  }
  return false;
}

Table::operator bool() const
{
  // Check if any of its child tables are nontrivial
  const bool has_tables =
    std::any_of(m_tableChildren.begin(),
                m_tableChildren.end(),
                [](const decltype(m_tableChildren)::value_type& entry) {
                  return static_cast<bool>(*entry.second);
                });

  const bool has_fields =
    std::any_of(m_fieldChildren.begin(),
                m_fieldChildren.end(),
                [](const decltype(m_fieldChildren)::value_type& entry) {
                  return static_cast<bool>(*entry.second);
                });

  const bool has_functions =
    std::any_of(m_functionChildren.begin(),
                m_functionChildren.end(),
                [](const decltype(m_functionChildren)::value_type& entry) {
                  return static_cast<bool>(*entry.second);
                });

  return has_tables || has_fields || has_functions;
}

const std::unordered_map<std::string, std::unique_ptr<Table>>&
Table::getChildTables() const
{
  return m_tableChildren;
}

const std::unordered_map<std::string, std::unique_ptr<Field>>&
Table::getChildFields() const
{
  return m_fieldChildren;
}

}  // end namespace inlet
}  // end namespace axom<|MERGE_RESOLUTION|>--- conflicted
+++ resolved
@@ -638,27 +638,19 @@
                                          const std::string& description,
                                          const std::string& pathOverride)
 {
-<<<<<<< HEAD
-  if(isStructCollection())
-=======
-  if(isStructContainer() || !m_nested_aggregates.empty())
->>>>>>> b8dd9908
+  if(isStructCollection() || !m_nested_aggregates.empty())
   {
     // If it has indices, we're adding a primitive field to an array
     // of structs, so we need to iterate over the subtables
     // corresponding to elements of the array
     std::vector<std::reference_wrapper<Verifiable<Function>>> funcs;
-<<<<<<< HEAD
-    for(const auto& indexPath : collectionIndicesWithPaths(name))
-=======
     for(Table& table : m_nested_aggregates)
->>>>>>> b8dd9908
     {
       funcs.push_back(table.addFunction(name, ret_type, arg_types, description));
     }
-    if(isStructContainer())
-    {
-      for(const auto& indexPath : containerIndicesWithPaths(name))
+    if(isStructCollection())
+    {
+      for(const auto& indexPath : collectionIndicesWithPaths(name))
       {
         // Add a primitive to an array element (which is a struct)
         funcs.push_back(
