--- conflicted
+++ resolved
@@ -550,38 +550,6 @@
   }
 }
 
-<<<<<<< HEAD
-void updateUnexpectedNames(const std::string& accessedName,
-                           std::unordered_set<std::string>& unexpectedNames)
-{
-  std::vector<std::string> accessed_tokens;
-  axom::utilities::string::split(accessed_tokens, accessedName, '/');
-  std::vector<std::string> unexpected_tokens;
-  for(auto iter = unexpectedNames.begin(); iter != unexpectedNames.end();)
-  {
-    // Check if the possibly unexpected name is an "ancestor" of the accessed name,
-    // if it is, then it gets marked as expected via removal
-    unexpected_tokens.clear();
-    axom::utilities::string::split(unexpected_tokens, *iter, '/');
-    // If it's bigger, it can't be an ancestor so we can bail out early
-    if(unexpected_tokens.size() > accessed_tokens.size())
-    {
-      ++iter;
-    }
-    // Check if the beginning of the accessed tokens sequence is equal to the tokens in the possibly
-    // unexpected name
-    else if(std::equal(unexpected_tokens.begin(),
-                       unexpected_tokens.end(),
-                       accessed_tokens.begin()))
-    {
-      iter = unexpectedNames.erase(iter);
-    }
-    else
-    {
-      ++iter;
-    }
-  }
-=======
 std::vector<VariantKey> collectionIndices(const Container& container,
                                           bool trimAbsolute)
 {
@@ -644,7 +612,38 @@
     result.push_back({baseName, fullPath});
   }
   return result;
->>>>>>> 6e70ce96
+}
+
+void updateUnexpectedNames(const std::string& accessedName,
+                           std::unordered_set<std::string>& unexpectedNames)
+{
+  std::vector<std::string> accessed_tokens;
+  axom::utilities::string::split(accessed_tokens, accessedName, '/');
+  std::vector<std::string> unexpected_tokens;
+  for(auto iter = unexpectedNames.begin(); iter != unexpectedNames.end();)
+  {
+    // Check if the possibly unexpected name is an "ancestor" of the accessed name,
+    // if it is, then it gets marked as expected via removal
+    unexpected_tokens.clear();
+    axom::utilities::string::split(unexpected_tokens, *iter, '/');
+    // If it's bigger, it can't be an ancestor so we can bail out early
+    if(unexpected_tokens.size() > accessed_tokens.size())
+    {
+      ++iter;
+    }
+    // Check if the beginning of the accessed tokens sequence is equal to the tokens in the possibly
+    // unexpected name
+    else if(std::equal(unexpected_tokens.begin(),
+                       unexpected_tokens.end(),
+                       accessed_tokens.begin()))
+    {
+      iter = unexpectedNames.erase(iter);
+    }
+    else
+    {
+      ++iter;
+    }
+  }
 }
 
 }  // end namespace detail
