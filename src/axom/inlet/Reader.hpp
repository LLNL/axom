// Copyright (c) 2017-2020, Lawrence Livermore National Security, LLC and
// other Axom Project Developers. See the top-level COPYRIGHT file for details.
//
// SPDX-License-Identifier: (BSD-3-Clause)

/*!
 *******************************************************************************
 * \file Reader.hpp
 *
 * \brief This file contains the pure virtual base class definition of Reader.
 *******************************************************************************
 */

#ifndef INLET_READER_HPP
#define INLET_READER_HPP

#include <string>
#include <unordered_map>

namespace axom
{
namespace inlet
{
/*!
 *******************************************************************************
 * \class Reader
 *
 * \brief Abstract base class defining the interface of all Reader
 *  classes.
 *
 *  Concrete instances need to inherit from this class and implement these
 *  functions.You will need to add your Reader using Reader::initialize
 *
 * \see LuaReader
 *******************************************************************************
 */
class Reader
{
public:
  /*!
   *****************************************************************************
   * \brief Virtual destructor.
   *****************************************************************************
   */
  virtual ~Reader() {};

  /*!
   *****************************************************************************
   * \brief Parses the given input file.
   *
   * This performs any setup work and parses the given input file.
   * It is required that this is called before using the Reader and overrides
   * any state that was previously there.
   *
   * \param [in] filePath The Input file to be read
   *
   * \return true if the input file was able to be parsed
   *****************************************************************************
   */
  virtual bool parseFile(const std::string& filePath) = 0;

  /*!
   *****************************************************************************
   * \brief Parses the given string.
   *
   * This performs any setup work and parses the given string.
   * It is required that this is called before using the Reader and overrides
   * any state that was previously there.
   *
   * \param [in] inputString The Input file to be read
   *
   * \return true if the string was able to be parsed
   *****************************************************************************
   */
  virtual bool parseString(const std::string& inputString) = 0;

  /*!
   *****************************************************************************
   * \brief Return a boolean out of the input file
   *
   * This performs any necessary retrieval and mapping from the given identifier
   * to what is in the input file.
   *
   * \param [in] id The identifier to the bool that will be retrieved
   * \param [out] value The value of the bool that was retrieved
   *
   * \return true if the variable was able to be retrieved from the file
   *****************************************************************************
   */
  virtual bool getBool(const std::string& id, bool& value) = 0;

  /*!
   *****************************************************************************
   * \brief Return a double out of the input file
   *
   * This performs any necessary retrieval and mapping from the given identifier
   * to what is in the input file.
   *
   * \param [in]  id    The identifier to the double that will be retrieved
   * \param [out] value The value of the double that was retrieved
   *
   * \return true if the variable was able to be retrieved from the file
   *****************************************************************************
   */
  virtual bool getDouble(const std::string& id, double& value) = 0;

  /*!
   *****************************************************************************
   * \brief Return a int out of the input file
   *
   * This performs any necessary retrieval and mapping from the given identifier
   * to what is in the input file.
   *
   * \param [in]  id    The identifier to the int that will be retrieved
   * \param [out] value The value of the int that was retrieved
   *
   * \return true if the variable was able to be retrieved from the file
   *****************************************************************************
   */
  virtual bool getInt(const std::string& id, int& value) = 0;

  /*!
   *****************************************************************************
   * \brief Return a string out of the input file
   *
   * This performs any necessary retrieval and mapping from the given identifier
   * to what is in the input file.
   *
   * \param [in]  id    The identifier to the string that will be retrieved
   * \param [out] value The value of the string that was retrieved
   *
   * \return true if the variable was able to be retrieved from the file
   *****************************************************************************
   */
  virtual bool getString(const std::string& id, std::string& value) = 0;
<<<<<<< HEAD

  virtual bool getIntMap(const std::string& id, std::unordered_map<int, int>& values) = 0;
  virtual bool getBoolMap(const std::string& id, std::unordered_map<int, bool>& values) = 0;
  virtual bool getDoubleMap(const std::string& id, std::unordered_map<int, double>& values) = 0;
  virtual bool getStringMap(const std::string& id, std::unordered_map<int, std::string>& values) = 0;
=======
>>>>>>> a27cb869
};

}  // end namespace inlet
}  // end namespace axom

#endif<|MERGE_RESOLUTION|>--- conflicted
+++ resolved
@@ -133,14 +133,11 @@
    *****************************************************************************
    */
   virtual bool getString(const std::string& id, std::string& value) = 0;
-<<<<<<< HEAD
 
   virtual bool getIntMap(const std::string& id, std::unordered_map<int, int>& values) = 0;
   virtual bool getBoolMap(const std::string& id, std::unordered_map<int, bool>& values) = 0;
   virtual bool getDoubleMap(const std::string& id, std::unordered_map<int, double>& values) = 0;
   virtual bool getStringMap(const std::string& id, std::unordered_map<int, std::string>& values) = 0;
-=======
->>>>>>> a27cb869
 };
 
 }  // end namespace inlet
