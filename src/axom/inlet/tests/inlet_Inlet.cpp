--- conflicted
+++ resolved
@@ -669,7 +669,6 @@
   EXPECT_EQ(intVal, 1);
 }
 
-<<<<<<< HEAD
 TEST(inlet_Field, defaultValues) {
   std::string testString = "Table1 = { float1 = 5.6; Table2 = { int1 = 95; Table4 = { str1= 'hi' } } }; Table3 = { bool1 = true }";
   DataStore ds;
@@ -754,7 +753,8 @@
   EXPECT_EQ(sidreGroup->getView("Table1/Table2/int1/continuousRange")->getBuffer()->getNumElements(), 2);
   EXPECT_EQ(bufferArr3[0], 1);
   EXPECT_EQ(bufferArr3[1], 50);
-=======
+}
+
 TEST(inlet_Inlet_verify, checkVerify) {
   std::string testString = "field1 = true; field2 = 5632; NewTable = { str = 'hello'; integer = 32 }";
   DataStore ds;
@@ -769,7 +769,6 @@
   inlet->addBool("NewTable/field3")->required(true);
   inlet->addTable("NewTable/LastTable")->addDouble("field4")->required(true);
   EXPECT_FALSE(inlet->verify());
->>>>>>> 9a225b7a
 }
 
 //------------------------------------------------------------------------------
