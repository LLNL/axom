// Copyright (c) 2017-2021, Lawrence Livermore National Security, LLC and
// other Axom Project Developers. See the top-level COPYRIGHT file for details.
//
// SPDX-License-Identifier: (BSD-3-Clause)

#include "gtest/gtest.h"

#include <array>
#include <string>
#include <vector>
#include <unordered_map>

#include <iostream>

#include "axom/sidre.hpp"

#include "axom/inlet/LuaReader.hpp"
#include "axom/inlet/Inlet.hpp"

using axom::inlet::FunctionTag;
using axom::inlet::FunctionType;
using axom::inlet::Inlet;
using axom::inlet::InletType;
using axom::inlet::LuaReader;
using axom::sidre::DataStore;

Inlet createBasicInlet(DataStore* ds,
                       const std::string& luaString,
                       bool enableDocs = true)
{
  auto lr = std::make_unique<LuaReader>();
  lr->parseString(luaString);

  return Inlet(std::move(lr), ds->getRoot(), enableDocs);
}

TEST(inlet_function, simple_vec3_to_double_raw)
{
  std::string testString = "function foo (v) return v.x + v.y + v.z end";
  DataStore ds;
  auto inlet = createBasicInlet(&ds, testString);

  auto func =
    inlet.reader().getFunction("foo", FunctionTag::Double, {FunctionTag::Vector});

  EXPECT_TRUE(func);
  auto result = func.call<double>(FunctionType::Vector {1, 2, 3});
  EXPECT_FLOAT_EQ(result, 6);
}

TEST(inlet_function, simple_vec3_to_vec3_raw)
{
  std::string testString = "function foo (v) return 2*v end";
  DataStore ds;
  auto inlet = createBasicInlet(&ds, testString);

  auto func =
    inlet.reader().getFunction("foo", FunctionTag::Vector, {FunctionTag::Vector});

  EXPECT_TRUE(func);
  auto result = func.call<FunctionType::Vector>(FunctionType::Vector {1, 2, 3});
  EXPECT_FLOAT_EQ(result[0], 2);
  EXPECT_FLOAT_EQ(result[1], 4);
  EXPECT_FLOAT_EQ(result[2], 6);
}

TEST(inlet_function, simple_vec3_to_vec3_raw_partial_init)
{
  std::string testString = "function foo (v) return 2*v end";
  DataStore ds;
  auto inlet = createBasicInlet(&ds, testString);

  auto func =
    inlet.reader().getFunction("foo", FunctionTag::Vector, {FunctionTag::Vector});

  EXPECT_TRUE(func);

  auto result = func.call<FunctionType::Vector>(FunctionType::Vector {1, 2});
  EXPECT_FLOAT_EQ(result[0], 2);
  EXPECT_FLOAT_EQ(result[1], 4);
  EXPECT_FLOAT_EQ(result[2], 0);

  result = func.call<FunctionType::Vector>(FunctionType::Vector {1});
  EXPECT_FLOAT_EQ(result[0], 2);
  EXPECT_FLOAT_EQ(result[1], 0);
  EXPECT_FLOAT_EQ(result[2], 0);
}

TEST(inlet_function, simple_vec3_to_double_through_table)
{
  std::string testString = "function foo (v) return v.x + v.y + v.z end";
  DataStore ds;
  auto inlet = createBasicInlet(&ds, testString);

  inlet.addFunction("foo",
                    FunctionTag::Double,
                    {FunctionTag::Vector},
                    "foo's description");

  auto callable = inlet["foo"].get<std::function<double(FunctionType::Vector)>>();
  auto result = callable({1, 2, 3});
  EXPECT_FLOAT_EQ(result, 6);
}

TEST(inlet_function, simple_vec3_to_vec3_through_table)
{
  std::string testString = "function foo (v) return 2*v end";
  DataStore ds;
  auto inlet = createBasicInlet(&ds, testString);

  inlet.addFunction("foo",
                    FunctionTag::Vector,
                    {FunctionTag::Vector},
                    "foo's description");

  auto callable =
    inlet["foo"].get<std::function<FunctionType::Vector(FunctionType::Vector)>>();
  auto result = callable({1, 2, 3});
  EXPECT_FLOAT_EQ(result[0], 2);
  EXPECT_FLOAT_EQ(result[1], 4);
  EXPECT_FLOAT_EQ(result[2], 6);
}

TEST(inlet_function, simple_double_to_double_through_table)
{
  std::string testString = "function foo (a) return (a * 3.4) + 9.64 end";
  DataStore ds;
  auto inlet = createBasicInlet(&ds, testString);

  inlet.addFunction("foo",
                    FunctionTag::Double,
                    {FunctionTag::Double},
                    "foo's description");

  auto callable =
    inlet["foo"].get<std::function<FunctionType::Double(FunctionType::Double)>>();
  double arg = -6.37;
  double result = callable(arg);
  EXPECT_FLOAT_EQ(result, (arg * 3.4) + 9.64);
}

TEST(inlet_function, simple_void_to_double_through_table)
{
  std::string testString = "function foo () return 9.64 end";
  DataStore ds;
  auto inlet = createBasicInlet(&ds, testString);

  inlet.addFunction("foo", FunctionTag::Double, {}, "foo's description");

  auto callable = inlet["foo"].get<std::function<FunctionType::Double()>>();
  double result = callable();
  EXPECT_FLOAT_EQ(result, 9.64);
}

TEST(inlet_function, simple_double_to_void_through_table)
{
  // Test a function that returns nothing by using it to modify a global
  std::string testString = "bar = 19.9; function foo (a) bar = a end";
  DataStore ds;
  auto inlet = createBasicInlet(&ds, testString);

  inlet.addFunction("foo",
                    FunctionTag::Void,
                    {FunctionTag::Double},
                    "foo's description");

  auto callable =
    inlet["foo"].get<std::function<FunctionType::Void(FunctionType::Double)>>();
  double arg = -6.37;
  callable(arg);

  inlet.addDouble("bar", "bar's description");
  double result = inlet["bar"];
  EXPECT_FLOAT_EQ(result, arg);
}

TEST(inlet_function, simple_string_to_double_through_table)
{
  std::string testString =
    "function foo(s) "
    "  if s == 'a' then return 9.1 "
    "  elseif s == 'b' then return -6.3 "
    "  else return 66.5 end "
    "end";
  DataStore ds;
  auto inlet = createBasicInlet(&ds, testString);

  inlet.addFunction("foo",
                    FunctionTag::Double,
                    {FunctionTag::String},
                    "foo's description");

  auto callable =
    inlet["foo"].get<std::function<FunctionType::Double(FunctionType::String)>>();

  EXPECT_FLOAT_EQ(callable("a"), 9.1);
  EXPECT_FLOAT_EQ(callable("b"), -6.3);
  EXPECT_FLOAT_EQ(callable("c"), 66.5);
}

TEST(inlet_function, simple_double_to_string_through_table)
{
  std::string testString =
    "function foo(d) "
    "  if d == 1 then return 'a' "
    "  elseif d == 2 then return 'b' "
    "  else return 'c' end "
    "end";
  DataStore ds;
  auto inlet = createBasicInlet(&ds, testString);

  inlet.addFunction("foo",
                    FunctionTag::String,
                    {FunctionTag::Double},
                    "foo's description");

  auto callable =
    inlet["foo"].get<std::function<FunctionType::String(FunctionType::Double)>>();
  EXPECT_EQ(callable(1), "a");
  EXPECT_EQ(callable(2), "b");
  EXPECT_EQ(callable(3), "c");
}

TEST(inlet_function, simple_vec3_to_double_through_table_call)
{
  std::string testString = "function foo (v) return v.x + v.y + v.z end";
  DataStore ds;
  auto inlet = createBasicInlet(&ds, testString);

  inlet.addFunction("foo",
                    FunctionTag::Double,
                    {FunctionTag::Vector},
                    "foo's description");

  auto result = inlet["foo"].call<double>(FunctionType::Vector {1, 2, 3});
  EXPECT_FLOAT_EQ(result, 6);
}

TEST(inlet_function, simple_vec3_to_vec3_through_table_call)
{
  std::string testString = "function foo (v) return 2*v end";
  DataStore ds;
  auto inlet = createBasicInlet(&ds, testString);

  inlet.addFunction("foo",
                    FunctionTag::Vector,
                    {FunctionTag::Vector},
                    "foo's description");

  auto result =
    inlet["foo"].call<FunctionType::Vector>(FunctionType::Vector {1, 2, 3});
  EXPECT_FLOAT_EQ(result[0], 2);
  EXPECT_FLOAT_EQ(result[1], 4);
  EXPECT_FLOAT_EQ(result[2], 6);
}

TEST(inlet_function, simple_vec3_double_to_double_through_table_call)
{
  std::string testString =
    "function foo (v, t) return t * (v.x + v.y + v.z) end";
  DataStore ds;
  auto inlet = createBasicInlet(&ds, testString);

  inlet.addFunction("foo",
                    FunctionTag::Double,
                    {FunctionTag::Vector, FunctionTag::Double},
                    "foo's description");

  auto result = inlet["foo"].call<double>(FunctionType::Vector {1, 2, 3}, 2.0);
  EXPECT_FLOAT_EQ(result, 12);
}

TEST(inlet_function, simple_vec3_double_to_vec3_through_table_call)
{
  std::string testString = "function foo (v, t) return t*v end";
  DataStore ds;
  auto inlet = createBasicInlet(&ds, testString);

  inlet.addFunction("foo",
                    FunctionTag::Vector,
                    {FunctionTag::Vector, FunctionTag::Double},
                    "foo's description");

  auto result =
    inlet["foo"].call<FunctionType::Vector>(FunctionType::Vector {1, 2, 3}, 2.0);
  EXPECT_FLOAT_EQ(result[0], 2);
  EXPECT_FLOAT_EQ(result[1], 4);
  EXPECT_FLOAT_EQ(result[2], 6);
}

TEST(inlet_function, simple_vec3_to_vec3_verify_lambda_pass)
{
  std::string testString = "function foo (v) return 2*v end";
  DataStore ds;
  auto inlet = createBasicInlet(&ds, testString);

  auto& func = inlet
                 .addFunction("foo",
                              FunctionTag::Vector,
                              {FunctionTag::Vector},
                              "foo's description")
                 .required();
  func.registerVerifier([](const axom::inlet::Function& func) {
    auto result = func.call<FunctionType::Vector>(FunctionType::Vector {1, 0, 0});
    return std::abs(result[0] - 2) < 1e-5;
  });

  EXPECT_TRUE(inlet.verify());
}

TEST(inlet_function, simple_vec3_to_vec3_verify_lambda_fail)
{
  std::string testString = "function foo (v) return 2*v end";
  DataStore ds;
  auto inlet = createBasicInlet(&ds, testString);

  auto& func = inlet
                 .addFunction("foo",
                              FunctionTag::Vector,
                              {FunctionTag::Vector},
                              "foo's description")
                 .required();
  func.registerVerifier([](const axom::inlet::Function& func) {
    auto result = func.call<FunctionType::Vector>(FunctionType::Vector {2, 0, 0});
    return std::abs(result[0] - 2) < 1e-5;
  });

  EXPECT_FALSE(inlet.verify());
}

struct Foo
{
  bool bar;
  std::function<FunctionType::Vector(FunctionType::Vector)> baz;
};

template <>
struct FromInlet<Foo>
{
  Foo operator()(const axom::inlet::Table& base)
  {
    Foo f {base["bar"], base["baz"]};
    return f;
  }
};

TEST(inlet_function, simple_vec3_to_vec3_struct)
{
  std::string testString =
    "foo = { bar = true; baz = function (v) return 2*v end }";
  DataStore ds;
  auto inlet = createBasicInlet(&ds, testString);

  // Define schema
  inlet.addBool("foo/bar", "bar's description");
  inlet
    .addFunction("foo/baz",
                 FunctionTag::Vector,
                 {FunctionTag::Vector},
                 "baz's description")
    .required();
  Foo foo = inlet["foo"].get<Foo>();
  EXPECT_TRUE(foo.bar);
  auto result = foo.baz({4, 5, 6});
  EXPECT_FLOAT_EQ(result[0], 8);
  EXPECT_FLOAT_EQ(result[1], 10);
  EXPECT_FLOAT_EQ(result[2], 12);
}

TEST(inlet_function, simple_vec3_to_vec3_array_of_struct)
{
  std::string testString =
    "foo = { [7] = { bar = true, "
    "                baz = function (v) return 2*v end }, "
    "       [12] = { bar = false, "
    "                baz = function (v) return 3*v end } "
    "}";
  DataStore ds;
  auto inlet = createBasicInlet(&ds, testString);

  auto& arr_table = inlet.addStructArray("foo");

  // Define schema
  arr_table.addBool("bar", "bar's description");
  arr_table
    .addFunction("baz",
                 FunctionTag::Vector,
                 {FunctionTag::Vector},
                 "baz's description")
    .required();

  auto foos = inlet["foo"].get<std::unordered_map<int, Foo>>();
  EXPECT_TRUE(foos[7].bar);
  auto first_result = foos[7].baz({4, 5, 6});
  EXPECT_FLOAT_EQ(first_result[0], 8);
  EXPECT_FLOAT_EQ(first_result[1], 10);
  EXPECT_FLOAT_EQ(first_result[2], 12);

  EXPECT_FALSE(foos[12].bar);
  auto second_result = foos[12].baz({4, 5, 6});
  EXPECT_FLOAT_EQ(second_result[0], 12);
  EXPECT_FLOAT_EQ(second_result[1], 15);
  EXPECT_FLOAT_EQ(second_result[2], 18);
}

TEST(inlet_function, dimension_dependent_result)
{
  std::string testString =
    "foo = function (v) "
    "first = 2 * v.x "
    "last = 2 * v.y "
    "if v.dim == 2 then "
    "return Vector.new(first, last) "
    "else "
    "return Vector.new(first, 0, last) "
    "end "
    "end";
  DataStore ds;
  auto inlet = createBasicInlet(&ds, testString);

  inlet.addFunction("foo",
                    FunctionTag::Vector,
                    {FunctionTag::Vector},
                    "foo's description");

  auto callable =
    inlet["foo"].get<std::function<FunctionType::Vector(FunctionType::Vector)>>();

  FunctionType::Vector input_3d({3.5, 0.5, 7.5});
  auto result = callable(input_3d);

  EXPECT_EQ(result.dim, 3);
  EXPECT_FLOAT_EQ(result.vec[0], 7);
  EXPECT_FLOAT_EQ(result.vec[1], 0);
  EXPECT_FLOAT_EQ(result.vec[2], 1);

  FunctionType::Vector input_2d({3.5, 0.5});
  result = callable(input_2d);

  EXPECT_EQ(result.dim, 2);
  EXPECT_FLOAT_EQ(result.vec[0], 7);
  EXPECT_FLOAT_EQ(result.vec[1], 1);
}

struct FooWithScalarFunc
{
  std::function<double(double)> bar;
};

template <>
struct FromInlet<FooWithScalarFunc>
{
  FooWithScalarFunc operator()(const axom::inlet::Table& base)
  {
    return {base["foo/bar"]};
  }
};

TEST(inlet_function, nested_function_in_struct)
{
  std::string testString =
    "quux = { [0] = { foo = { bar = function (x) return x + 1 end } }, "
    "         [1] = { foo = { bar = function (x) return x + 3 end } } }";
  DataStore ds;
  auto inlet = createBasicInlet(&ds, testString);

  auto& quux_schema = inlet.addStructArray("quux");
  auto& foo_schema = quux_schema.addStruct("foo");

  foo_schema.addFunction("bar",
                         FunctionTag::Double,
                         {FunctionTag::Double},
                         "bar's description");

  auto foos = inlet["quux"].get<std::vector<FooWithScalarFunc>>();
  EXPECT_EQ(foos.size(), 2);

  auto& first_func = foos[0].bar;
<<<<<<< HEAD
=======
  // Check that the function object contains a valid target
>>>>>>> df316b84
  EXPECT_TRUE(static_cast<bool>(first_func));
  EXPECT_DOUBLE_EQ(first_func(4.0), 5.0);

  auto& second_func = foos[1].bar;
<<<<<<< HEAD
=======
  // Check that the function object contains a valid target
>>>>>>> df316b84
  EXPECT_TRUE(static_cast<bool>(second_func));
  EXPECT_DOUBLE_EQ(second_func(4.0), 7.0);
}

template <typename Ret, typename... Args>
Ret checkedCall(const sol::protected_function& func, Args&&... args)
{
  auto tentative_result = func(std::forward<Args>(args)...);
  EXPECT_TRUE(tentative_result.valid());
  return tentative_result;
}

/**
 * The inlet_function_usertype suite is intended to verify the correctness of the
 * definition of the correspondence between the FunctionType::Vector type and its
 * lua usertype equivalent.  Instead of using the Inlet interface to define and
 * access functions, the LuaReader's sol::state member is interrogated directly
 * to avoid mixing concerns in these tests.
 * 
 * Each entry in the Lua table/metatable for this usertype has a corresponding
 * test, i.e., one for each operator overload/constructor/member variable.
 */
TEST(inlet_function_usertype, lua_usertype_basic)
{
  std::string testString = "function func(vec) return 7 end";
  LuaReader lr;
  lr.parseString(testString);
  sol::protected_function func = lr.solState()["func"];
  axom::inlet::FunctionType::Vector vec {1, 2, 3};
  int result = checkedCall<int>(func, vec);
  EXPECT_EQ(result, 7);
}

TEST(inlet_function_usertype, lua_usertype_basic_ret)
{
  std::string testString =
    "function func(x, y, z) return Vector.new(x, y, z) end";
  LuaReader lr;
  lr.parseString(testString);
  sol::protected_function func = lr.solState()["func"];
  axom::inlet::FunctionType::Vector vec {1, 2, 3};
  auto result = checkedCall<axom::inlet::FunctionType::Vector>(func, 1, 2, 3);
  EXPECT_EQ(vec, result);
}

TEST(inlet_function_usertype, lua_usertype_basic_ret_2d)
{
  std::string testString = "function func(x, y, z) return Vector.new(x, y) end";
  LuaReader lr;
  lr.parseString(testString);
  sol::protected_function func = lr.solState()["func"];
  axom::inlet::FunctionType::Vector vec {1, 2};
  auto result = checkedCall<axom::inlet::FunctionType::Vector>(func, 1, 2, 3);
  EXPECT_EQ(vec, result);
}

TEST(inlet_function_usertype, lua_usertype_basic_ret_default)
{
  std::string testString = "function func(x, y, z) return Vector.new() end";
  LuaReader lr;
  lr.parseString(testString);
  sol::protected_function func = lr.solState()["func"];
  axom::inlet::FunctionType::Vector vec {0, 0, 0};
  auto result = checkedCall<axom::inlet::FunctionType::Vector>(func, 1, 2, 3);
  EXPECT_EQ(vec, result);
}

TEST(inlet_function_usertype, lua_usertype_basic_add)
{
  std::string testString = "function func(vec1, vec2) return vec1 + vec2 end";
  LuaReader lr;
  lr.parseString(testString);
  sol::protected_function func = lr.solState()["func"];
  axom::inlet::FunctionType::Vector vec1 {1, 2, 3};
  axom::inlet::FunctionType::Vector vec2 {4, 5, 6};
  const axom::inlet::FunctionType::Vector sum {5, 7, 9};
  auto result = checkedCall<axom::inlet::FunctionType::Vector>(func, vec1, vec2);
  EXPECT_EQ(result, sum);
}

TEST(inlet_function_usertype, lua_usertype_basic_sub)
{
  std::string testString = "function func(vec1, vec2) return vec1 - vec2 end";
  LuaReader lr;
  lr.parseString(testString);
  sol::protected_function func = lr.solState()["func"];
  axom::inlet::FunctionType::Vector vec1 {1, 2, 3};
  axom::inlet::FunctionType::Vector vec2 {4, 5, 6};
  const axom::inlet::FunctionType::Vector difference {-3, -3, -3};
  auto result = checkedCall<axom::inlet::FunctionType::Vector>(func, vec1, vec2);
  EXPECT_EQ(result, difference);
}

TEST(inlet_function_usertype, lua_usertype_basic_negate)
{
  std::string testString = "function func(vec) return -vec end";
  LuaReader lr;
  lr.parseString(testString);
  sol::protected_function func = lr.solState()["func"];
  axom::inlet::FunctionType::Vector vec {1, 2, 3};
  const axom::inlet::FunctionType::Vector negated {-1, -2, -3};
  auto result = checkedCall<axom::inlet::FunctionType::Vector>(func, vec);
  EXPECT_EQ(result, negated);
}

TEST(inlet_function_usertype, lua_usertype_basic_scalar_mult)
{
  std::string testString =
    "function func1(vec, x) return vec * x end; function func2(vec, x) return "
    "x * vec end";
  LuaReader lr;
  lr.parseString(testString);
  sol::protected_function func1 = lr.solState()["func1"];
  sol::protected_function func2 = lr.solState()["func2"];
  axom::inlet::FunctionType::Vector vec {1, 2, 3};
  const axom::inlet::FunctionType::Vector doubled {2, 4, 6};
  auto result = checkedCall<axom::inlet::FunctionType::Vector>(func1, vec, 2.0);
  EXPECT_EQ(result, doubled);
  const axom::inlet::FunctionType::Vector tripled {3, 6, 9};
  result = checkedCall<axom::inlet::FunctionType::Vector>(func2, vec, 3.0);
  EXPECT_EQ(result, tripled);
}

TEST(inlet_function_usertype, lua_usertype_basic_index_get)
{
  std::string testString = "function func(vec, idx) return vec[idx] end";
  LuaReader lr;
  lr.parseString(testString);
  sol::protected_function func = lr.solState()["func"];
  axom::inlet::FunctionType::Vector vec {1, 2, 3};
  // Use 1-based indexing in these tests as lua is 1-indexed
  auto result = checkedCall<double>(func, vec, 1);
  EXPECT_FLOAT_EQ(1, result);
  result = checkedCall<double>(func, vec, 2);
  EXPECT_FLOAT_EQ(2, result);
  result = checkedCall<double>(func, vec, 3);
  EXPECT_FLOAT_EQ(3, result);
}

TEST(inlet_function_usertype, lua_usertype_basic_index_set)
{
  std::string testString =
    "function func(idx) vec = Vector.new(1,1,1); vec[idx] = -1; return vec end";
  LuaReader lr;
  lr.parseString(testString);
  sol::protected_function func = lr.solState()["func"];
  auto result = checkedCall<axom::inlet::FunctionType::Vector>(func, 1);
  EXPECT_FLOAT_EQ(-1, result[0]);
  result = checkedCall<axom::inlet::FunctionType::Vector>(func, 2);
  EXPECT_FLOAT_EQ(-1, result[1]);
  result = checkedCall<axom::inlet::FunctionType::Vector>(func, 3);
  EXPECT_FLOAT_EQ(-1, result[2]);
}

TEST(inlet_function_usertype, lua_usertype_basic_norm)
{
  std::string testString = "function func(vec) return vec:norm() end";
  LuaReader lr;
  lr.parseString(testString);
  sol::protected_function func = lr.solState()["func"];
  axom::inlet::FunctionType::Vector vec {1, 2, 3};
  const double l2_norm = std::sqrt((1 * 1) + (2 * 2) + (3 * 3));
  auto result = checkedCall<double>(func, vec);
  EXPECT_FLOAT_EQ(l2_norm, result);
}

TEST(inlet_function_usertype, lua_usertype_basic_squared_norm)
{
  std::string testString = "function func(vec) return vec:squared_norm() end";
  LuaReader lr;
  lr.parseString(testString);
  sol::protected_function func = lr.solState()["func"];
  axom::inlet::FunctionType::Vector vec {1, 2, 3};
  const double squared_l2_norm = (1 * 1) + (2 * 2) + (3 * 3);
  auto result = checkedCall<double>(func, vec);
  EXPECT_FLOAT_EQ(squared_l2_norm, result);
}

TEST(inlet_function_usertype, lua_usertype_basic_unit_vec)
{
  std::string testString = "function func(vec) return vec:unitVector() end";
  LuaReader lr;
  lr.parseString(testString);
  sol::protected_function func = lr.solState()["func"];
  axom::inlet::FunctionType::Vector vec {1, 2, 3};
  const double l2_norm = std::sqrt((1 * 1) + (2 * 2) + (3 * 3));
  const axom::inlet::FunctionType::Vector unit {1 / l2_norm,
                                                2 / l2_norm,
                                                3 / l2_norm};
  auto result = checkedCall<axom::inlet::FunctionType::Vector>(func, vec);
  EXPECT_EQ(unit, result);
}

TEST(inlet_function_usertype, lua_usertype_basic_dot)
{
  std::string testString =
    "function func(vec1, vec2) return vec1:dot(vec2) end";
  LuaReader lr;
  lr.parseString(testString);
  sol::protected_function func = lr.solState()["func"];
  axom::inlet::FunctionType::Vector vec1 {1, 2, 3};
  axom::inlet::FunctionType::Vector vec2 {4, 5, 6};
  const double dot = (1 * 4) + (2 * 5) + (3 * 6);
  auto result = checkedCall<double>(func, vec1, vec2);
  EXPECT_EQ(dot, result);
}

TEST(inlet_function_usertype, lua_usertype_basic_cross)
{
  std::string testString =
    "function func(vec1, vec2) return vec1:cross(vec2) end";
  LuaReader lr;
  lr.parseString(testString);
  sol::protected_function func = lr.solState()["func"];
  axom::inlet::FunctionType::Vector vec1 {1, 2, 3};
  axom::inlet::FunctionType::Vector vec2 {4, 5, 6};
  const double i = (2 * 6) - (3 * 5);
  const double j = (3 * 4) - (1 * 6);
  const double k = (1 * 5) - (2 * 4);
  const axom::inlet::FunctionType::Vector cross {i, j, k};
  auto result = checkedCall<axom::inlet::FunctionType::Vector>(func, vec1, vec2);
  EXPECT_EQ(cross, result);
}

TEST(inlet_function_usertype, lua_usertype_check_dim)
{
  std::string testString = "function func(vec) return vec.dim end";
  LuaReader lr;
  lr.parseString(testString);
  sol::protected_function func = lr.solState()["func"];
  axom::inlet::FunctionType::Vector vec1 {1, 2, 3};
  axom::inlet::FunctionType::Vector vec2 {4, 5};
  auto result = checkedCall<double>(func, vec1);
  EXPECT_EQ(result, 3);

  result = checkedCall<double>(func, vec2);
  EXPECT_EQ(result, 2);
}

TEST(inlet_function_usertype, lua_usertype_named_access)
{
  std::string testString =
    "function func(vec, comp) if comp == 1 then return vec.x elseif comp == 2 "
    "then return vec.y else return vec.z end end";
  LuaReader lr;
  lr.parseString(testString);
  sol::protected_function func = lr.solState()["func"];
  axom::inlet::FunctionType::Vector vec1 {4, 5, 6};
  auto result = checkedCall<double>(func, vec1, 1);
  EXPECT_EQ(result, 4);

  result = checkedCall<double>(func, vec1, 2);
  EXPECT_EQ(result, 5);

  result = checkedCall<double>(func, vec1, 3);
  EXPECT_EQ(result, 6);
}

//------------------------------------------------------------------------------
#include "axom/slic/core/SimpleLogger.hpp"
using axom::slic::SimpleLogger;

int main(int argc, char* argv[])
{
  int result = 0;

  ::testing::InitGoogleTest(&argc, argv);

  SimpleLogger logger;  // create & initialize test logger,

  // finalized when exiting main scope

  result = RUN_ALL_TESTS();

  return result;
}<|MERGE_RESOLUTION|>--- conflicted
+++ resolved
@@ -476,18 +476,12 @@
   EXPECT_EQ(foos.size(), 2);
 
   auto& first_func = foos[0].bar;
-<<<<<<< HEAD
-=======
   // Check that the function object contains a valid target
->>>>>>> df316b84
   EXPECT_TRUE(static_cast<bool>(first_func));
   EXPECT_DOUBLE_EQ(first_func(4.0), 5.0);
 
   auto& second_func = foos[1].bar;
-<<<<<<< HEAD
-=======
   // Check that the function object contains a valid target
->>>>>>> df316b84
   EXPECT_TRUE(static_cast<bool>(second_func));
   EXPECT_DOUBLE_EQ(second_func(4.0), 7.0);
 }
