// Copyright (c) 2017-2020, Lawrence Livermore National Security, LLC and
// other Axom Project Developers. See the top-level COPYRIGHT file for details.
//
// SPDX-License-Identifier: (BSD-3-Clause)

/*!
 *******************************************************************************
 * \file Proxy.hpp
 *
 * \brief This file contains the class definition of Inlet's Proxy class.
 *******************************************************************************
 */

#ifndef INLET_PROXY_HPP
#define INLET_PROXY_HPP

#include <type_traits>

#include "axom/inlet/Field.hpp"
#include "axom/inlet/Table.hpp"

namespace axom
{
namespace inlet
{
/*!
 *******************************************************************************
 * \class Proxy
 *
 * \brief Provides a uniform interface for access and conversion to primitive
 * and user-defined types
 *
 * \see Inlet Field
 * \see Inlet Table
 *******************************************************************************
 */
class Proxy
{
public:
  Proxy() = default;
  /*!
   *******************************************************************************
   * \brief Constructs a proxy view onto a table
   * 
   * \param [in] table The table to construct a proxy into
   *******************************************************************************
   */
  Proxy(Table& table) : m_table(&table) { }

  /*!
   *******************************************************************************
   * \brief Constructs a proxy view onto a field
   * 
   * \param [in] field The field to construct a proxy into
   *******************************************************************************
   */
  Proxy(Field& field) : m_field(&field) { }

  /*!
   *******************************************************************************
   * \brief Constructs a proxy view onto a function
   * 
   * \param [in] func The function to construct a proxy into
   *******************************************************************************
   */
  Proxy(Function& func) : m_func(&func) { }

  /*!
   *******************************************************************************
   * \brief Returns an object from the proxy
   * 
   * \tparam T The type of the object to retrieve
   * \return The retrieved object
   * \note Implicit conversions are defined only for primitive types - to 
   * convert to a user-defined type, use an explicit conversion with static_cast
   * or T{}
   *******************************************************************************
   */
  template <typename T,
            typename SFINAE =
              typename std::enable_if<detail::is_inlet_primitive<T>::value ||
                                      detail::is_inlet_primitive_array<T>::value ||
<<<<<<< HEAD
                                      detail::is_std_function<T>::value>::type>
=======
                                      detail::is_inlet_primitive_dict<T>::value>::type>
>>>>>>> e680d803
  operator T() const
  {
    return get<T>();
  }

  /*!
   *****************************************************************************
   * \brief Return whether a subobject with the given name is present in 
   * the table referred to by the calling proxy.
   *
   * \return Boolean value indicating whether this Table's subtree contains a
   * Field or Table with the given name.
   *****************************************************************************
   */
  bool contains(const std::string& name) const;

  /*!
   *****************************************************************************
   * \brief Returns the type of the stored value
   * 
   * \return The type
   * \see InletType
   *****************************************************************************
   */
  InletType type() const;

  /*!
   *******************************************************************************
   * \brief Obtains a proxy view into the proxy for either a Field/Table subobject
   * 
   * Returns a reference via a lightweight proxy object to the element in the 
   * datastore at the index specified by the name.  This can be a field 
   * or a table.
   * 
   * \param [in] name The name of the subobject
   * \return A view onto the subobject
   *******************************************************************************
   */
  Proxy operator[](const std::string& name) const;

  /*!
   *******************************************************************************
   * \brief Returns a user-defined type from the proxy
   * 
   * \tparam T The type of the object to retrieve
   * \return The retrieved object
   * \pre The Proxy must refer to a table object
   *******************************************************************************
   */
  template <typename T>
  typename std::enable_if<!detail::is_inlet_primitive<T>::value &&
                            !detail::is_std_function<T>::value,
                          T>::type
  get() const
  {
    SLIC_ASSERT_MSG(m_table != nullptr,
                    "[Inlet] Tried to read a user-defined type from a Proxy "
                    "containing a single field or function");
    return m_table->get<T>();
  }

  /*!
   *******************************************************************************
   * \brief Returns a function type from the proxy
   * 
   * \tparam T The type of the object to retrieve
   * \return The retrieved object
   * \pre The Proxy must refer to a function object
   *******************************************************************************
   */
  template <typename T>
  typename std::enable_if<detail::is_std_function<T>::value, T>::type get() const
  {
    SLIC_ASSERT_MSG(m_func != nullptr,
                    "[Inlet] Tried to read a function from a Proxy "
                    "containing a field or table");
    return m_func->get<typename detail::std_function_signature<T>::type>();
  }

  /*!
   *******************************************************************************
   * \brief Calls the function
   * 
   * \param [in] args The parameter pack for the function's arguments
   * \tparam Ret The user-specified return type, needed to fully disambiguate the
   * function to call
   * \tparam Args The types of the user-specified arguments, deduced automatically
   * 
   * \return The function's result
   *******************************************************************************
   */
  template <typename Ret, typename... Args>
  Ret call(Args&&... args) const
  {
    SLIC_ASSERT_MSG(m_func != nullptr,
                    "[Inlet] Tried to call a Proxy "
                    "containing a field or table");
    return m_func->call<Ret>(std::forward<Args>(args)...);
  }

  /*!
   *******************************************************************************
   * \brief Returns a primitive type from the proxy
   * 
   * \tparam T The type of the object to retrieve
   * \return The retrieved object
   * \pre The Proxy must refer to a field object
   *******************************************************************************
   */
  template <typename T>
  typename std::enable_if<detail::is_inlet_primitive<T>::value, T>::type get() const
  {
    SLIC_ASSERT_MSG(m_field != nullptr,
                    "[Inlet] Tried to read a primitive type from a Proxy "
                    "containing a table or function");
    return m_field->get<T>();
  }

private:
  Table* m_table = nullptr;
  Field* m_field = nullptr;
  Function* m_func = nullptr;
};

}  // end namespace inlet
}  // end namespace axom

#endif  // INLET_PROXY_HPP<|MERGE_RESOLUTION|>--- conflicted
+++ resolved
@@ -80,11 +80,8 @@
             typename SFINAE =
               typename std::enable_if<detail::is_inlet_primitive<T>::value ||
                                       detail::is_inlet_primitive_array<T>::value ||
-<<<<<<< HEAD
+                                      detail::is_inlet_primitive_dict<T>::value ||
                                       detail::is_std_function<T>::value>::type>
-=======
-                                      detail::is_inlet_primitive_dict<T>::value>::type>
->>>>>>> e680d803
   operator T() const
   {
     return get<T>();
