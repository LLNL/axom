--- conflicted
+++ resolved
@@ -446,12 +446,11 @@
 
   /*!
    *****************************************************************************
-<<<<<<< HEAD
    * \brief Get a function from the input deck
    *
-   * \param [in]  name Name of the function
-   * \param [in]  ret_type    The return type of the function
-   * \param [in]  arg_types    The argument types of the function
+   * \param [in] name        Name of the function
+   * \param [in] ret_type    The return type of the function
+   * \param [in] arg_types   The argument types of the function
    * \param [in] description Description of the Field
    *
    * \return Reference to the created Function
@@ -464,11 +463,8 @@
   {
     return m_globalTable.addFunction(name, ret_type, arg_types, description);
   }
-
-  /*!
-   *****************************************************************************
-   * \brief Get a boolean array represented as an unordered map from the input file
-=======
+  /*!
+   *****************************************************************************
    * \brief Add a dictionary of Boolean Fields to the input file schema.
    *
    * \param [in] name Name of the dict
@@ -477,8 +473,8 @@
    * \return Reference to the created dictionary
    *****************************************************************************
    */
-  Verifiable& addBoolDictionary(const std::string& name,
-                                const std::string& description = "")
+  Verifiable<Table>& addBoolDictionary(const std::string& name,
+                                       const std::string& description = "")
   {
     return m_globalTable.addBoolDictionary(name, description);
   }
@@ -486,7 +482,6 @@
   /*!
    *****************************************************************************
    * \brief Add a dictionary of Integer Fields to the input file schema.
->>>>>>> e680d803
    *
    * \param [in] name Name of the dict
    * \param [in] description Description of the dictionary
@@ -494,8 +489,8 @@
    * \return Reference to the created dictionary
    *****************************************************************************
    */
-  Verifiable& addIntDictionary(const std::string& name,
-                               const std::string& description = "")
+  Verifiable<Table>& addIntDictionary(const std::string& name,
+                                      const std::string& description = "")
   {
     return m_globalTable.addIntDictionary(name, description);
   }
@@ -510,8 +505,8 @@
    * \return Reference to the created dictionary
    *****************************************************************************
    */
-  Verifiable& addDoubleDictionary(const std::string& name,
-                                  const std::string& description = "")
+  Verifiable<Table>& addDoubleDictionary(const std::string& name,
+                                         const std::string& description = "")
   {
     return m_globalTable.addDoubleDictionary(name, description);
   }
@@ -526,8 +521,8 @@
    * \return Reference to the created dictionary
    *****************************************************************************
    */
-  Verifiable& addStringDictionary(const std::string& name,
-                                  const std::string& description = "")
+  Verifiable<Table>& addStringDictionary(const std::string& name,
+                                         const std::string& description = "")
   {
     return m_globalTable.addStringDictionary(name, description);
   }
