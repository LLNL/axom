// Copyright (c) 2017-2021, Lawrence Livermore National Security, LLC and
// other Axom Project Developers. See the top-level COPYRIGHT file for details.
//
// SPDX-License-Identifier: (BSD-3-Clause)

/*!
 *******************************************************************************
 * \file Inlet.cpp
 *
 * \brief This file contains the class implementation of Inlet, the main class
 *        for the Inlet component.
 *******************************************************************************
 */

#include "axom/inlet/Inlet.hpp"

#include "fmt/fmt.hpp"
#include "axom/slic.hpp"
#include "axom/inlet/inlet_utils.hpp"
#include <algorithm>

namespace axom
{
namespace inlet
{
Container& Inlet::addStruct(const std::string& name,
                            const std::string& description)
{
  return m_globalContainer.addStruct(name, description);
}

VerifiableScalar& Inlet::addBool(const std::string& name,
                                 const std::string& description)
{
  return m_globalContainer.addBool(name, description);
}

VerifiableScalar& Inlet::addDouble(const std::string& name,
                                   const std::string& description)
{
  return m_globalContainer.addDouble(name, description);
}

VerifiableScalar& Inlet::addInt(const std::string& name,
                                const std::string& description)
{
  return m_globalContainer.addInt(name, description);
}

VerifiableScalar& Inlet::addString(const std::string& name,
                                   const std::string& description)
{
  return m_globalContainer.addString(name, description);
}

void Inlet::registerWriter(std::unique_ptr<Writer> writer)
{
  m_writer = std::move(writer);
}

namespace detail
{
/*!
 *******************************************************************************
 * \brief Recursive helper function for traversing an Inlet tree for documentation
 * generation purposes
 * 
 * \param [inout] writer The Writer to use for documentation
 * \param [in] container The current container to write
 *******************************************************************************
 */
void writerHelper(Writer& writer, const Container& container)
{
  // Use a pre-order traversal for readability
  writer.documentContainer(container);
  // Only visit a single element of a collection
<<<<<<< HEAD
  if(isCollectionGroup(container.name()) &&
     container.sidreGroup()->hasView(detail::STRUCT_COLLECTION_FLAG))
=======
  if(isCollectionGroup(container.name()))
>>>>>>> 6e70ce96
  {
    auto indices = detail::collectionIndices(container);
    // Just use the first index
    if(!indices.empty())
    {
      writerHelper(
        writer,
        *container.getChildContainers().at(
          appendPrefix(container.name(), detail::indexToString(indices[0]))));
    }
  }
  else
  {
    for(const auto& sub_container_entry : container.getChildContainers())
    {
      writerHelper(writer, *sub_container_entry.second);
    }
  }
}

}  // end namespace detail

void Inlet::write()
{
  if(m_docEnabled)
  {
    detail::writerHelper(*m_writer, m_globalContainer);
    m_writer->finalize();
  }
}

bool Inlet::verify() const { return m_globalContainer.verify(); }

}  // end namespace inlet
}  // end namespace axom<|MERGE_RESOLUTION|>--- conflicted
+++ resolved
@@ -73,13 +73,9 @@
 {
   // Use a pre-order traversal for readability
   writer.documentContainer(container);
-  // Only visit a single element of a collection
-<<<<<<< HEAD
+  // Only visit a single element of a *struct* collection
   if(isCollectionGroup(container.name()) &&
      container.sidreGroup()->hasView(detail::STRUCT_COLLECTION_FLAG))
-=======
-  if(isCollectionGroup(container.name()))
->>>>>>> 6e70ce96
   {
     auto indices = detail::collectionIndices(container);
     // Just use the first index
