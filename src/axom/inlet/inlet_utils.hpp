// Copyright (c) 2017-2021, Lawrence Livermore National Security, LLC and
// other Axom Project Developers. See the top-level COPYRIGHT file for details.
//
// SPDX-License-Identifier: (BSD-3-Clause)

#include <memory>
#include <utility>

#include "axom/sidre.hpp"
#include "fmt/fmt.hpp"
#include "axom/core/utilities/StringUtilities.hpp"

#ifndef INLET_UTILS_HPP
  #define INLET_UTILS_HPP

namespace axom
{
namespace inlet
{
/*!
*****************************************************************************
* \brief This function is used to mark if anything went wrong during the 
* defining phase of inlet so verify() will properly fail.
*
* \param [in] root Pointer to the Sidre Root Group where the warning flag 
* will be set.
*****************************************************************************
*/
void setWarningFlag(axom::sidre::Group* root);

/*!
*****************************************************************************
* \brief This function is used to configure the Inlet object corresponding
* to the provided Sidre group as required
*
* \param [in] target Reference to the Sidre group to set the required 
* status of
* \param [in] root Reference to the Sidre Root Group where the warning flag 
* will be set on failure
* \param [in] required Whether the Inlet object is required
*****************************************************************************
*/
void setRequired(axom::sidre::Group& target,
                 axom::sidre::Group& root,
                 bool required);

/*!
*****************************************************************************
* \brief This function is used to determine if the Inlet object corresponding
* to the provided Sidre group is required
*
* \param [in] target Reference to the Sidre group to check the required 
* status of
* \param [in] root Reference to the Sidre Root Group where the warning flag 
* will be set on failure
* \return Whether the Inlet object is required
*****************************************************************************
*/
bool checkIfRequired(const axom::sidre::Group& target, axom::sidre::Group& root);

/*!
*****************************************************************************
* \brief This function is used to verify the required-ness of the Inlet object
* corresponding to the provided Sidre group
*
* \param [in] target Reference to the Sidre group to verify the required-ness of
* \param [in] condition The condition that must be true if the object is required
* \param [in] type The type of the object as a string, for use in the warning message
* 
* \return False if the object was required but \p condition was false, True otherwise
* \post If the function returns False, a warning message will be emitted
*****************************************************************************
*/
bool verifyRequired(const axom::sidre::Group& target,
                    const bool condition,
                    const std::string& type);

/*!
*****************************************************************************
* \brief This function appends the prefix name to the ending name.
*
* \param [in] The prefix string name.
* \param [in] The ending string name.
*
* \return The appended string.
*****************************************************************************
*/
std::string appendPrefix(const std::string& prefix, const std::string& name);

/*!
*****************************************************************************
* \brief This function extracts the Table name from the full name.
*
* \param [in] The prefix of the name, to be removed.
* \param [in] The full name.
*
* \return The extracted string.
*****************************************************************************
*/
std::string removePrefix(const std::string& prefix, const std::string& name);

/*!
*****************************************************************************
* \brief This function extracts the substring following the last instance
* of the delimiting character
*
* \param [in] path The path to extract from
* \param [in] delim The delimiting character
*
* \return The extracted string.
*****************************************************************************
*/
std::string removeBeforeDelimiter(const std::string& path,
                                  const char delim = '/');

/*!
*****************************************************************************
* \brief This function removes all instances of the substring from the target
* string
*
* \param [in] target The string to operate on
* \param [in] substr The string to remove
*
* \return The filtered string.
*****************************************************************************
*/
std::string removeAllInstances(const std::string& target,
                               const std::string& substr);

/*!
*****************************************************************************
* \brief This function performs a checked conversion of a string to an integer
*
* \param [in] number The string to be converted
* \param [out] result The integer to store the result in, if successful
*
* \return Whether the conversion was successful
*****************************************************************************
*/
bool checkedConvertToInt(const std::string& number, int& result);

namespace detail
{
/*!
  *******************************************************************************
  * Names of the internal container data and container index groups/fields
  * used for managing arrays/dictionaries
  *******************************************************************************
  */
const std::string CONTAINER_GROUP_NAME = "_inlet_container";
const std::string CONTAINER_INDICES_NAME = "_inlet_container_indices";
<<<<<<< HEAD
const std::string GENERIC_CONTAINER_FLAG = "_inlet_generic_container";
const std::string CONTAINER_ELEMENT_FLAG = "_inlet_container_element";
=======
const std::string STRUCT_CONTAINER_FLAG = "_inlet_struct_container";
>>>>>>> fc72ff09
}  // namespace detail

/*!
*****************************************************************************
* \brief Determines whether a Table is a container group
*
* \param [in] name The name of the table
*****************************************************************************
*/
inline bool isContainerGroup(const std::string& name)
{
  return axom::utilities::string::endsWith(name, detail::CONTAINER_GROUP_NAME);
}

/*!
*****************************************************************************
<<<<<<< HEAD
* \brief Determines whether a Sidre group corresponds to an Inlet Table
* object that is an element of a container
*
* \param [in] group The sidre::Group to check
*****************************************************************************
*/
inline bool isContainerElement(const axom::sidre::Group& group)
{
  return group.hasView(detail::CONTAINER_ELEMENT_FLAG);
}

/*!
*****************************************************************************
* \brief Adds a flag to a Sidre group by adding an int8 View with value 1
=======
* \brief Marks the sidre::Group as a "struct container" by adding a
* corresponding flag to the group
>>>>>>> fc72ff09
*
* \param [inout] target The group to tag
* \param [in] flag_name The name of the flag
*****************************************************************************
*/
<<<<<<< HEAD
void addFlagToGroup(axom::sidre::Group& target, const std::string& flag_name);
=======
void markAsStructContainer(axom::sidre::Group& target);
>>>>>>> fc72ff09

namespace cpp11_compat
{
/*!
*****************************************************************************
* \brief This function provides backwards compatibility for std::make_unique,
* which is not implemented until C++14.  It should be removed when either
* Axom or the Inlet component is no longer required to support C++11
*
* \tparam T The type to construct
* \tparam Args The variadic argument list to forward to T's constructor
*
* \return A unique ptr constructed with the given arguments
*****************************************************************************
*/
template <typename T, typename... Args>
std::unique_ptr<T> make_unique(Args&&... args)
{
  return std::unique_ptr<T>(new T(std::forward<Args>(args)...));
}

}  // namespace cpp11_compat

}  // namespace inlet
}  // namespace axom

#endif
<|MERGE_RESOLUTION|>--- conflicted
+++ resolved
@@ -1,229 +1,216 @@
-// Copyright (c) 2017-2021, Lawrence Livermore National Security, LLC and
-// other Axom Project Developers. See the top-level COPYRIGHT file for details.
-//
-// SPDX-License-Identifier: (BSD-3-Clause)
-
-#include <memory>
-#include <utility>
-
-#include "axom/sidre.hpp"
-#include "fmt/fmt.hpp"
-#include "axom/core/utilities/StringUtilities.hpp"
-
-#ifndef INLET_UTILS_HPP
-  #define INLET_UTILS_HPP
-
-namespace axom
-{
-namespace inlet
-{
-/*!
-*****************************************************************************
-* \brief This function is used to mark if anything went wrong during the 
-* defining phase of inlet so verify() will properly fail.
-*
-* \param [in] root Pointer to the Sidre Root Group where the warning flag 
-* will be set.
-*****************************************************************************
-*/
-void setWarningFlag(axom::sidre::Group* root);
-
-/*!
-*****************************************************************************
-* \brief This function is used to configure the Inlet object corresponding
-* to the provided Sidre group as required
-*
-* \param [in] target Reference to the Sidre group to set the required 
-* status of
-* \param [in] root Reference to the Sidre Root Group where the warning flag 
-* will be set on failure
-* \param [in] required Whether the Inlet object is required
-*****************************************************************************
-*/
-void setRequired(axom::sidre::Group& target,
-                 axom::sidre::Group& root,
-                 bool required);
-
-/*!
-*****************************************************************************
-* \brief This function is used to determine if the Inlet object corresponding
-* to the provided Sidre group is required
-*
-* \param [in] target Reference to the Sidre group to check the required 
-* status of
-* \param [in] root Reference to the Sidre Root Group where the warning flag 
-* will be set on failure
-* \return Whether the Inlet object is required
-*****************************************************************************
-*/
-bool checkIfRequired(const axom::sidre::Group& target, axom::sidre::Group& root);
-
-/*!
-*****************************************************************************
-* \brief This function is used to verify the required-ness of the Inlet object
-* corresponding to the provided Sidre group
-*
-* \param [in] target Reference to the Sidre group to verify the required-ness of
-* \param [in] condition The condition that must be true if the object is required
-* \param [in] type The type of the object as a string, for use in the warning message
-* 
-* \return False if the object was required but \p condition was false, True otherwise
-* \post If the function returns False, a warning message will be emitted
-*****************************************************************************
-*/
-bool verifyRequired(const axom::sidre::Group& target,
-                    const bool condition,
-                    const std::string& type);
-
-/*!
-*****************************************************************************
-* \brief This function appends the prefix name to the ending name.
-*
-* \param [in] The prefix string name.
-* \param [in] The ending string name.
-*
-* \return The appended string.
-*****************************************************************************
-*/
-std::string appendPrefix(const std::string& prefix, const std::string& name);
-
-/*!
-*****************************************************************************
-* \brief This function extracts the Table name from the full name.
-*
-* \param [in] The prefix of the name, to be removed.
-* \param [in] The full name.
-*
-* \return The extracted string.
-*****************************************************************************
-*/
-std::string removePrefix(const std::string& prefix, const std::string& name);
-
-/*!
-*****************************************************************************
-* \brief This function extracts the substring following the last instance
-* of the delimiting character
-*
-* \param [in] path The path to extract from
-* \param [in] delim The delimiting character
-*
-* \return The extracted string.
-*****************************************************************************
-*/
-std::string removeBeforeDelimiter(const std::string& path,
-                                  const char delim = '/');
-
-/*!
-*****************************************************************************
-* \brief This function removes all instances of the substring from the target
-* string
-*
-* \param [in] target The string to operate on
-* \param [in] substr The string to remove
-*
-* \return The filtered string.
-*****************************************************************************
-*/
-std::string removeAllInstances(const std::string& target,
-                               const std::string& substr);
-
-/*!
-*****************************************************************************
-* \brief This function performs a checked conversion of a string to an integer
-*
-* \param [in] number The string to be converted
-* \param [out] result The integer to store the result in, if successful
-*
-* \return Whether the conversion was successful
-*****************************************************************************
-*/
-bool checkedConvertToInt(const std::string& number, int& result);
-
-namespace detail
-{
-/*!
-  *******************************************************************************
-  * Names of the internal container data and container index groups/fields
-  * used for managing arrays/dictionaries
-  *******************************************************************************
-  */
-const std::string CONTAINER_GROUP_NAME = "_inlet_container";
-const std::string CONTAINER_INDICES_NAME = "_inlet_container_indices";
-<<<<<<< HEAD
-const std::string GENERIC_CONTAINER_FLAG = "_inlet_generic_container";
-const std::string CONTAINER_ELEMENT_FLAG = "_inlet_container_element";
-=======
-const std::string STRUCT_CONTAINER_FLAG = "_inlet_struct_container";
->>>>>>> fc72ff09
-}  // namespace detail
-
-/*!
-*****************************************************************************
-* \brief Determines whether a Table is a container group
-*
-* \param [in] name The name of the table
-*****************************************************************************
-*/
-inline bool isContainerGroup(const std::string& name)
-{
-  return axom::utilities::string::endsWith(name, detail::CONTAINER_GROUP_NAME);
-}
-
-/*!
-*****************************************************************************
-<<<<<<< HEAD
-* \brief Determines whether a Sidre group corresponds to an Inlet Table
-* object that is an element of a container
-*
-* \param [in] group The sidre::Group to check
-*****************************************************************************
-*/
-inline bool isContainerElement(const axom::sidre::Group& group)
-{
-  return group.hasView(detail::CONTAINER_ELEMENT_FLAG);
-}
-
-/*!
-*****************************************************************************
-* \brief Adds a flag to a Sidre group by adding an int8 View with value 1
-=======
-* \brief Marks the sidre::Group as a "struct container" by adding a
-* corresponding flag to the group
->>>>>>> fc72ff09
-*
-* \param [inout] target The group to tag
-* \param [in] flag_name The name of the flag
-*****************************************************************************
-*/
-<<<<<<< HEAD
-void addFlagToGroup(axom::sidre::Group& target, const std::string& flag_name);
-=======
-void markAsStructContainer(axom::sidre::Group& target);
->>>>>>> fc72ff09
-
-namespace cpp11_compat
-{
-/*!
-*****************************************************************************
-* \brief This function provides backwards compatibility for std::make_unique,
-* which is not implemented until C++14.  It should be removed when either
-* Axom or the Inlet component is no longer required to support C++11
-*
-* \tparam T The type to construct
-* \tparam Args The variadic argument list to forward to T's constructor
-*
-* \return A unique ptr constructed with the given arguments
-*****************************************************************************
-*/
-template <typename T, typename... Args>
-std::unique_ptr<T> make_unique(Args&&... args)
-{
-  return std::unique_ptr<T>(new T(std::forward<Args>(args)...));
-}
-
-}  // namespace cpp11_compat
-
-}  // namespace inlet
-}  // namespace axom
-
-#endif
+// Copyright (c) 2017-2021, Lawrence Livermore National Security, LLC and
+// other Axom Project Developers. See the top-level COPYRIGHT file for details.
+//
+// SPDX-License-Identifier: (BSD-3-Clause)
+
+#include <memory>
+#include <utility>
+
+#include "axom/sidre.hpp"
+#include "fmt/fmt.hpp"
+#include "axom/core/utilities/StringUtilities.hpp"
+
+#ifndef INLET_UTILS_HPP
+  #define INLET_UTILS_HPP
+
+namespace axom
+{
+namespace inlet
+{
+/*!
+*****************************************************************************
+* \brief This function is used to mark if anything went wrong during the 
+* defining phase of inlet so verify() will properly fail.
+*
+* \param [in] root Pointer to the Sidre Root Group where the warning flag 
+* will be set.
+*****************************************************************************
+*/
+void setWarningFlag(axom::sidre::Group* root);
+
+/*!
+*****************************************************************************
+* \brief This function is used to configure the Inlet object corresponding
+* to the provided Sidre group as required
+*
+* \param [in] target Reference to the Sidre group to set the required 
+* status of
+* \param [in] root Reference to the Sidre Root Group where the warning flag 
+* will be set on failure
+* \param [in] required Whether the Inlet object is required
+*****************************************************************************
+*/
+void setRequired(axom::sidre::Group& target,
+                 axom::sidre::Group& root,
+                 bool required);
+
+/*!
+*****************************************************************************
+* \brief This function is used to determine if the Inlet object corresponding
+* to the provided Sidre group is required
+*
+* \param [in] target Reference to the Sidre group to check the required 
+* status of
+* \param [in] root Reference to the Sidre Root Group where the warning flag 
+* will be set on failure
+* \return Whether the Inlet object is required
+*****************************************************************************
+*/
+bool checkIfRequired(const axom::sidre::Group& target, axom::sidre::Group& root);
+
+/*!
+*****************************************************************************
+* \brief This function is used to verify the required-ness of the Inlet object
+* corresponding to the provided Sidre group
+*
+* \param [in] target Reference to the Sidre group to verify the required-ness of
+* \param [in] condition The condition that must be true if the object is required
+* \param [in] type The type of the object as a string, for use in the warning message
+* 
+* \return False if the object was required but \p condition was false, True otherwise
+* \post If the function returns False, a warning message will be emitted
+*****************************************************************************
+*/
+bool verifyRequired(const axom::sidre::Group& target,
+                    const bool condition,
+                    const std::string& type);
+
+/*!
+*****************************************************************************
+* \brief This function appends the prefix name to the ending name.
+*
+* \param [in] The prefix string name.
+* \param [in] The ending string name.
+*
+* \return The appended string.
+*****************************************************************************
+*/
+std::string appendPrefix(const std::string& prefix, const std::string& name);
+
+/*!
+*****************************************************************************
+* \brief This function extracts the Table name from the full name.
+*
+* \param [in] The prefix of the name, to be removed.
+* \param [in] The full name.
+*
+* \return The extracted string.
+*****************************************************************************
+*/
+std::string removePrefix(const std::string& prefix, const std::string& name);
+
+/*!
+*****************************************************************************
+* \brief This function extracts the substring following the last instance
+* of the delimiting character
+*
+* \param [in] path The path to extract from
+* \param [in] delim The delimiting character
+*
+* \return The extracted string.
+*****************************************************************************
+*/
+std::string removeBeforeDelimiter(const std::string& path,
+                                  const char delim = '/');
+
+/*!
+*****************************************************************************
+* \brief This function removes all instances of the substring from the target
+* string
+*
+* \param [in] target The string to operate on
+* \param [in] substr The string to remove
+*
+* \return The filtered string.
+*****************************************************************************
+*/
+std::string removeAllInstances(const std::string& target,
+                               const std::string& substr);
+
+/*!
+*****************************************************************************
+* \brief This function performs a checked conversion of a string to an integer
+*
+* \param [in] number The string to be converted
+* \param [out] result The integer to store the result in, if successful
+*
+* \return Whether the conversion was successful
+*****************************************************************************
+*/
+bool checkedConvertToInt(const std::string& number, int& result);
+
+namespace detail
+{
+/*!
+  *******************************************************************************
+  * Names of the internal container data and container index groups/fields
+  * used for managing arrays/dictionaries
+  *******************************************************************************
+  */
+const std::string CONTAINER_GROUP_NAME = "_inlet_container";
+const std::string CONTAINER_INDICES_NAME = "_inlet_container_indices";
+const std::string STRUCT_CONTAINER_FLAG = "_inlet_struct_container";
+const std::string CONTAINER_ELEMENT_FLAG = "_inlet_container_element";
+}  // namespace detail
+
+/*!
+*****************************************************************************
+* \brief Determines whether a Table is a container group
+*
+* \param [in] name The name of the table
+*****************************************************************************
+*/
+inline bool isContainerGroup(const std::string& name)
+{
+  return axom::utilities::string::endsWith(name, detail::CONTAINER_GROUP_NAME);
+}
+
+/*!
+*****************************************************************************
+* \brief Determines whether a Sidre group corresponds to an Inlet Table
+* object that is an element of an array/dictionary
+*
+* \param [in] group The sidre::Group to check
+*****************************************************************************
+*/
+inline bool isContainerElement(const axom::sidre::Group& group)
+{
+  return group.hasView(detail::CONTAINER_ELEMENT_FLAG);
+}
+
+/*!
+*****************************************************************************
+* \brief Adds a flag to a Sidre group by adding an int8 View with value 1
+*
+* \param [inout] target The group to tag
+* \param [in] flag_name The name of the flag
+*****************************************************************************
+*/
+void addFlagToGroup(axom::sidre::Group& target, const std::string& flag_name);
+
+namespace cpp11_compat
+{
+/*!
+*****************************************************************************
+* \brief This function provides backwards compatibility for std::make_unique,
+* which is not implemented until C++14.  It should be removed when either
+* Axom or the Inlet component is no longer required to support C++11
+*
+* \tparam T The type to construct
+* \tparam Args The variadic argument list to forward to T's constructor
+*
+* \return A unique ptr constructed with the given arguments
+*****************************************************************************
+*/
+template <typename T, typename... Args>
+std::unique_ptr<T> make_unique(Args&&... args)
+{
+  return std::unique_ptr<T>(new T(std::forward<Args>(args)...));
+}
+
+}  // namespace cpp11_compat
+
+}  // namespace inlet
+}  // namespace axom
+
+#endif