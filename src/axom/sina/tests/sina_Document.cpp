// Copyright (c) 2017-2025, Lawrence Livermore National Security, LLC and
// other Axom Project Developers. See the top-level LICENSE file for details.
//
// SPDX-License-Identifier: (BSD-3-Clause)

#include "axom/config.hpp"
#include "axom/core/utilities/FileUtilities.hpp"

#include "axom/sina/core/Document.hpp"
#include "axom/sina/core/Run.hpp"
#include "axom/sina/tests/TestRecord.hpp"

#include "conduit.hpp"
#include "conduit_relay.hpp"
#include "conduit_relay_io.hpp"

#include "gtest/gtest.h"
#include "gmock/gmock.h"

#include <cstdio>
#include <fstream>
#include <iostream>
#include <type_traits>
#include <utility>

<<<<<<< HEAD
#include "gtest/gtest.h"
#include "gmock/gmock.h"

#include "axom/core/utilities/FileUtilities.hpp"
#include "axom/sina/core/Document.hpp"
#include "axom/sina/core/Run.hpp"
#include "axom/json.hpp"
#include "axom/sina/tests/TestRecord.hpp"
#include "conduit.hpp"
#include "conduit_relay.hpp"
#include "conduit_relay_io.hpp"
#include "axom/sina/core/CurveSet.hpp" 
#include "axom/sina/core/Record.hpp" 
#include "conduit.hpp"
#include "conduit_relay.hpp"
#include "conduit_relay_io.hpp" 
#include "conduit_relay_io_hdf5.hpp" 

=======
>>>>>>> 01f19c66
namespace axom
{
namespace sina
{
namespace testing
{
namespace
{

using ::testing::ElementsAre;
using ::testing::HasSubstr;

char const TEST_RECORD_TYPE[] = "test type";
char const EXPECTED_RECORDS_KEY[] = "records";
char const EXPECTED_RELATIONSHIPS_KEY[] = "relationships";

<<<<<<< HEAD
// String of a new Doc to use for appending
std::string new_data = "{\"records\": ["
"   {"
"       \"type\": \"foo1\","
"       \"id\": \"bar1\","
"       \"data\": {\"scal1\": {\"value\": \"goodbye!\"}, \"scal2\": {\"value\": \"goodbye!\"}},"
"       \"user_defined\":{\"hello\": \"goodbye\"},"
"       \"curve_sets\": {"
"           \"1\": {"
"               \"dependent\": {"
"                   \"0\": {\"value\": [1, 1]},"
"                   \"1\": {\"value\": [8, 9]}"
"               },"
"               \"independent\": {"
"                   \"0\": {\"value\": [4, 5]},"
"                   \"1\": {\"value\": [7, 9]}"
"               }"
"           },"
"           \"2\": {"
"               \"dependent\": {"
"                   \"0\": {\"value\": [1, 1]},"
"                   \"1\": {\"value\": [10, 10]}"
"               },"
"               \"independent\": {"
"                   \"0\": {\"value\": [4, 4]},"
"                   \"1\": {\"value\": [7, 7]}"
"               }"
"           }"
"       }"
"   },"
"   {"
"       \"type\": \"foo2\","
"       \"id\": \"bar3\","
"       \"curve_sets\": {"
"           \"1\": {"
"               \"dependent\": {"
"                   \"0\": {\"value\": [1, 1]},"
"                   \"1\": {\"value\": [10, 10]}"
"               },"
"               \"independent\": {"
"                   \"0\": {\"value\": [4, 4]},"
"                   \"1\": {\"value\": [7, 7]}"
"               }"
"           }"
"       }"
"   }"
"]}";


// Helper function to convert Conduit Node array to std::vector<double> for HDF5 assertion
std::vector<double> node_to_double_vector(const conduit::Node& node) {
    std::vector<double> result;

    if (node.dtype().is_number()) {  
        const double* intArray = node.as_double_ptr(); 
        conduit::index_t numElements = node.dtype().number_of_elements();
        for (conduit::index_t i = 0; i < numElements; ++i) {
            result.push_back(intArray[i]);
        }
    }
    return result;
}

// We need to call these asserts multiple times for the append failures
void ValidateJsonRecordsUnchanged(const nlohmann::json& j, const std::string& context = "") {
  SCOPED_TRACE("Validation context: " + context);

  ASSERT_EQ(j["records"].size(), 2);
  const auto& rec0 = j["records"][0];
  ASSERT_EQ(rec0["id"], "bar1");
  ASSERT_EQ(rec0["type"], "foo1");
  ASSERT_EQ(rec0["data"]["scal1"]["value"], "hello!");
  ASSERT_FALSE(rec0["data"].contains("scal2"));
  ASSERT_EQ(rec0["user_defined"]["hello"], "and");
  ASSERT_EQ(rec0["curve_sets"]["1"]["dependent"]["0"]["value"],
            nlohmann::json({1, 2}));
  ASSERT_EQ(rec0["curve_sets"]["1"]["dependent"]["1"]["value"],
            nlohmann::json({10, 20}));
  ASSERT_EQ(rec0["curve_sets"]["1"]["independent"]["0"]["value"],
            nlohmann::json({4, 5}));
  ASSERT_EQ(rec0["curve_sets"]["1"]["independent"]["1"]["value"],
            nlohmann::json({7, 8}));
  ASSERT_FALSE(rec0["curve_sets"].contains("2"));
  const auto& rec1 = j["records"][1];
  ASSERT_EQ(rec1["id"], "bar2");
  ASSERT_EQ(rec1["type"], "foo2");
  ASSERT_EQ(rec1["curve_sets"]["1"]["dependent"]["0"]["value"],
            nlohmann::json({1, 2}));
  ASSERT_EQ(rec1["curve_sets"]["1"]["dependent"]["1"]["value"],
            nlohmann::json({10, 20}));
  ASSERT_EQ(rec1["curve_sets"]["1"]["independent"]["0"]["value"],
            nlohmann::json({4, 5}));
  ASSERT_EQ(rec1["curve_sets"]["1"]["independent"]["1"]["value"],
            nlohmann::json({7, 8}));
}

void ValidateHDF5RecordsUnchanged(const conduit::Node root, const std::string& context = "") {
  // Fatal Errors used here since a changed file throws off every test
  SCOPED_TRACE("Validation context: " + context);

  ASSERT_FALSE(root.has_path("records/2"));
  ASSERT_EQ(root["records/0/type"].as_string(), "foo1");
  ASSERT_EQ(root["records/0/id"].as_string(), "bar1");
  ASSERT_EQ(root["records/0/data/scal1/value"].as_string(), "hello!");
  ASSERT_FALSE(root.has_path("records/0/data/scal2"));
  ASSERT_EQ(root["records/0/user_defined/hello"].as_string(), "and");
  const conduit::Node &cs0 = root["records/0/curve_sets/1"];
  std::vector<double> dep0_vec = node_to_double_vector(cs0["dependent/0/value"]);
  std::vector<double> expected_dep0 = {1.0, 2.0};
  ASSERT_EQ(dep0_vec, expected_dep0);
  std::vector<double> dep1_vec = node_to_double_vector(cs0["dependent/1/value"]);
  std::vector<double> expected_dep1 = {10.0, 20.0};
  ASSERT_EQ(dep1_vec, expected_dep1);
  std::vector<double> ind0_vec = node_to_double_vector(cs0["independent/0/value"]);
  std::vector<double> expected_ind0 = {4.0, 5.0};
  ASSERT_EQ(ind0_vec, expected_ind0);
  std::vector<double> ind1_vec = node_to_double_vector(cs0["independent/1/value"]);
  std::vector<double> expected_ind1 = {7.0, 8.0};
  ASSERT_FALSE(root.has_path("records/0/curve_sets/2"));
  ASSERT_EQ(root["records/1/type"].as_string(), "foo2");
  ASSERT_EQ(root["records/1/id"].as_string(), "bar2");
  const conduit::Node &cs1 = root["records/1/curve_sets/1"];
  std::vector<double> rec1_dep0 = node_to_double_vector(cs1["dependent/0/value"]);
  std::vector<double> expected_rec1_dep0 = {1.0, 2.0};
  ASSERT_EQ(rec1_dep0, expected_rec1_dep0);
  std::vector<double> rec1_dep1 = node_to_double_vector(cs1["dependent/1/value"]);
  std::vector<double> expected_rec1_dep1 = {10.0, 20.0};
  ASSERT_EQ(rec1_dep1, expected_rec1_dep1);
  std::vector<double> rec1_ind0 = node_to_double_vector(cs1["independent/0/value"]);
  std::vector<double> expected_rec1_ind0 = {4.0, 5.0};
  ASSERT_EQ(rec1_ind0, expected_rec1_ind0);
  std::vector<double> rec1_ind1 = node_to_double_vector(cs1["independent/1/value"]);
  std::vector<double> expected_rec1_ind1 = {7.0, 8.0};
  ASSERT_EQ(rec1_ind1, expected_rec1_ind1);
}

=======
// Large JSONs Used For JSON and HDF5 Save Tests
std::string data_json = R"(
{
  "records": [
    {
      "type": "run",
      "application": "test",
      "id": "test_1",
      "data": {
        "int": {
          "value": 500,
          "units": "miles"
        },
        "str/ings": {
          "value": ["z", "o", "o"]
        }
      },
      "files": {
        "test/test.png": {}
      }
    }
  ]
}
)";

std::string long_json = R"(
{
  "records": [
    {
      "type": "foo",
      "id": "test_1",
      "user_defined": {
        "name": "bob"
      },
      "files": {
        "foo/bar.png": {
          "mimetype": "image"
        }
      },
      "data": {
        "scalar": {
          "value": 500,
          "units": "miles"
        }
      }
    },
    {
      "type": "bar",
      "id": "test_2",
      "data": {
        "scalar_list": {
          "value": [1, 2, 3]
        },
        "string_list": {
          "value": ["a", "wonderful", "world"],
          "tags": ["observation"]
        }
      }
    },
    {
      "type": "run",
      "application": "sina_test",
      "id": "test_3",
      "data": {
        "scalar": {
          "value": 12.3,
          "units": "g/s",
          "tags": ["hi"]
        },
        "scalar_list": {
          "value": [1, 2, 3.0, 4]
        }
      }
    },
    {
      "type": "bar",
      "id": "test_4",
      "data": {
        "string": {
          "value": "yarr"
        },
        "string_list": {
          "value": ["y", "a", "r"]
        }
      },
      "files": {
        "test/test.png": {}
      },
      "user_defined": {
        "hello": "there"
      }
    }
  ],
  "relationships": [
    {
      "predicate": "completes",
      "subject": "test_2",
      "object": "test_1"
    },
    {
      "subject": "test_3",
      "predicate": "overrides",
      "object": "test_4"
    }
  ]
}
)";

// Tests
>>>>>>> 01f19c66
TEST(Document, create_fromNode_empty)
{
  conduit::Node documentAsNode;
  RecordLoader loader;
  Document document {documentAsNode, loader};
  EXPECT_EQ(0u, document.getRecords().size());
  EXPECT_EQ(0u, document.getRelationships().size());
}

TEST(Document, create_fromNode_wrongRecordsType)
{
  conduit::Node recordsAsNodes;
  recordsAsNodes[EXPECTED_RECORDS_KEY] = 123;
  RecordLoader loader;
  try
  {
    Document document {recordsAsNodes, loader};
    FAIL() << "Should not have been able to parse records. Have "
           << document.getRecords().size();
  }
  catch(std::invalid_argument const &expected)
  {
    EXPECT_THAT(expected.what(), HasSubstr(EXPECTED_RECORDS_KEY));
  }
}

TEST(Document, create_fromNode_withRecords)
{
  conduit::Node recordAsNode;
  recordAsNode["type"] = "IntTestRecord";
  recordAsNode["id"] = "the ID";
  recordAsNode[TEST_RECORD_VALUE_KEY] = 123;

  conduit::Node recordsAsNodes;
  recordsAsNodes.append().set(recordAsNode);

  conduit::Node documentAsNode;
  documentAsNode[EXPECTED_RECORDS_KEY] = recordsAsNodes;

  RecordLoader loader;
  loader.addTypeLoader("IntTestRecord", [](conduit::Node const &asNode) {
    return std::make_unique<TestRecord<int>>(asNode);
  });

  Document document {documentAsNode, loader};
  auto &records = document.getRecords();
  ASSERT_EQ(1u, records.size());
  auto testRecord = dynamic_cast<TestRecord<int> const *>(records[0].get());
  ASSERT_NE(nullptr, testRecord);
  ASSERT_EQ(123, testRecord->getValue());
}

TEST(Document, create_fromNode_withRelationships)
{
  conduit::Node relationshipAsNode;
  relationshipAsNode["subject"] = "the subject";
  relationshipAsNode["object"] = "the object";
  relationshipAsNode["predicate"] = "is related to";

  conduit::Node relationshipsAsNodes;
  relationshipsAsNodes.append().set(relationshipAsNode);

  conduit::Node documentAsNode;
  documentAsNode[EXPECTED_RELATIONSHIPS_KEY] = relationshipsAsNodes;

  Document document {documentAsNode, RecordLoader {}};
  auto &relationships = document.getRelationships();
  ASSERT_EQ(1u, relationships.size());
  EXPECT_EQ("the subject", relationships[0].getSubject().getId());
  EXPECT_EQ(IDType::Global, relationships[0].getSubject().getType());
  EXPECT_EQ("the object", relationships[0].getObject().getId());
  EXPECT_EQ(IDType::Global, relationships[0].getObject().getType());
  EXPECT_EQ("is related to", relationships[0].getPredicate());
}

<<<<<<< HEAD

=======
>>>>>>> 01f19c66
TEST(Document, toNode_empty)
{
  // A sina document should always have, at minimum, both records and
  // relationships as empty arrays.
  Document const document;
  conduit::Node asNode = document.toNode();
  EXPECT_TRUE(asNode[EXPECTED_RECORDS_KEY].dtype().is_list());
  EXPECT_EQ(0, asNode[EXPECTED_RECORDS_KEY].number_of_children());
  EXPECT_TRUE(asNode[EXPECTED_RELATIONSHIPS_KEY].dtype().is_list());
  EXPECT_EQ(0, asNode[EXPECTED_RELATIONSHIPS_KEY].number_of_children());
}

TEST(Document, toNode_records)
{
  Document document;
  std::string expectedIds[] = {"id 1", "id 2", "id 3"};
  std::string expectedValues[] = {"value 1", "value 2", "value 3"};

  auto numRecords = sizeof(expectedIds) / sizeof(expectedIds[0]);
  for(std::size_t i = 0; i < numRecords; ++i)
  {
    document.add(std::make_unique<TestRecord<std::string>>(expectedIds[i],
                                                           TEST_RECORD_TYPE,
                                                           expectedValues[i]));
  }

  auto asNode = document.toNode();

  auto record_nodes = asNode[EXPECTED_RECORDS_KEY];
  ASSERT_EQ(numRecords, record_nodes.number_of_children());
  for(auto i = 0; i < record_nodes.number_of_children(); ++i)
  {
    auto &actualNode = record_nodes[i];
    EXPECT_EQ(expectedIds[i], actualNode["id"].as_string());
    EXPECT_EQ(TEST_RECORD_TYPE, actualNode["type"].as_string());
    EXPECT_EQ(expectedValues[i], actualNode[TEST_RECORD_VALUE_KEY].as_string());
  }
}

TEST(Document, toNode_relationships)
{
  Document document;
  std::string expectedSubjects[] = {"subject 1", "subject 2"};
  std::string expectedObjects[] = {"object 1", "object 2"};
  std::string expectedPredicates[] = {"predicate 1", "predicate 2"};

  auto numRecords = sizeof(expectedSubjects) / sizeof(expectedSubjects[0]);
  for(unsigned long i = 0; i < numRecords; ++i)
  {
    document.add(Relationship {
      ID {expectedSubjects[i], IDType::Global},
      expectedPredicates[i],
      ID {expectedObjects[i], IDType::Global},
    });
  }

  auto asNode = document.toNode();

  auto relationship_nodes = asNode[EXPECTED_RELATIONSHIPS_KEY];
  ASSERT_EQ(numRecords, relationship_nodes.number_of_children());
  for(auto i = 0; i < relationship_nodes.number_of_children(); ++i)
  {
    auto &actualRelationship = relationship_nodes[i];
    EXPECT_EQ(expectedSubjects[i], actualRelationship["subject"].as_string());
    EXPECT_EQ(expectedObjects[i], actualRelationship["object"].as_string());
    EXPECT_EQ(expectedPredicates[i], actualRelationship["predicate"].as_string());
  }
}

/**
 * Instances of this class acquire a temporary file name when created
 * and delete the file when destructed.
 *
 * NOTE: This class uses unsafe methods and should only be used for testing
 * purposes. DO NOT move it to the main code!!!!
 */
class NamedTempFile
{
public:
  NamedTempFile();

  // As a resource-holding class, we don't want this to be copyable
  // (or movable since there is no reason to return it from a function)
  NamedTempFile(NamedTempFile const &) = delete;

  NamedTempFile(NamedTempFile &&) = delete;

  NamedTempFile &operator=(NamedTempFile const &) = delete;

  NamedTempFile &operator=(NamedTempFile &&) = delete;

  ~NamedTempFile();

  std::string const &getName() const { return fileName; }

private:
  std::string fileName;
};

NamedTempFile::NamedTempFile()
{
  std::vector<char> tmpFileName;
  tmpFileName.resize(L_tmpnam);
  // tmpnam is not the best way to do this, but it is standard and this is
  // only a test.
  if(!std::tmpnam(tmpFileName.data()))
  {
    throw std::ios::failure {"Could not get temporary file"};
  }
  fileName = tmpFileName.data();
}

NamedTempFile::~NamedTempFile()
{
  axom::utilities::filesystem::removeFile(fileName.data());
}

<<<<<<< HEAD

=======
>>>>>>> 01f19c66
TEST(Document, create_fromJson_roundtrip_json)
{
  std::string orig_json =
    "{\"records\": [{\"type\": \"test_rec\",\"id\": "
<<<<<<< HEAD
    "\"test\"}],\"relationships\": []}"; 
=======
    "\"test\"}],\"relationships\": []}";
>>>>>>> 01f19c66
  axom::sina::Document myDocument =
    Document(orig_json, createRecordLoaderWithAllKnownTypes());
  EXPECT_EQ(0, myDocument.getRelationships().size());
  ASSERT_EQ(1, myDocument.getRecords().size());
  EXPECT_EQ("test_rec", myDocument.getRecords()[0]->getType());
  std::string returned_json1 = myDocument.toJson(0, 0, "", "");
  EXPECT_EQ(orig_json, returned_json1);
}

<<<<<<< HEAD
TEST(Document, create_fromJson_roundtrip_hdf5)
{
  std::string orig_json =
    "{\"records\": [{\"type\": \"test_rec\",\"id\": "
    "\"test\"}],\"relationships\": []}"; 
  axom::sina::Document myDocument =
    Document(orig_json, createRecordLoaderWithAllKnownTypes());
  saveDocument(myDocument, "round_json.hdf5", Protocol::HDF5);
  Document loadedDocument = loadDocument("round_json.hdf5", Protocol::HDF5);
  EXPECT_EQ(0, loadedDocument.getRelationships().size());
  ASSERT_EQ(1, loadedDocument.getRecords().size());
  EXPECT_EQ("test_rec", loadedDocument.getRecords()[0]->getType());
  std::string returned_json2 = loadedDocument.toJson(0, 0, "", "");
  EXPECT_EQ(orig_json, returned_json2);
}

TEST(Document, create_fromJson_full_json)
{
  std::string long_json =
    "{\"records\": [{\"type\": \"foo\",\"id\": "
    "\"test_1\",\"user_defined\":{\"name\":\"bob\"},\"files\":{\"foo/"
    "bar.png\":{\"mimetype\":\"image\"}},\"data\":{\"scalar\": {\"value\": "
    "500,\"units\": \"miles\"}}},{\"type\":\"bar\",\"id\": "
    "\"test_2\",\"data\": {\"scalar_list\": {\"value\": [1, 2, 3]}, "
    "\"string_list\": {\"value\": [\"a\",\"wonderful\",\"world\"], "
    "\"tags\":[\"observation\"]}}},{\"type\": "
    "\"run\",\"application\":\"sina_test\",\"id\": "
    "\"test_3\",\"data\":{\"scalar\": {\"value\": 12.3, \"units\": \"g/s\", "
    "\"tags\": [\"hi\"]}, \"scalar_list\": {\"value\": [1,2,3.0,4]}}}, "
    "{\"type\": \"bar\",\"id\": \"test_4\",\"data\":{\"string\": {\"value\": "
    "\"yarr\"}, \"string_list\": {\"value\": [\"y\",\"a\",\"r\"]}}, "
    "\"files\":{\"test/test.png\":{}}, "
    "\"user_defined\":{\"hello\":\"there\"}}],\"relationships\": "
    "[{\"predicate\": \"completes\",\"subject\": \"test_2\",\"object\": "
    "\"test_1\"},{\"subject\": \"test_3\", \"predicate\": \"overrides\", "
    "\"object\": \"test_4\"}]}";
=======
TEST(Document, create_fromJson_full_json)
{
>>>>>>> 01f19c66
  axom::sina::Document myDocument =
    Document(long_json, createRecordLoaderWithAllKnownTypes());
  EXPECT_EQ(2, myDocument.getRelationships().size());
  auto &records1 = myDocument.getRecords();
  EXPECT_EQ(4, records1.size());
}

<<<<<<< HEAD
TEST(Document, create_fromJson_full_hdf5)
{
  std::string long_json =
    "{\"records\": [{\"type\": \"foo\",\"id\": "
    "\"test_1\",\"user_defined\":{\"name\":\"bob\"},\"files\":{\"foo/"
    "bar.png\":{\"mimetype\":\"image\"}},\"data\":{\"scalar\": {\"value\": "
    "500,\"units\": \"miles\"}}},{\"type\":\"bar\",\"id\": "
    "\"test_2\",\"data\": {\"scalar_list\": {\"value\": [1, 2, 3]}, "
    "\"string_list\": {\"value\": [\"a\",\"wonderful\",\"world\"], "
    "\"tags\":[\"observation\"]}}},{\"type\": "
    "\"run\",\"application\":\"sina_test\",\"id\": "
    "\"test_3\",\"data\":{\"scalar\": {\"value\": 12.3, \"units\": \"g/s\", "
    "\"tags\": [\"hi\"]}, \"scalar_list\": {\"value\": [1,2,3.0,4]}}}, "
    "{\"type\": \"bar\",\"id\": \"test_4\",\"data\":{\"string\": {\"value\": "
    "\"yarr\"}, \"string_list\": {\"value\": [\"y\",\"a\",\"r\"]}}, "
    "\"files\":{\"test/test.png\":{}}, "
    "\"user_defined\":{\"hello\":\"there\"}}],\"relationships\": "
    "[{\"predicate\": \"completes\",\"subject\": \"test_2\",\"object\": "
    "\"test_1\"},{\"subject\": \"test_3\", \"predicate\": \"overrides\", "
    "\"object\": \"test_4\"}]}";
  axom::sina::Document myDocument =
    Document(long_json, createRecordLoaderWithAllKnownTypes());
  saveDocument(myDocument, "long_json.hdf5", Protocol::HDF5);
  Document loadedDocument = loadDocument("long_json.hdf5", Protocol::HDF5);
  EXPECT_EQ(2, loadedDocument.getRelationships().size());
  auto &records2 = loadedDocument.getRecords();
  EXPECT_EQ(4, records2.size());
}

TEST(Document, create_fromJson_value_check_json)
{
  std::string data_json =
    "{\"records\": [{\"type\": \"run\", \"application\":\"test\", \"id\": "
    "\"test_1\",\"data\":{\"int\": {\"value\": 500,\"units\": \"miles\"}, "
    "\"str/ings\": {\"value\":[\"z\", \"o\", \"o\"]}}, "
    "\"files\":{\"test/test.png\":{}}}]}";
=======
TEST(Document, create_fromJson_value_check_json)
{
>>>>>>> 01f19c66
  axom::sina::Document myDocument =
    Document(data_json, createRecordLoaderWithAllKnownTypes());
  EXPECT_EQ(0, myDocument.getRelationships().size());
  auto &records1 = myDocument.getRecords();
  EXPECT_EQ(1, records1.size());
  EXPECT_EQ(records1[0]->getType(), "run");
  auto &data1 = records1[0]->getData();
  EXPECT_EQ(data1.at("int").getScalar(), 500.0);
  std::vector<std::string> expected_string_vals = {"z", "o", "o"};
  EXPECT_EQ(data1.at("str/ings").getStringArray(), expected_string_vals);
  EXPECT_EQ(records1[0]->getFiles().count(File {"test/test.png"}), 1);
}

<<<<<<< HEAD
TEST(Document, create_fromJson_value_check_hdf5)
{
  std::string data_json =
    "{\"records\": [{\"type\": \"run\", \"application\":\"test\", \"id\": "
    "\"test_1\",\"data\":{\"int\": {\"value\": 500,\"units\": \"miles\"}, "
    "\"str/ings\": {\"value\":[\"z\", \"o\", \"o\"]}}, "
    "\"files\":{\"test/test.png\":{}}}]}";
  axom::sina::Document myDocument =
    Document(data_json, createRecordLoaderWithAllKnownTypes());
  std::vector<std::string> expected_string_vals = {"z", "o", "o"};
  saveDocument(myDocument, "data_json.hdf5", Protocol::HDF5);
  Document loadedDocument = loadDocument("data_json.hdf5", Protocol::HDF5);
  EXPECT_EQ(0, loadedDocument.getRelationships().size());
  auto &records2 = loadedDocument.getRecords();
  EXPECT_EQ(1, records2.size());
  EXPECT_EQ(records2[0]->getType(), "run");
  auto &data2 = records2[0]->getData();
  EXPECT_EQ(data2.at("int").getScalar(), 500.0);
  EXPECT_EQ(data2.at("str/ings").getStringArray(), expected_string_vals);
  EXPECT_EQ(records2[0]->getFiles().count(File {"test/test.png"}), 1);
}

=======
>>>>>>> 01f19c66
TEST(Document, saveDocument_json)
{
  NamedTempFile tmpFile;

  // First, write some random stuff to the temp file to make sure it is
  // overwritten.
  {
    std::ofstream fout {tmpFile.getName()};
    fout << "Initial contents";
  }

  Document document;
  document.add(
    std::make_unique<Record>(ID {"the id", IDType::Global}, "the type"));

  saveDocument(document, tmpFile.getName() + ".json");

  conduit::Node readContents;
  {
    std::ifstream fin {tmpFile.getName() + ".json"};
    std::stringstream f_buf;
    f_buf << fin.rdbuf();
    readContents.parse(f_buf.str(), "json");
  }

  ASSERT_TRUE(readContents[EXPECTED_RECORDS_KEY].dtype().is_list());
  EXPECT_EQ(1, readContents[EXPECTED_RECORDS_KEY].number_of_children());
  auto &readRecord = readContents[EXPECTED_RECORDS_KEY][0];
  EXPECT_EQ("the id", readRecord["id"].as_string());
  EXPECT_EQ("the type", readRecord["type"].as_string());
}

TEST(Document, saveDocument_hdf5)
{
    NamedTempFile tmpFile;

    // First, write some random stuff to the temp file to make sure it is
    // overwritten.
    {
        std::ofstream fout {tmpFile.getName()};
        fout << "Initial contents";
    }

    Document document;
    document.add(
        std::make_unique<Record>(ID {"the id", IDType::Global}, "the type"));

    saveDocument(document, tmpFile.getName() + ".hdf5", Protocol::HDF5);

    conduit::Node readContents;
    conduit::relay::io::load(tmpFile.getName() + ".hdf5", "hdf5", readContents);

    ASSERT_TRUE(readContents[EXPECTED_RECORDS_KEY].dtype().is_list());
    EXPECT_EQ(1, readContents[EXPECTED_RECORDS_KEY].number_of_children());
    auto &readRecord = readContents[EXPECTED_RECORDS_KEY][0];
    EXPECT_EQ("the id", readRecord["id"].as_string());
    EXPECT_EQ("the type", readRecord["type"].as_string());
}

TEST(Document, load_specifiedRecordLoader)
{
  using RecordType = TestRecord<int>;
  auto originalRecord = std::make_unique<RecordType>("the ID", "my type", 123);
  Document originalDocument;
  originalDocument.add(std::move(originalRecord));

  NamedTempFile file;
  {
    std::ofstream fout {file.getName()};
    fout << originalDocument.toNode().to_json();
  }

  RecordLoader loader;
  loader.addTypeLoader("my type", [](conduit::Node const &asNode) {
    return std::make_unique<RecordType>(
      getRequiredString("id", asNode, "Test type"),
      getRequiredString("type", asNode, "Test type"),
      static_cast<int>(
        getRequiredField(TEST_RECORD_VALUE_KEY, asNode, "Test type").as_int64()));
  });
  Document loadedDocument = loadDocument(file.getName(), loader);
  ASSERT_EQ(1u, loadedDocument.getRecords().size());
  auto loadedRecord =
    dynamic_cast<RecordType const *>(loadedDocument.getRecords()[0].get());
  ASSERT_NE(nullptr, loadedRecord);
  EXPECT_EQ(123, loadedRecord->getValue());
}

TEST(Document, load_defaultRecordLoaders)
{
  auto originalRun =
    std::make_unique<axom::sina::Run>(ID {"the ID", IDType::Global},
                                      "the app",
                                      "1.2.3",
                                      "jdoe");
  Document originalDocument;
  originalDocument.add(std::move(originalRun));

  NamedTempFile file;
  {
    std::ofstream fout {file.getName()};
    fout << originalDocument.toNode().to_json();
  }

  Document loadedDocument = loadDocument(file.getName());
  ASSERT_EQ(1u, loadedDocument.getRecords().size());
  auto loadedRun =
    dynamic_cast<axom::sina::Run const *>(loadedDocument.getRecords()[0].get());
  EXPECT_NE(nullptr, loadedRun);
}

<<<<<<< HEAD
TEST(Document, test_append_to_json) {
    std::string jsonFilePath = "test.json";

    std::ofstream testFile(jsonFilePath);
    testFile << R"({
        "records": [
            {
                "data": {"scal1": {"value": "hello!"}},
                "type": "foo1",
                "id": "bar1",
                "user_defined":{"hello": "and"},
                "curve_sets": {
                    "1": {
                        "dependent": {
                            "0": { "value": [1, 2] },
                            "1": { "value": [10, 20] }
                        },
                        "independent": {
                            "0": { "value": [4, 5] },
                            "1": { "value": [7, 8] }
                        }
                    }
                }
            },
            {
                "type": "foo2",
                "id": "bar2",
                "curve_sets": {
                    "1": {
                        "dependent": {
                            "0": { "value": [1, 2] },
                            "1": { "value": [10, 20] }
                        },
                        "independent": {
                            "0": { "value": [4, 5] },
                            "1": { "value": [7, 8] }
                        }
                    }
                }
            }
        ]
    })";
    testFile.close();

    axom::sina::Document new_doc =
        Document(new_data, createRecordLoaderWithAllKnownTypes());

    bool result = append_to_json(jsonFilePath, new_doc, 1, 1);
    ASSERT_TRUE(result); 

    std::ifstream updatedFile(jsonFilePath);
    nlohmann::json j;
    updatedFile >> j;

    ASSERT_EQ(j["records"].size(), 3);

    // ----- Record 0 -----
    const auto& rec0 = j["records"][0];
    ASSERT_EQ(rec0["id"], "bar1");
    ASSERT_EQ(rec0["type"], "foo1");
    ASSERT_EQ(rec0["data"]["scal1"]["value"], "goodbye!");
    ASSERT_EQ(rec0["data"]["scal2"]["value"], "goodbye!");
    ASSERT_EQ(rec0["user_defined"]["hello"], "goodbye");

    ASSERT_EQ(rec0["curve_sets"]["1"]["dependent"]["0"]["value"],
              nlohmann::json({1, 2, 1.0, 1.0}));
    ASSERT_EQ(rec0["curve_sets"]["1"]["dependent"]["1"]["value"],
              nlohmann::json({10, 20, 8.0, 9.0}));
    ASSERT_EQ(rec0["curve_sets"]["1"]["independent"]["0"]["value"],
              nlohmann::json({4, 5, 4.0, 5.0}));
    ASSERT_EQ(rec0["curve_sets"]["1"]["independent"]["1"]["value"],
              nlohmann::json({7, 8, 7.0, 9.0}));
    ASSERT_EQ(rec0["curve_sets"]["2"]["dependent"]["0"]["value"],
              nlohmann::json({1.0, 1.0}));
    ASSERT_EQ(rec0["curve_sets"]["2"]["dependent"]["1"]["value"],
              nlohmann::json({10.0, 10.0}));
    ASSERT_EQ(rec0["curve_sets"]["2"]["independent"]["0"]["value"],
              nlohmann::json({4.0, 4.0}));
    ASSERT_EQ(rec0["curve_sets"]["2"]["independent"]["1"]["value"],
              nlohmann::json({7.0, 7.0}));
  

    // ----- Record 1 -----
    const auto& rec1 = j["records"][1];
    ASSERT_EQ(rec1["id"], "bar2");
    ASSERT_EQ(rec1["type"], "foo2");

    ASSERT_EQ(rec1["curve_sets"]["1"]["dependent"]["0"]["value"],
              nlohmann::json({1, 2}));
    ASSERT_EQ(rec1["curve_sets"]["1"]["dependent"]["1"]["value"],
              nlohmann::json({10, 20}));
    ASSERT_EQ(rec1["curve_sets"]["1"]["independent"]["0"]["value"],
              nlohmann::json({4, 5}));
    ASSERT_EQ(rec1["curve_sets"]["1"]["independent"]["1"]["value"],
              nlohmann::json({7, 8}));
  

    // ----- Record 2 -----
    const auto& rec2 = j["records"][2];
    ASSERT_EQ(rec2["id"], "bar3");
    ASSERT_EQ(rec2["type"], "foo2");

    ASSERT_EQ(rec2["curve_sets"]["1"]["dependent"]["0"]["value"],
              nlohmann::json({1.0, 1.0}));
    ASSERT_EQ(rec2["curve_sets"]["1"]["dependent"]["1"]["value"],
              nlohmann::json({10.0, 10.0}));
    ASSERT_EQ(rec2["curve_sets"]["1"]["independent"]["0"]["value"],
              nlohmann::json({4.0, 4.0}));
    ASSERT_EQ(rec2["curve_sets"]["1"]["independent"]["1"]["value"],
              nlohmann::json({7.0, 7.0}));
  
}

TEST(Document, test_append_to_hdf5) {
    std::string hdf5FilePath = "test.hdf5";
    conduit::Node initialData;
    initialData["records/0/data/scal1/value"].set("hello!");
    initialData["records/0/type"].set("foo1");
    initialData["records/0/id"].set("bar1");
    initialData["records/0/user_defined/hello"].set("and");
    initialData["records/0/curve_sets/1/dependent/0/value"].set(std::vector<double>{1.0, 2.0});
    initialData["records/0/curve_sets/1/dependent/1/value"].set(std::vector<double>{10.0, 20.0});
    initialData["records/0/curve_sets/1/independent/0/value"].set(std::vector<double>{4.0, 5.0});
    initialData["records/0/curve_sets/1/independent/1/value"].set(std::vector<double>{7.0, 8.0});
    initialData["records/1/type"].set("foo2");
    initialData["records/1/id"].set("bar2");
    initialData["records/1/curve_sets/1/dependent/0/value"].set(std::vector<double>{1.0, 2.0});
    initialData["records/1/curve_sets/1/dependent/1/value"].set(std::vector<double>{10.0, 20.0});
    initialData["records/1/curve_sets/1/independent/0/value"].set(std::vector<double>{4.0, 5.0});
    initialData["records/1/curve_sets/1/independent/1/value"].set(std::vector<double>{7.0, 8.0});
    conduit::relay::io::hdf5_write(initialData, hdf5FilePath);

    axom::sina::Document new_doc = Document(new_data, createRecordLoaderWithAllKnownTypes());
    bool result = append_to_hdf5(hdf5FilePath, new_doc, 1, 1);

    ASSERT_TRUE(result); 
    conduit::Node root;
    conduit::relay::io::hdf5_read(hdf5FilePath, root);

    // ----- Record 0 -----
    EXPECT_EQ(root["records/0/type"].as_string(), "foo1");
    EXPECT_EQ(root["records/0/id"].as_string(), "bar1");
    EXPECT_EQ(root["records/0/data/scal1/value"].as_string(), "goodbye!");
    EXPECT_EQ(root["records/0/data/scal2/value"].as_string(), "goodbye!");
    EXPECT_EQ(root["records/0/user_defined/hello"].as_string(), "goodbye");


    const conduit::Node &cs0 = root["records/0/curve_sets/1"];
    std::vector<double> dep0_vec = node_to_double_vector(cs0["dependent/0/value"]);
    std::vector<double> expected_dep0 = {1.0, 2.0, 1.0, 1.0};
    EXPECT_EQ(dep0_vec, expected_dep0);
    std::vector<double> dep1_vec = node_to_double_vector(cs0["dependent/1/value"]);
    std::vector<double> expected_dep1 = {10.0, 20.0, 8.0, 9.0};
    EXPECT_EQ(dep1_vec, expected_dep1);
    std::vector<double> ind0_vec = node_to_double_vector(cs0["independent/0/value"]);
    std::vector<double> expected_ind0 = {4.0, 5.0, 4.0, 5.0};
    EXPECT_EQ(ind0_vec, expected_ind0);
    std::vector<double> ind1_vec = node_to_double_vector(cs0["independent/1/value"]);
    std::vector<double> expected_ind1 = {7.0, 8.0, 7.0, 9.0};
    const conduit::Node &csnew = root["records/0/curve_sets/2"];
    std::vector<double> new_dep0 = node_to_double_vector(csnew["dependent/0/value"]);
    std::vector<double> expected_new_dep0 = {1.0, 1.0};
    EXPECT_EQ(new_dep0, expected_new_dep0);
    std::vector<double> new_dep1 = node_to_double_vector(csnew["dependent/1/value"]);
    std::vector<double> expected_new_dep1 = {10.0, 10.0};
    EXPECT_EQ(new_dep1, expected_new_dep1);
    std::vector<double> new_ind0 = node_to_double_vector(csnew["independent/0/value"]);
    std::vector<double> expected_new_ind0 = {4.0, 4.0};
    EXPECT_EQ(new_ind0, expected_new_ind0);
    std::vector<double> new_ind1 = node_to_double_vector(csnew["independent/1/value"]);
    std::vector<double> expected_new_ind1 = {7.0, 7.0};
    EXPECT_EQ(new_ind1, expected_new_ind1);

    // ----- Record 1 -----
    EXPECT_EQ(root["records/1/type"].as_string(), "foo2");
    EXPECT_EQ(root["records/1/id"].as_string(), "bar2");
    const conduit::Node &cs1 = root["records/1/curve_sets/1"];

    std::vector<double> rec1_dep0 = node_to_double_vector(cs1["dependent/0/value"]);
    std::vector<double> expected_rec1_dep0 = {1.0, 2.0};
    EXPECT_EQ(rec1_dep0, expected_rec1_dep0);
    std::vector<double> rec1_dep1 = node_to_double_vector(cs1["dependent/1/value"]);
    std::vector<double> expected_rec1_dep1 = {10.0, 20.0};
    EXPECT_EQ(rec1_dep1, expected_rec1_dep1);
    std::vector<double> rec1_ind0 = node_to_double_vector(cs1["independent/0/value"]);
    std::vector<double> expected_rec1_ind0 = {4.0, 5.0};
    EXPECT_EQ(rec1_ind0, expected_rec1_ind0);
    std::vector<double> rec1_ind1 = node_to_double_vector(cs1["independent/1/value"]);
    std::vector<double> expected_rec1_ind1 = {7.0, 8.0};
    EXPECT_EQ(rec1_ind1, expected_rec1_ind1);

    // ----- Record 2 -----
    EXPECT_EQ(root["records/2/type"].as_string(), "foo2");
    EXPECT_EQ(root["records/2/id"].as_string(), "bar3");

    const conduit::Node &cs2 = root["records/2/curve_sets/1"];
    std::vector<double> rec2_dep0 = node_to_double_vector(cs2["dependent/0/value"]);
    std::vector<double> expected_rec2_dep0 = {1.0, 1.0};
    EXPECT_EQ(rec2_dep0, expected_rec2_dep0);
    std::vector<double> rec2_dep1 = node_to_double_vector(cs2["dependent/1/value"]);
    std::vector<double> expected_rec2_dep1 = {10.0, 10.0};
    EXPECT_EQ(rec2_dep1, expected_rec2_dep1);
    std::vector<double> rec2_ind0 = node_to_double_vector(cs2["independent/0/value"]);
    std::vector<double> expected_rec2_ind0 = {4.0, 4.0};
    EXPECT_EQ(rec2_ind0, expected_rec2_ind0);
    std::vector<double> rec2_ind1 = node_to_double_vector(cs2["independent/1/value"]);
    std::vector<double> expected_rec2_ind1 = {7.0, 7.0};
    EXPECT_EQ(rec2_ind1, expected_rec2_ind1);
}


TEST(Document, test_append_to_json_failures) {
  // We have a lot of potential failures
  // 1. Fail validation due to an appended-to curve not being uniform
  // 2. Fail validation due to a new curve not being uniform
  // 3. Fail because Dependents won't be uniform with Independents
  // 4. Fail because Protocol 3 Duplicate Data
  // 5. Fail because Protocol 3 Duplicate UDC

  std::streambuf* origBuffer = std::cerr.rdbuf();
  std::ostringstream capturedCerr;
  std::cerr.rdbuf(capturedCerr.rdbuf());

  std::string jsonFilePath = "test_failure.json";

  std::ofstream testFile(jsonFilePath);
  testFile << R"({
      "records": [
          {
              "data": {"scal1": {"value": "hello!"}},
              "type": "foo1",
              "id": "bar1",
              "user_defined":{"hello": "and"},
              "curve_sets": {
                  "1": {
                      "dependent": {
                          "0": { "value": [1, 2] },
                          "1": { "value": [10, 20] }
                      },
                      "independent": {
                          "0": { "value": [4, 5] },
                          "1": { "value": [7, 8] }
                      }
                  }
              }
          },
          {
              "type": "foo2",
              "id": "bar2",
              "curve_sets": {
                  "1": {
                      "dependent": {
                          "0": { "value": [1, 2] },
                          "1": { "value": [10, 20] }
                      },
                      "independent": {
                          "0": { "value": [4, 5] },
                          "1": { "value": [7, 8] }
                      }
                  }
              }
          }
      ]
  })";
  testFile.close();


  // ---- Failure 1 ----
  SCOPED_TRACE("Attempting Case 1");
  std::string f1_data = ([](std::string s) {
    auto j = nlohmann::json::parse(s);
    j["records"][0]["curve_sets"]["1"]["dependent"]["0"]["value"] = {1, 1, 1};
    return j.dump();
  })(new_data);

  axom::sina::Document new_doc = Document(f1_data, createRecordLoaderWithAllKnownTypes());

  bool result = append_to_json(jsonFilePath, new_doc, 1, 1);
  ASSERT_FALSE(result); 
  std::ifstream f1_updatedFile(jsonFilePath);
  nlohmann::json j;
  f1_updatedFile >> j;
  ValidateJsonRecordsUnchanged(j, "Case 1: Checking if File Was Changed");

  // ---- Failure 2 ----
  SCOPED_TRACE("Attempting Case 2");
  std::string f2_data = ([](std::string s) {
    auto j = nlohmann::json::parse(s);
    j["records"][0]["curve_sets"]["1"]["dependent"]["2"]["value"] = {1, 1, 1};
    return j.dump();
  })(new_data);

  new_doc = Document(f2_data, createRecordLoaderWithAllKnownTypes());

  result = append_to_json(jsonFilePath, new_doc, 1, 1);
  ASSERT_FALSE(result); 
  std::ifstream f2_updatedFile(jsonFilePath);
  f2_updatedFile >> j;
  ValidateJsonRecordsUnchanged(j, "Case 2: Checking if File Was Changed");

  // ---- Failure 3 ----
  SCOPED_TRACE("Attempting Case 3");
  std::string f3_data = ([](std::string s) {
    auto j = nlohmann::json::parse(s);
    j["records"][0]["curve_sets"]["1"]["independent"]["1"]["value"] = {1, 1, 1};
    return j.dump();
  })(new_data);

  new_doc = Document(f3_data, createRecordLoaderWithAllKnownTypes());

  result = append_to_json(jsonFilePath, new_doc, 1, 1);
  ASSERT_FALSE(result); 
  std::ifstream f3_updatedFile(jsonFilePath);
  f3_updatedFile >> j;
  ValidateJsonRecordsUnchanged(j, "Case 3: Checking if File Was Changed");

  // ---- Failure 4 ----
  SCOPED_TRACE("Attempting Case 4");
  new_doc = Document(new_data, createRecordLoaderWithAllKnownTypes());

  result = append_to_json(jsonFilePath, new_doc, 3, 1);
  ASSERT_FALSE(result); 
  std::ifstream f4_updatedFile(jsonFilePath);
  f4_updatedFile >> j;
  ValidateJsonRecordsUnchanged(j, "Case 4: Checking if File Was Changed");

  // ---- Failure 5 ----
  SCOPED_TRACE("Attempting Case 5");
  new_doc = Document(new_data, createRecordLoaderWithAllKnownTypes());

  result = append_to_json(jsonFilePath, new_doc, 1, 3);
  ASSERT_FALSE(result); 
  std::ifstream f5_updatedFile(jsonFilePath);
  f5_updatedFile >> j;
  ValidateJsonRecordsUnchanged(j, "Case 5: Checking if File Was Changed");
  
  // ---- Assert Error Messages ----
  std::cerr.rdbuf(origBuffer);
  std::string expected =
    "Error validating dependents: Record bar1, Curve Set 1, Dependent 1's size after append will mismatch with an earlier curve post-append.\n"
    "Error validating dependents: Record bar1, Curve Set 1, Dependent 2 will mistmatch with earlier curves in its curve_set if appended to.\n"
    "Error validating independents: Record bar1, Curve Set 1, Independent 1's size after append will mismatch with an earlier curve post-append.\n"
    "Found a duplicate data entry, protocol 3 dictates append cancellation.\n"
    "Found duplicate UDC, protocol 3 dictates append cancellation.\n";
  ASSERT_EQ(capturedCerr.str(), expected);
}

TEST(Document, test_append_to_hdf5_failures) {
  std::streambuf* origBuffer = std::cerr.rdbuf();
  std::ostringstream capturedCerr;
  std::cerr.rdbuf(capturedCerr.rdbuf());

  std::string hdf5FilePath = "test_failure.hdf5";
  conduit::Node initialData;
  initialData["records/0/data/scal1/value"].set("hello!");
  initialData["records/0/type"].set("foo1");
  initialData["records/0/id"].set("bar1");
  initialData["records/0/user_defined/hello"].set("and");
  initialData["records/0/curve_sets/1/dependent/0/value"].set(std::vector<double>{1.0, 2.0});
  initialData["records/0/curve_sets/1/dependent/1/value"].set(std::vector<double>{10.0, 20.0});
  initialData["records/0/curve_sets/1/independent/0/value"].set(std::vector<double>{4.0, 5.0});
  initialData["records/0/curve_sets/1/independent/1/value"].set(std::vector<double>{7.0, 8.0});
  initialData["records/1/type"].set("foo2");
  initialData["records/1/id"].set("bar2");
  initialData["records/1/curve_sets/1/dependent/0/value"].set(std::vector<double>{1.0, 2.0});
  initialData["records/1/curve_sets/1/dependent/1/value"].set(std::vector<double>{10.0, 20.0});
  initialData["records/1/curve_sets/1/independent/0/value"].set(std::vector<double>{4.0, 5.0});
  initialData["records/1/curve_sets/1/independent/1/value"].set(std::vector<double>{7.0, 8.0});
  conduit::relay::io::hdf5_write(initialData, hdf5FilePath);

  // ---- Failure 1 ----
  SCOPED_TRACE("Attempting Case 1");
  std::string f1_data = ([](std::string s) {
    auto j = nlohmann::json::parse(s);
    j["records"][0]["curve_sets"]["1"]["dependent"]["0"]["value"] = {1, 1, 1};
    return j.dump();
  })(new_data);

  axom::sina::Document new_doc = Document(f1_data, createRecordLoaderWithAllKnownTypes());

  bool result = append_to_hdf5(hdf5FilePath, new_doc, 1, 1);
  ASSERT_FALSE(result); 
  conduit::Node root;
  conduit::relay::io::hdf5_read(hdf5FilePath, root);
  ValidateHDF5RecordsUnchanged(root, "Case 1: Checking if File Was Changed");

  // ---- Failure 2 ----
  SCOPED_TRACE("Attempting Case 2");
  std::string f2_data = ([](std::string s) {
    auto j = nlohmann::json::parse(s);
    j["records"][0]["curve_sets"]["1"]["dependent"]["2"]["value"] = {1, 1, 1};
    return j.dump();
  })(new_data);

  new_doc = Document(f2_data, createRecordLoaderWithAllKnownTypes());

  result = append_to_hdf5(hdf5FilePath, new_doc, 1, 1);
  ASSERT_FALSE(result); 
  conduit::relay::io::hdf5_read(hdf5FilePath, root);
  ValidateHDF5RecordsUnchanged(root, "Case 2: Checking if File Was Changed");

  // ---- Failure 3 ----
  SCOPED_TRACE("Attempting Case 3");
  std::string f3_data = ([](std::string s) {
    auto j = nlohmann::json::parse(s);
    j["records"][0]["curve_sets"]["1"]["independent"]["1"]["value"] = {1, 1, 1};
    return j.dump();
  })(new_data);

  new_doc = Document(f3_data, createRecordLoaderWithAllKnownTypes());

  result = append_to_hdf5(hdf5FilePath, new_doc, 1, 1);
  ASSERT_FALSE(result); 
  conduit::relay::io::hdf5_read(hdf5FilePath, root);
  ValidateHDF5RecordsUnchanged(root, "Case 3: Checking if File Was Changed");

  // ---- Failure 4 ----
  SCOPED_TRACE("Attempting Case 4");
  new_doc = Document(new_data, createRecordLoaderWithAllKnownTypes());

  result = append_to_hdf5(hdf5FilePath, new_doc, 3, 1);
  ASSERT_FALSE(result); 
  conduit::relay::io::hdf5_read(hdf5FilePath, root);
  ValidateHDF5RecordsUnchanged(root, "Case 4: Checking if File Was Changed");

  // ---- Failure 5 ----
  SCOPED_TRACE("Attempting Case 5");
  new_doc = Document(new_data, createRecordLoaderWithAllKnownTypes());

  result = append_to_hdf5(hdf5FilePath, new_doc, 1, 3);
  ASSERT_FALSE(result); 
  conduit::relay::io::hdf5_read(hdf5FilePath, root);
  ValidateHDF5RecordsUnchanged(root, "Case 5: Checking if File Was Changed");

  // ---- Assert Error Messages ----
  std::cerr.rdbuf(origBuffer);
  std::string expected =
  "Error validating dependents: records/0/curve_sets/1/dependent/0/value's size after append will mismatch with an earlier curve post-append.\n"
  "Error validating dependents: records/0/curve_sets/1/dependent/0/value will mistmatch with earlier curves in its curve_set if appended to.\n"
  "Error validating independents: records/0/curve_sets/1/independent/1/value's size after append will mismatch with an earlier curve post-append.\n"
  "Found a duplicate data entry, protocol 3 dictates append cancellation.\n"
  "Found duplicate UDC, protocol 3 dictates append cancellation.\n";
  ASSERT_EQ(capturedCerr.str(), expected);
}
=======
#ifdef AXOM_USE_HDF5
TEST(Document, create_fromJson_roundtrip_hdf5)
{
  std::string orig_json =
    "{\"records\": [{\"type\": \"test_rec\",\"id\": "
    "\"test\"}],\"relationships\": []}";
  axom::sina::Document myDocument =
    Document(orig_json, createRecordLoaderWithAllKnownTypes());
  saveDocument(myDocument, "round_json.hdf5", Protocol::HDF5);
  Document loadedDocument = loadDocument("round_json.hdf5", Protocol::HDF5);
  EXPECT_EQ(0, loadedDocument.getRelationships().size());
  ASSERT_EQ(1, loadedDocument.getRecords().size());
  EXPECT_EQ("test_rec", loadedDocument.getRecords()[0]->getType());
  std::string returned_json2 = loadedDocument.toJson(0, 0, "", "");
  EXPECT_EQ(orig_json, returned_json2);
}

TEST(Document, create_fromJson_full_hdf5)
{
  axom::sina::Document myDocument =
    Document(long_json, createRecordLoaderWithAllKnownTypes());
  saveDocument(myDocument, "long_json.hdf5", Protocol::HDF5);
  Document loadedDocument = loadDocument("long_json.hdf5", Protocol::HDF5);
  EXPECT_EQ(2, loadedDocument.getRelationships().size());
  auto &records2 = loadedDocument.getRecords();
  EXPECT_EQ(4, records2.size());
}

TEST(Document, create_fromJson_value_check_hdf5)
{
  axom::sina::Document myDocument =
    Document(data_json, createRecordLoaderWithAllKnownTypes());
  std::vector<std::string> expected_string_vals = {"z", "o", "o"};
  saveDocument(myDocument, "data_json.hdf5", Protocol::HDF5);
  Document loadedDocument = loadDocument("data_json.hdf5", Protocol::HDF5);
  EXPECT_EQ(0, loadedDocument.getRelationships().size());
  auto &records2 = loadedDocument.getRecords();
  EXPECT_EQ(1, records2.size());
  EXPECT_EQ(records2[0]->getType(), "run");
  auto &data2 = records2[0]->getData();
  EXPECT_EQ(data2.at("int").getScalar(), 500.0);
  EXPECT_EQ(data2.at("str/ings").getStringArray(), expected_string_vals);
  EXPECT_EQ(records2[0]->getFiles().count(File {"test/test.png"}), 1);
}

TEST(Document, saveDocument_hdf5)
{
  NamedTempFile tmpFile;

  // First, write some random stuff to the temp file to make sure it is
  // overwritten.
  {
    std::ofstream fout {tmpFile.getName()};
    fout << "Initial contents";
  }

  Document document;
  document.add(
    std::make_unique<Record>(ID {"the id", IDType::Global}, "the type"));

  saveDocument(document, tmpFile.getName() + ".hdf5", Protocol::HDF5);

  conduit::Node readContents;
  conduit::relay::io::load(tmpFile.getName() + ".hdf5", "hdf5", readContents);

  ASSERT_TRUE(readContents[EXPECTED_RECORDS_KEY].dtype().is_list());
  EXPECT_EQ(1, readContents[EXPECTED_RECORDS_KEY].number_of_children());
  auto &readRecord = readContents[EXPECTED_RECORDS_KEY][0];
  EXPECT_EQ("the id", readRecord["id"].as_string());
  EXPECT_EQ("the type", readRecord["type"].as_string());
}
#endif
>>>>>>> 01f19c66

}  // namespace
}  // namespace testing
}  // namespace sina
}  // namespace axom<|MERGE_RESOLUTION|>--- conflicted
+++ resolved
@@ -23,7 +23,6 @@
 #include <type_traits>
 #include <utility>
 
-<<<<<<< HEAD
 #include "gtest/gtest.h"
 #include "gmock/gmock.h"
 
@@ -42,8 +41,6 @@
 #include "conduit_relay_io.hpp" 
 #include "conduit_relay_io_hdf5.hpp" 
 
-=======
->>>>>>> 01f19c66
 namespace axom
 {
 namespace sina
@@ -60,7 +57,6 @@
 char const EXPECTED_RECORDS_KEY[] = "records";
 char const EXPECTED_RELATIONSHIPS_KEY[] = "relationships";
 
-<<<<<<< HEAD
 // String of a new Doc to use for appending
 std::string new_data = "{\"records\": ["
 "   {"
@@ -197,7 +193,6 @@
   ASSERT_EQ(rec1_ind1, expected_rec1_ind1);
 }
 
-=======
 // Large JSONs Used For JSON and HDF5 Save Tests
 std::string data_json = R"(
 {
@@ -307,7 +302,6 @@
 )";
 
 // Tests
->>>>>>> 01f19c66
 TEST(Document, create_fromNode_empty)
 {
   conduit::Node documentAsNode;
@@ -383,10 +377,6 @@
   EXPECT_EQ("is related to", relationships[0].getPredicate());
 }
 
-<<<<<<< HEAD
-
-=======
->>>>>>> 01f19c66
 TEST(Document, toNode_empty)
 {
   // A sina document should always have, at minimum, both records and
@@ -504,19 +494,12 @@
   axom::utilities::filesystem::removeFile(fileName.data());
 }
 
-<<<<<<< HEAD
-
-=======
->>>>>>> 01f19c66
+
 TEST(Document, create_fromJson_roundtrip_json)
 {
   std::string orig_json =
     "{\"records\": [{\"type\": \"test_rec\",\"id\": "
-<<<<<<< HEAD
     "\"test\"}],\"relationships\": []}"; 
-=======
-    "\"test\"}],\"relationships\": []}";
->>>>>>> 01f19c66
   axom::sina::Document myDocument =
     Document(orig_json, createRecordLoaderWithAllKnownTypes());
   EXPECT_EQ(0, myDocument.getRelationships().size());
@@ -526,7 +509,6 @@
   EXPECT_EQ(orig_json, returned_json1);
 }
 
-<<<<<<< HEAD
 TEST(Document, create_fromJson_roundtrip_hdf5)
 {
   std::string orig_json =
@@ -563,10 +545,6 @@
     "[{\"predicate\": \"completes\",\"subject\": \"test_2\",\"object\": "
     "\"test_1\"},{\"subject\": \"test_3\", \"predicate\": \"overrides\", "
     "\"object\": \"test_4\"}]}";
-=======
-TEST(Document, create_fromJson_full_json)
-{
->>>>>>> 01f19c66
   axom::sina::Document myDocument =
     Document(long_json, createRecordLoaderWithAllKnownTypes());
   EXPECT_EQ(2, myDocument.getRelationships().size());
@@ -574,7 +552,6 @@
   EXPECT_EQ(4, records1.size());
 }
 
-<<<<<<< HEAD
 TEST(Document, create_fromJson_full_hdf5)
 {
   std::string long_json =
@@ -611,10 +588,6 @@
     "\"test_1\",\"data\":{\"int\": {\"value\": 500,\"units\": \"miles\"}, "
     "\"str/ings\": {\"value\":[\"z\", \"o\", \"o\"]}}, "
     "\"files\":{\"test/test.png\":{}}}]}";
-=======
-TEST(Document, create_fromJson_value_check_json)
-{
->>>>>>> 01f19c66
   axom::sina::Document myDocument =
     Document(data_json, createRecordLoaderWithAllKnownTypes());
   EXPECT_EQ(0, myDocument.getRelationships().size());
@@ -628,7 +601,6 @@
   EXPECT_EQ(records1[0]->getFiles().count(File {"test/test.png"}), 1);
 }
 
-<<<<<<< HEAD
 TEST(Document, create_fromJson_value_check_hdf5)
 {
   std::string data_json =
@@ -651,8 +623,6 @@
   EXPECT_EQ(records2[0]->getFiles().count(File {"test/test.png"}), 1);
 }
 
-=======
->>>>>>> 01f19c66
 TEST(Document, saveDocument_json)
 {
   NamedTempFile tmpFile;
@@ -764,452 +734,6 @@
   EXPECT_NE(nullptr, loadedRun);
 }
 
-<<<<<<< HEAD
-TEST(Document, test_append_to_json) {
-    std::string jsonFilePath = "test.json";
-
-    std::ofstream testFile(jsonFilePath);
-    testFile << R"({
-        "records": [
-            {
-                "data": {"scal1": {"value": "hello!"}},
-                "type": "foo1",
-                "id": "bar1",
-                "user_defined":{"hello": "and"},
-                "curve_sets": {
-                    "1": {
-                        "dependent": {
-                            "0": { "value": [1, 2] },
-                            "1": { "value": [10, 20] }
-                        },
-                        "independent": {
-                            "0": { "value": [4, 5] },
-                            "1": { "value": [7, 8] }
-                        }
-                    }
-                }
-            },
-            {
-                "type": "foo2",
-                "id": "bar2",
-                "curve_sets": {
-                    "1": {
-                        "dependent": {
-                            "0": { "value": [1, 2] },
-                            "1": { "value": [10, 20] }
-                        },
-                        "independent": {
-                            "0": { "value": [4, 5] },
-                            "1": { "value": [7, 8] }
-                        }
-                    }
-                }
-            }
-        ]
-    })";
-    testFile.close();
-
-    axom::sina::Document new_doc =
-        Document(new_data, createRecordLoaderWithAllKnownTypes());
-
-    bool result = append_to_json(jsonFilePath, new_doc, 1, 1);
-    ASSERT_TRUE(result); 
-
-    std::ifstream updatedFile(jsonFilePath);
-    nlohmann::json j;
-    updatedFile >> j;
-
-    ASSERT_EQ(j["records"].size(), 3);
-
-    // ----- Record 0 -----
-    const auto& rec0 = j["records"][0];
-    ASSERT_EQ(rec0["id"], "bar1");
-    ASSERT_EQ(rec0["type"], "foo1");
-    ASSERT_EQ(rec0["data"]["scal1"]["value"], "goodbye!");
-    ASSERT_EQ(rec0["data"]["scal2"]["value"], "goodbye!");
-    ASSERT_EQ(rec0["user_defined"]["hello"], "goodbye");
-
-    ASSERT_EQ(rec0["curve_sets"]["1"]["dependent"]["0"]["value"],
-              nlohmann::json({1, 2, 1.0, 1.0}));
-    ASSERT_EQ(rec0["curve_sets"]["1"]["dependent"]["1"]["value"],
-              nlohmann::json({10, 20, 8.0, 9.0}));
-    ASSERT_EQ(rec0["curve_sets"]["1"]["independent"]["0"]["value"],
-              nlohmann::json({4, 5, 4.0, 5.0}));
-    ASSERT_EQ(rec0["curve_sets"]["1"]["independent"]["1"]["value"],
-              nlohmann::json({7, 8, 7.0, 9.0}));
-    ASSERT_EQ(rec0["curve_sets"]["2"]["dependent"]["0"]["value"],
-              nlohmann::json({1.0, 1.0}));
-    ASSERT_EQ(rec0["curve_sets"]["2"]["dependent"]["1"]["value"],
-              nlohmann::json({10.0, 10.0}));
-    ASSERT_EQ(rec0["curve_sets"]["2"]["independent"]["0"]["value"],
-              nlohmann::json({4.0, 4.0}));
-    ASSERT_EQ(rec0["curve_sets"]["2"]["independent"]["1"]["value"],
-              nlohmann::json({7.0, 7.0}));
-  
-
-    // ----- Record 1 -----
-    const auto& rec1 = j["records"][1];
-    ASSERT_EQ(rec1["id"], "bar2");
-    ASSERT_EQ(rec1["type"], "foo2");
-
-    ASSERT_EQ(rec1["curve_sets"]["1"]["dependent"]["0"]["value"],
-              nlohmann::json({1, 2}));
-    ASSERT_EQ(rec1["curve_sets"]["1"]["dependent"]["1"]["value"],
-              nlohmann::json({10, 20}));
-    ASSERT_EQ(rec1["curve_sets"]["1"]["independent"]["0"]["value"],
-              nlohmann::json({4, 5}));
-    ASSERT_EQ(rec1["curve_sets"]["1"]["independent"]["1"]["value"],
-              nlohmann::json({7, 8}));
-  
-
-    // ----- Record 2 -----
-    const auto& rec2 = j["records"][2];
-    ASSERT_EQ(rec2["id"], "bar3");
-    ASSERT_EQ(rec2["type"], "foo2");
-
-    ASSERT_EQ(rec2["curve_sets"]["1"]["dependent"]["0"]["value"],
-              nlohmann::json({1.0, 1.0}));
-    ASSERT_EQ(rec2["curve_sets"]["1"]["dependent"]["1"]["value"],
-              nlohmann::json({10.0, 10.0}));
-    ASSERT_EQ(rec2["curve_sets"]["1"]["independent"]["0"]["value"],
-              nlohmann::json({4.0, 4.0}));
-    ASSERT_EQ(rec2["curve_sets"]["1"]["independent"]["1"]["value"],
-              nlohmann::json({7.0, 7.0}));
-  
-}
-
-TEST(Document, test_append_to_hdf5) {
-    std::string hdf5FilePath = "test.hdf5";
-    conduit::Node initialData;
-    initialData["records/0/data/scal1/value"].set("hello!");
-    initialData["records/0/type"].set("foo1");
-    initialData["records/0/id"].set("bar1");
-    initialData["records/0/user_defined/hello"].set("and");
-    initialData["records/0/curve_sets/1/dependent/0/value"].set(std::vector<double>{1.0, 2.0});
-    initialData["records/0/curve_sets/1/dependent/1/value"].set(std::vector<double>{10.0, 20.0});
-    initialData["records/0/curve_sets/1/independent/0/value"].set(std::vector<double>{4.0, 5.0});
-    initialData["records/0/curve_sets/1/independent/1/value"].set(std::vector<double>{7.0, 8.0});
-    initialData["records/1/type"].set("foo2");
-    initialData["records/1/id"].set("bar2");
-    initialData["records/1/curve_sets/1/dependent/0/value"].set(std::vector<double>{1.0, 2.0});
-    initialData["records/1/curve_sets/1/dependent/1/value"].set(std::vector<double>{10.0, 20.0});
-    initialData["records/1/curve_sets/1/independent/0/value"].set(std::vector<double>{4.0, 5.0});
-    initialData["records/1/curve_sets/1/independent/1/value"].set(std::vector<double>{7.0, 8.0});
-    conduit::relay::io::hdf5_write(initialData, hdf5FilePath);
-
-    axom::sina::Document new_doc = Document(new_data, createRecordLoaderWithAllKnownTypes());
-    bool result = append_to_hdf5(hdf5FilePath, new_doc, 1, 1);
-
-    ASSERT_TRUE(result); 
-    conduit::Node root;
-    conduit::relay::io::hdf5_read(hdf5FilePath, root);
-
-    // ----- Record 0 -----
-    EXPECT_EQ(root["records/0/type"].as_string(), "foo1");
-    EXPECT_EQ(root["records/0/id"].as_string(), "bar1");
-    EXPECT_EQ(root["records/0/data/scal1/value"].as_string(), "goodbye!");
-    EXPECT_EQ(root["records/0/data/scal2/value"].as_string(), "goodbye!");
-    EXPECT_EQ(root["records/0/user_defined/hello"].as_string(), "goodbye");
-
-
-    const conduit::Node &cs0 = root["records/0/curve_sets/1"];
-    std::vector<double> dep0_vec = node_to_double_vector(cs0["dependent/0/value"]);
-    std::vector<double> expected_dep0 = {1.0, 2.0, 1.0, 1.0};
-    EXPECT_EQ(dep0_vec, expected_dep0);
-    std::vector<double> dep1_vec = node_to_double_vector(cs0["dependent/1/value"]);
-    std::vector<double> expected_dep1 = {10.0, 20.0, 8.0, 9.0};
-    EXPECT_EQ(dep1_vec, expected_dep1);
-    std::vector<double> ind0_vec = node_to_double_vector(cs0["independent/0/value"]);
-    std::vector<double> expected_ind0 = {4.0, 5.0, 4.0, 5.0};
-    EXPECT_EQ(ind0_vec, expected_ind0);
-    std::vector<double> ind1_vec = node_to_double_vector(cs0["independent/1/value"]);
-    std::vector<double> expected_ind1 = {7.0, 8.0, 7.0, 9.0};
-    const conduit::Node &csnew = root["records/0/curve_sets/2"];
-    std::vector<double> new_dep0 = node_to_double_vector(csnew["dependent/0/value"]);
-    std::vector<double> expected_new_dep0 = {1.0, 1.0};
-    EXPECT_EQ(new_dep0, expected_new_dep0);
-    std::vector<double> new_dep1 = node_to_double_vector(csnew["dependent/1/value"]);
-    std::vector<double> expected_new_dep1 = {10.0, 10.0};
-    EXPECT_EQ(new_dep1, expected_new_dep1);
-    std::vector<double> new_ind0 = node_to_double_vector(csnew["independent/0/value"]);
-    std::vector<double> expected_new_ind0 = {4.0, 4.0};
-    EXPECT_EQ(new_ind0, expected_new_ind0);
-    std::vector<double> new_ind1 = node_to_double_vector(csnew["independent/1/value"]);
-    std::vector<double> expected_new_ind1 = {7.0, 7.0};
-    EXPECT_EQ(new_ind1, expected_new_ind1);
-
-    // ----- Record 1 -----
-    EXPECT_EQ(root["records/1/type"].as_string(), "foo2");
-    EXPECT_EQ(root["records/1/id"].as_string(), "bar2");
-    const conduit::Node &cs1 = root["records/1/curve_sets/1"];
-
-    std::vector<double> rec1_dep0 = node_to_double_vector(cs1["dependent/0/value"]);
-    std::vector<double> expected_rec1_dep0 = {1.0, 2.0};
-    EXPECT_EQ(rec1_dep0, expected_rec1_dep0);
-    std::vector<double> rec1_dep1 = node_to_double_vector(cs1["dependent/1/value"]);
-    std::vector<double> expected_rec1_dep1 = {10.0, 20.0};
-    EXPECT_EQ(rec1_dep1, expected_rec1_dep1);
-    std::vector<double> rec1_ind0 = node_to_double_vector(cs1["independent/0/value"]);
-    std::vector<double> expected_rec1_ind0 = {4.0, 5.0};
-    EXPECT_EQ(rec1_ind0, expected_rec1_ind0);
-    std::vector<double> rec1_ind1 = node_to_double_vector(cs1["independent/1/value"]);
-    std::vector<double> expected_rec1_ind1 = {7.0, 8.0};
-    EXPECT_EQ(rec1_ind1, expected_rec1_ind1);
-
-    // ----- Record 2 -----
-    EXPECT_EQ(root["records/2/type"].as_string(), "foo2");
-    EXPECT_EQ(root["records/2/id"].as_string(), "bar3");
-
-    const conduit::Node &cs2 = root["records/2/curve_sets/1"];
-    std::vector<double> rec2_dep0 = node_to_double_vector(cs2["dependent/0/value"]);
-    std::vector<double> expected_rec2_dep0 = {1.0, 1.0};
-    EXPECT_EQ(rec2_dep0, expected_rec2_dep0);
-    std::vector<double> rec2_dep1 = node_to_double_vector(cs2["dependent/1/value"]);
-    std::vector<double> expected_rec2_dep1 = {10.0, 10.0};
-    EXPECT_EQ(rec2_dep1, expected_rec2_dep1);
-    std::vector<double> rec2_ind0 = node_to_double_vector(cs2["independent/0/value"]);
-    std::vector<double> expected_rec2_ind0 = {4.0, 4.0};
-    EXPECT_EQ(rec2_ind0, expected_rec2_ind0);
-    std::vector<double> rec2_ind1 = node_to_double_vector(cs2["independent/1/value"]);
-    std::vector<double> expected_rec2_ind1 = {7.0, 7.0};
-    EXPECT_EQ(rec2_ind1, expected_rec2_ind1);
-}
-
-
-TEST(Document, test_append_to_json_failures) {
-  // We have a lot of potential failures
-  // 1. Fail validation due to an appended-to curve not being uniform
-  // 2. Fail validation due to a new curve not being uniform
-  // 3. Fail because Dependents won't be uniform with Independents
-  // 4. Fail because Protocol 3 Duplicate Data
-  // 5. Fail because Protocol 3 Duplicate UDC
-
-  std::streambuf* origBuffer = std::cerr.rdbuf();
-  std::ostringstream capturedCerr;
-  std::cerr.rdbuf(capturedCerr.rdbuf());
-
-  std::string jsonFilePath = "test_failure.json";
-
-  std::ofstream testFile(jsonFilePath);
-  testFile << R"({
-      "records": [
-          {
-              "data": {"scal1": {"value": "hello!"}},
-              "type": "foo1",
-              "id": "bar1",
-              "user_defined":{"hello": "and"},
-              "curve_sets": {
-                  "1": {
-                      "dependent": {
-                          "0": { "value": [1, 2] },
-                          "1": { "value": [10, 20] }
-                      },
-                      "independent": {
-                          "0": { "value": [4, 5] },
-                          "1": { "value": [7, 8] }
-                      }
-                  }
-              }
-          },
-          {
-              "type": "foo2",
-              "id": "bar2",
-              "curve_sets": {
-                  "1": {
-                      "dependent": {
-                          "0": { "value": [1, 2] },
-                          "1": { "value": [10, 20] }
-                      },
-                      "independent": {
-                          "0": { "value": [4, 5] },
-                          "1": { "value": [7, 8] }
-                      }
-                  }
-              }
-          }
-      ]
-  })";
-  testFile.close();
-
-
-  // ---- Failure 1 ----
-  SCOPED_TRACE("Attempting Case 1");
-  std::string f1_data = ([](std::string s) {
-    auto j = nlohmann::json::parse(s);
-    j["records"][0]["curve_sets"]["1"]["dependent"]["0"]["value"] = {1, 1, 1};
-    return j.dump();
-  })(new_data);
-
-  axom::sina::Document new_doc = Document(f1_data, createRecordLoaderWithAllKnownTypes());
-
-  bool result = append_to_json(jsonFilePath, new_doc, 1, 1);
-  ASSERT_FALSE(result); 
-  std::ifstream f1_updatedFile(jsonFilePath);
-  nlohmann::json j;
-  f1_updatedFile >> j;
-  ValidateJsonRecordsUnchanged(j, "Case 1: Checking if File Was Changed");
-
-  // ---- Failure 2 ----
-  SCOPED_TRACE("Attempting Case 2");
-  std::string f2_data = ([](std::string s) {
-    auto j = nlohmann::json::parse(s);
-    j["records"][0]["curve_sets"]["1"]["dependent"]["2"]["value"] = {1, 1, 1};
-    return j.dump();
-  })(new_data);
-
-  new_doc = Document(f2_data, createRecordLoaderWithAllKnownTypes());
-
-  result = append_to_json(jsonFilePath, new_doc, 1, 1);
-  ASSERT_FALSE(result); 
-  std::ifstream f2_updatedFile(jsonFilePath);
-  f2_updatedFile >> j;
-  ValidateJsonRecordsUnchanged(j, "Case 2: Checking if File Was Changed");
-
-  // ---- Failure 3 ----
-  SCOPED_TRACE("Attempting Case 3");
-  std::string f3_data = ([](std::string s) {
-    auto j = nlohmann::json::parse(s);
-    j["records"][0]["curve_sets"]["1"]["independent"]["1"]["value"] = {1, 1, 1};
-    return j.dump();
-  })(new_data);
-
-  new_doc = Document(f3_data, createRecordLoaderWithAllKnownTypes());
-
-  result = append_to_json(jsonFilePath, new_doc, 1, 1);
-  ASSERT_FALSE(result); 
-  std::ifstream f3_updatedFile(jsonFilePath);
-  f3_updatedFile >> j;
-  ValidateJsonRecordsUnchanged(j, "Case 3: Checking if File Was Changed");
-
-  // ---- Failure 4 ----
-  SCOPED_TRACE("Attempting Case 4");
-  new_doc = Document(new_data, createRecordLoaderWithAllKnownTypes());
-
-  result = append_to_json(jsonFilePath, new_doc, 3, 1);
-  ASSERT_FALSE(result); 
-  std::ifstream f4_updatedFile(jsonFilePath);
-  f4_updatedFile >> j;
-  ValidateJsonRecordsUnchanged(j, "Case 4: Checking if File Was Changed");
-
-  // ---- Failure 5 ----
-  SCOPED_TRACE("Attempting Case 5");
-  new_doc = Document(new_data, createRecordLoaderWithAllKnownTypes());
-
-  result = append_to_json(jsonFilePath, new_doc, 1, 3);
-  ASSERT_FALSE(result); 
-  std::ifstream f5_updatedFile(jsonFilePath);
-  f5_updatedFile >> j;
-  ValidateJsonRecordsUnchanged(j, "Case 5: Checking if File Was Changed");
-  
-  // ---- Assert Error Messages ----
-  std::cerr.rdbuf(origBuffer);
-  std::string expected =
-    "Error validating dependents: Record bar1, Curve Set 1, Dependent 1's size after append will mismatch with an earlier curve post-append.\n"
-    "Error validating dependents: Record bar1, Curve Set 1, Dependent 2 will mistmatch with earlier curves in its curve_set if appended to.\n"
-    "Error validating independents: Record bar1, Curve Set 1, Independent 1's size after append will mismatch with an earlier curve post-append.\n"
-    "Found a duplicate data entry, protocol 3 dictates append cancellation.\n"
-    "Found duplicate UDC, protocol 3 dictates append cancellation.\n";
-  ASSERT_EQ(capturedCerr.str(), expected);
-}
-
-TEST(Document, test_append_to_hdf5_failures) {
-  std::streambuf* origBuffer = std::cerr.rdbuf();
-  std::ostringstream capturedCerr;
-  std::cerr.rdbuf(capturedCerr.rdbuf());
-
-  std::string hdf5FilePath = "test_failure.hdf5";
-  conduit::Node initialData;
-  initialData["records/0/data/scal1/value"].set("hello!");
-  initialData["records/0/type"].set("foo1");
-  initialData["records/0/id"].set("bar1");
-  initialData["records/0/user_defined/hello"].set("and");
-  initialData["records/0/curve_sets/1/dependent/0/value"].set(std::vector<double>{1.0, 2.0});
-  initialData["records/0/curve_sets/1/dependent/1/value"].set(std::vector<double>{10.0, 20.0});
-  initialData["records/0/curve_sets/1/independent/0/value"].set(std::vector<double>{4.0, 5.0});
-  initialData["records/0/curve_sets/1/independent/1/value"].set(std::vector<double>{7.0, 8.0});
-  initialData["records/1/type"].set("foo2");
-  initialData["records/1/id"].set("bar2");
-  initialData["records/1/curve_sets/1/dependent/0/value"].set(std::vector<double>{1.0, 2.0});
-  initialData["records/1/curve_sets/1/dependent/1/value"].set(std::vector<double>{10.0, 20.0});
-  initialData["records/1/curve_sets/1/independent/0/value"].set(std::vector<double>{4.0, 5.0});
-  initialData["records/1/curve_sets/1/independent/1/value"].set(std::vector<double>{7.0, 8.0});
-  conduit::relay::io::hdf5_write(initialData, hdf5FilePath);
-
-  // ---- Failure 1 ----
-  SCOPED_TRACE("Attempting Case 1");
-  std::string f1_data = ([](std::string s) {
-    auto j = nlohmann::json::parse(s);
-    j["records"][0]["curve_sets"]["1"]["dependent"]["0"]["value"] = {1, 1, 1};
-    return j.dump();
-  })(new_data);
-
-  axom::sina::Document new_doc = Document(f1_data, createRecordLoaderWithAllKnownTypes());
-
-  bool result = append_to_hdf5(hdf5FilePath, new_doc, 1, 1);
-  ASSERT_FALSE(result); 
-  conduit::Node root;
-  conduit::relay::io::hdf5_read(hdf5FilePath, root);
-  ValidateHDF5RecordsUnchanged(root, "Case 1: Checking if File Was Changed");
-
-  // ---- Failure 2 ----
-  SCOPED_TRACE("Attempting Case 2");
-  std::string f2_data = ([](std::string s) {
-    auto j = nlohmann::json::parse(s);
-    j["records"][0]["curve_sets"]["1"]["dependent"]["2"]["value"] = {1, 1, 1};
-    return j.dump();
-  })(new_data);
-
-  new_doc = Document(f2_data, createRecordLoaderWithAllKnownTypes());
-
-  result = append_to_hdf5(hdf5FilePath, new_doc, 1, 1);
-  ASSERT_FALSE(result); 
-  conduit::relay::io::hdf5_read(hdf5FilePath, root);
-  ValidateHDF5RecordsUnchanged(root, "Case 2: Checking if File Was Changed");
-
-  // ---- Failure 3 ----
-  SCOPED_TRACE("Attempting Case 3");
-  std::string f3_data = ([](std::string s) {
-    auto j = nlohmann::json::parse(s);
-    j["records"][0]["curve_sets"]["1"]["independent"]["1"]["value"] = {1, 1, 1};
-    return j.dump();
-  })(new_data);
-
-  new_doc = Document(f3_data, createRecordLoaderWithAllKnownTypes());
-
-  result = append_to_hdf5(hdf5FilePath, new_doc, 1, 1);
-  ASSERT_FALSE(result); 
-  conduit::relay::io::hdf5_read(hdf5FilePath, root);
-  ValidateHDF5RecordsUnchanged(root, "Case 3: Checking if File Was Changed");
-
-  // ---- Failure 4 ----
-  SCOPED_TRACE("Attempting Case 4");
-  new_doc = Document(new_data, createRecordLoaderWithAllKnownTypes());
-
-  result = append_to_hdf5(hdf5FilePath, new_doc, 3, 1);
-  ASSERT_FALSE(result); 
-  conduit::relay::io::hdf5_read(hdf5FilePath, root);
-  ValidateHDF5RecordsUnchanged(root, "Case 4: Checking if File Was Changed");
-
-  // ---- Failure 5 ----
-  SCOPED_TRACE("Attempting Case 5");
-  new_doc = Document(new_data, createRecordLoaderWithAllKnownTypes());
-
-  result = append_to_hdf5(hdf5FilePath, new_doc, 1, 3);
-  ASSERT_FALSE(result); 
-  conduit::relay::io::hdf5_read(hdf5FilePath, root);
-  ValidateHDF5RecordsUnchanged(root, "Case 5: Checking if File Was Changed");
-
-  // ---- Assert Error Messages ----
-  std::cerr.rdbuf(origBuffer);
-  std::string expected =
-  "Error validating dependents: records/0/curve_sets/1/dependent/0/value's size after append will mismatch with an earlier curve post-append.\n"
-  "Error validating dependents: records/0/curve_sets/1/dependent/0/value will mistmatch with earlier curves in its curve_set if appended to.\n"
-  "Error validating independents: records/0/curve_sets/1/independent/1/value's size after append will mismatch with an earlier curve post-append.\n"
-  "Found a duplicate data entry, protocol 3 dictates append cancellation.\n"
-  "Found duplicate UDC, protocol 3 dictates append cancellation.\n";
-  ASSERT_EQ(capturedCerr.str(), expected);
-}
-=======
 #ifdef AXOM_USE_HDF5
 TEST(Document, create_fromJson_roundtrip_hdf5)
 {
@@ -1282,7 +806,6 @@
   EXPECT_EQ("the type", readRecord["type"].as_string());
 }
 #endif
->>>>>>> 01f19c66
 
 }  // namespace
 }  // namespace testing
