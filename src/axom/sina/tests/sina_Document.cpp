--- conflicted
+++ resolved
@@ -473,8 +473,6 @@
   EXPECT_NE(nullptr, loadedRun);
 }
 
-<<<<<<< HEAD
-=======
 TEST(Document, protocol_set_json_normal)
 {
   Document document;
@@ -627,7 +625,6 @@
   EXPECT_EQ(buffer.str(), expectedOutput);
 }
 
->>>>>>> 6ccbab19
 }  // namespace
 }  // namespace testing
 }  // namespace sina
