--- conflicted
+++ resolved
@@ -19,10 +19,7 @@
 #include "axom/config.hpp"
 #include "axom/sina/core/Record.hpp"
 #include "axom/sina/core/Relationship.hpp"
-<<<<<<< HEAD
 #include "axom/json.hpp"
-=======
->>>>>>> c88c8594
 
 #include "conduit.hpp"
 
@@ -272,12 +269,7 @@
  * \param protocol the type of file being loaded, default = JSON
  * \return the loaded Document
  */
-<<<<<<< HEAD
-Document loadDocument(std::string const &path,
-                      Protocol protocol = Protocol::JSON);
-=======
 Document loadDocument(std::string const &path, Protocol protocol = Protocol::JSON);
->>>>>>> c88c8594
 
 /**
  * \brief Load a document from the given path.
@@ -293,33 +285,6 @@
                       RecordLoader const &recordLoader,
                       Protocol protocol = Protocol::JSON);
 
-/**
- * \brief Append the data, user defined content, and curves/curve sets of a Sina Document
- *        to an existing JSON file
- *
- * \param jsonFilePath the path to the JSON file
- * \param newData a Sina Document containing the new data to append
- * \param data_protocol protocol for handling datum duplicates.
- * \param udc_protocol protocol for handling user defined content duplicates.
- *                            1 = take the new value. 2 = keep the old value. 3/Other = Cancel the append.
- * 
- * \return true if appended successfully, false if the append fails
- */
-bool append_to_json(const std::string& jsonFilePath, Document const &newData, const int data_protocol = 2, const int udc_protocol = 2);
-
-/**
- * \brief Append the data, user defined content, and curves/curve sets of a Sina Document
- *        to an existing HDF5 file
- *
- * \param hdf5FilePath the path to the HDF5 file
- * \param new_data a vector of the new data to append
- * \param data_protocol protocol for handling datum duplicates.
- * \param udc_protocol protocol for handling user defined content duplicates.
- *                            1 = take the new value. 2 = keep the old value. 3/Other = Cancel the append.
- * 
- * \return true if appended successfully, false if the append fails
- */
-bool append_to_hdf5(const std::string& hdf5FilePath, Document const &newData, const int data_protocol = 2, const int udc_protocol = 2);
 }  // namespace sina
 }  // namespace axom
 
