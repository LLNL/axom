--- conflicted
+++ resolved
@@ -13,17 +13,22 @@
  ******************************************************************************
  */
 #include "axom/sina/core/Document.hpp"
-<<<<<<< HEAD
 #include "axom/sina/core/CurveSet.hpp"
 #include "axom/sina/core/Curve.hpp"
 #include "axom/sina/core/Record.hpp"
 #include "axom/json.hpp"
-=======
-
->>>>>>> c88c8594
+#include "axom/config.hpp"
+#include "axom/core/Path.hpp"
+
 #include "axom/config.hpp"
 #include "axom/core/Path.hpp"
 #include "axom/core/utilities/StringUtilities.hpp"
+
+#include "conduit.hpp"
+#ifdef AXOM_USE_HDF5
+  #include "conduit_relay.hpp"
+  #include "conduit_relay_io/utilities/StringUtilities.hpp"
+#endif
 
 #include "conduit.hpp"
 #ifdef AXOM_USE_HDF5
@@ -42,7 +47,6 @@
 #include <sstream>
 #include <stdexcept>
 #include <algorithm>
-<<<<<<< HEAD
 #include "conduit.hpp"
 #include "conduit_relay.hpp"
 #include "conduit_relay_io.hpp"
@@ -50,8 +54,6 @@
 
 
 using json = nlohmann::json;
-=======
->>>>>>> c88c8594
 
 namespace axom
 {
@@ -66,7 +68,6 @@
 }  // namespace
 
 void protocolWarn(std::string const protocol, std::string const &name)
-<<<<<<< HEAD
 {
   std::unordered_map<std::string, std::string> protocolMessages = {
     {".json", ".json extension not found, did you mean to save to this format?"},
@@ -101,43 +102,6 @@
   return types;
 }
 
-void Document::add(std::unique_ptr<Record> record)
-=======
->>>>>>> c88c8594
-{
-  std::unordered_map<std::string, std::string> protocolMessages = {
-    {".json", ".json extension not found, did you mean to save to this format?"},
-    {".hdf5",
-     ".hdf5 extension not found, did you use one of its other supported types? "
-     "(h5, hdf, ...)"}};
-
-  Path path(name, '.');
-
-  if(protocol != '.' + path.baseName())
-  {
-    auto messageIt = protocolMessages.find(protocol);
-    if(messageIt != protocolMessages.end())
-    {
-      std::cerr << messageIt->second;
-    }
-  }
-}
-
-std::string get_supported_file_types()
-{
-  std::string types = "[";
-  for(size_t i = 0; i < supported_types.size(); ++i)
-  {
-    types += supported_types[i];
-    if(i < supported_types.size() - 1)
-    {
-      types += ", ";
-    }
-  }
-  types += "]";
-  return types;
-}
-
 void Document::add(std::unique_ptr<Record> record) { records.emplace_back(std::move(record)); }
 
 void Document::add(Relationship relationship)
@@ -163,21 +127,11 @@
   return document;
 }
 
-<<<<<<< HEAD
-void Document::createFromNode(const conduit::Node &asNode,
-                              const RecordLoader &recordLoader)
+void Document::createFromNode(const conduit::Node &asNode, const RecordLoader &recordLoader)
 {
   conduit::Node nodeCopy = asNode;
 
-  auto processChildNodes = [&](const char *key,
-                               std::function<void(conduit::Node &)> addFunc) {
-=======
-void Document::createFromNode(const conduit::Node &asNode, const RecordLoader &recordLoader)
-{
-  conduit::Node nodeCopy = asNode;
-
   auto processChildNodes = [&](const char *key, std::function<void(conduit::Node &)> addFunc) {
->>>>>>> c88c8594
     if(nodeCopy.has_child(key))
     {
       conduit::Node &childNodes = nodeCopy[key];
@@ -188,18 +142,12 @@
          childNodes.dtype().is_string())
       {
         std::ostringstream message;
-<<<<<<< HEAD
-        message << "The '" << key
-                << "' element of a document cannot be a primitive value.";
-=======
         message << "The '" << key << "' element of a document cannot be a primitive value.";
->>>>>>> c88c8594
         throw std::invalid_argument(message.str());
       }
 
       // -- 2. Not a primitive. Check if it has no children.
       if(childNodes.number_of_children() == 0)
-<<<<<<< HEAD
       {
         // Turn it into an empty list
         childNodes.set(conduit::DataType::list());
@@ -209,8 +157,7 @@
       if(!childNodes.dtype().is_list())
       {
         std::ostringstream message;
-        message << "The '" << key
-                << "' element of a document must be an array/list.";
+        message << "The '" << key << "' element of a document must be an array/list.";
         throw std::invalid_argument(message.str());
       }
 
@@ -218,44 +165,15 @@
       auto childIter = childNodes.children();
       while(childIter.has_next())
       {
-=======
-      {
-        // Turn it into an empty list
-        childNodes.set(conduit::DataType::list());
-      }
-
-      // -- 3. If it's still not a list, throw
-      if(!childNodes.dtype().is_list())
-      {
-        std::ostringstream message;
-        message << "The '" << key << "' element of a document must be an array/list.";
-        throw std::invalid_argument(message.str());
-      }
-
-      // -- 4. Now it's guaranteed to be a list, so iterate
-      auto childIter = childNodes.children();
-      while(childIter.has_next())
-      {
->>>>>>> c88c8594
         conduit::Node child = childIter.next();
         addFunc(child);
       }
     }
   };
-<<<<<<< HEAD
-  processChildNodes(RECORDS_KEY, [&](conduit::Node &record) {
-    add(recordLoader.load(record));
-  });
-
-  processChildNodes(RELATIONSHIPS_KEY, [&](conduit::Node &relationship) {
-    add(Relationship {relationship});
-  });
-=======
   processChildNodes(RECORDS_KEY, [&](conduit::Node &record) { add(recordLoader.load(record)); });
 
   processChildNodes(RELATIONSHIPS_KEY,
                     [&](conduit::Node &relationship) { add(Relationship {relationship}); });
->>>>>>> c88c8594
 }
 
 Document::Document(conduit::Node const &asNode, RecordLoader const &recordLoader)
@@ -277,12 +195,7 @@
   {
     it.next();
     std::string key = it.name();
-<<<<<<< HEAD
-    std::string modifiedKey =
-      axom::utilities::string::replaceAllInstances(key, "/", slashSubstitute);
-=======
     std::string modifiedKey = axom::utilities::string::replaceAllInstances(key, "/", slashSubstitute);
->>>>>>> c88c8594
 
     modifiedNode[modifiedKey] = it.node();
 
@@ -294,21 +207,12 @@
     }
   }
 }
-<<<<<<< HEAD
 
 void restoreSlashes(const conduit::Node &modifiedNode, conduit::Node &restoredNode)
 {
   // Check if List or Object, if its a list the else statement would turn it into an object
   // which breaks the Document
 
-=======
-
-void restoreSlashes(const conduit::Node &modifiedNode, conduit::Node &restoredNode)
-{
-  // Check if List or Object, if its a list the else statement would turn it into an object
-  // which breaks the Document
-
->>>>>>> c88c8594
   if(modifiedNode.dtype().is_list())
   {
     // If its empty with no children it's the end of a tree
@@ -392,11 +296,8 @@
   conduit::relay::io::save(node, filename, "hdf5");
 }
 #endif
-<<<<<<< HEAD
-=======
 
 //
->>>>>>> c88c8594
 
 std::string Document::toJson(conduit::index_t indent,
                              conduit::index_t depth,
@@ -406,13 +307,7 @@
   return this->toNode().to_json("json", indent, depth, pad, eoe);
 }
 
-<<<<<<< HEAD
-void saveDocument(Document const &document,
-                  std::string const &fileName,
-                  Protocol protocol)
-=======
 void saveDocument(Document const &document, std::string const &fileName, Protocol protocol)
->>>>>>> c88c8594
 {
   // It is a common use case for users to want to overwrite their files as
   // the simulation progresses. However, this operation should be atomic so
@@ -466,13 +361,7 @@
   return loadDocument(path, createRecordLoaderWithAllKnownTypes(), protocol);
 }
 
-<<<<<<< HEAD
-Document loadDocument(std::string const &path,
-                      RecordLoader const &recordLoader,
-                      Protocol protocol)
-=======
 Document loadDocument(std::string const &path, RecordLoader const &recordLoader, Protocol protocol)
->>>>>>> c88c8594
 {
   conduit::Node node, modifiedNode;
   std::ostringstream file_contents;
@@ -501,673 +390,7 @@
     throw std::invalid_argument(message.str());
     break;
   }
-<<<<<<< HEAD
-}
-
-// Unified helper function that validates a set of curves (either dependent or independent).
-// Parameters:
-//   new_curves     : a map of new curves (e.g. std::map<std::string, Curve>).
-//   existing_keys  : a set of keys that are present in the existing data.
-//   getExistingSize: a callable that takes a curve key and returns the size (int)
-//                    from the existing data or -1 if not found.
-//   curveType      : "dependent" or "independent" (for erro messages).
-//   recordId       : identifier for the record (for error messages).
-//   curveSetId     : identifier for the curve set (for error messages).
-//   baseline       : reference to an int that will hold the computed baseline value
-//                    (initialize to -1 to have the function set baseline).
-//
-// Templated on the container type to avoid conversion issues (e.g., unordered_map vs. map).
-template<typename CurveMap>
-bool validate_curves_unified(
-    const CurveMap &new_curves,
-    const std::set<std::string>& existing_keys,
-    std::function<int(const std::string&)> getExistingSize,
-    const std::string &curveType,
-    const std::string &recordId,
-    const std::string &curveSetId,
-    int baseline)
-{
-    std::set<std::string> unionKeys = existing_keys;
-    for (const auto &pair : new_curves) {
-        unionKeys.insert(pair.first);
-    }
-
-    for (const auto &key : unionKeys) {
-        int newSize = 0;
-        auto newItr = new_curves.find(key);
-        if (newItr != new_curves.end()) {
-            newSize = static_cast<int>(newItr->second.getValues().size());
-        }
-        int existingSize = getExistingSize(key);
-
-        // Get total size but ignore -1 returns
-        int total = (existingSize >= 0 ? newSize + existingSize : newSize);
-
-        if (baseline < 0) {
-            baseline = total;
-        } else if (baseline != total) {
-            std::cerr << "Error validating " << curveType << ": Record " << recordId
-                      << ", Curve Set " << curveSetId << ", Curve " << key
-                      << " size mismatch (expected " << baseline << ", got " << total << ")."
-                      << std::endl;
-            return false;
-        }
-    }
-    return true;
-}
-
-bool validate_curve_sets_json(const DataHolder::CurveSetMap new_curve_sets,
-                              const nlohmann::json &existing_curve_sets,
-                              const std::string recordId)
-{
-    for (auto & [curveSetId, existing_curve_set] : existing_curve_sets.items()) {
-        // Create an alias to avoid capturing the structured binding directly.
-        auto &ecs = existing_curve_set;
-
-        if (new_curve_sets.find(curveSetId) != new_curve_sets.end()) {
-            const auto &new_curve_set = new_curve_sets.at(curveSetId);
-
-            // Validate dependent curves.
-            std::set<std::string> existingDepKeys;
-            if (ecs.contains("dependent")) {
-                for (auto & [key, val] : ecs["dependent"].items()) {
-                    existingDepKeys.insert(key);
-                }
-            }
-            
-            auto getExistingDepSize = [&ecs](const std::string &key) -> int {
-                if (ecs.contains("dependent") &&
-                    ecs["dependent"].contains(key)) {
-                    return static_cast<int>(ecs["dependent"][key]["value"].size());
-                }
-                return -1;
-            };
-
-            if (!new_curve_set.getDependentCurves().empty() &&
-                !validate_curves_unified(new_curve_set.getDependentCurves(),
-                                         existingDepKeys,
-                                         getExistingDepSize,
-                                         "dependent",
-                                         recordId,
-                                         curveSetId,
-                                         -1))
-            {
-                return false;
-            }
-
-            // Validate independent curves.
-            std::set<std::string> existingIndepKeys;
-            if (ecs.contains("independent")) {
-                for (auto & [key, val] : ecs["independent"].items()) {
-                    existingIndepKeys.insert(key);
-                }
-            }
-
-            auto getExistingIndepSize = [&ecs](const std::string &key) -> int {
-                if (ecs.contains("independent") &&
-                    ecs["independent"].contains(key)) {
-                    return static_cast<int>(ecs["independent"][key]["value"].size());
-                }
-                return -1;
-            };
-
-            if (!new_curve_set.getIndependentCurves().empty() &&
-                !validate_curves_unified(new_curve_set.getIndependentCurves(),
-                                         existingIndepKeys,
-                                         getExistingIndepSize,
-                                         "independent",
-                                         recordId,
-                                         curveSetId,
-                                         -1))
-            {
-                return false;
-            }
-        } else {
-            std::cerr << "Curve set " << curveSetId
-                      << " not found in new data for record " << recordId << std::endl;
-            return false;
-        }
-    }
-    return true;
-}
-
-bool append_to_json(const std::string& jsonFilePath,
-                 Document const &newData,
-                 const int data_protocol,
-                 const int udc_protocol)
-{
- std::ifstream file(jsonFilePath);
- if (!file.is_open()) {
-     std::cerr << "Error opening file: " << jsonFilePath << std::endl;
-     return false;
- }
-
- nlohmann::json j;
- try {
-     file >> j;
- } catch (const nlohmann::json::parse_error& e) {
-     std::cerr << "JSON parsing error: " << e.what() << std::endl;
-     return false;
- }
- file.close();
-
- if (j["records"].size() != newData.getRecords().size()) {
-     std::cerr << "Mismatch in the number of records." << std::endl;
-     return false;
- }
-
- std::vector<std::function<void()>> write_queue;
-
- for (auto& new_record : newData.getRecords()) {
-     for (auto& existing_record : j["records"]) {
-         if (!validate_curve_sets_json(new_record->getCurveSets(), existing_record["curve_sets"], existing_record["id"])) {
-             return false;
-         }
-     }
- }
-
- for (auto& new_record : newData.getRecords()) {
-     bool found = false;
-     for (auto& existing_record : j["records"]) {
-         if (new_record->getId().getId() == existing_record["id"]) {
-             found = true;
-             // ----------------------
-             // Queue update of CURVE SETS.
-             // ----------------------
-             if ((new_record->getCurveSets().size() > 0) &&
-                 existing_record.contains("curve_sets"))
-             {
-                 nlohmann::json& existing_curve_sets = existing_record["curve_sets"];
-                 auto& new_curve_sets = new_record->getCurveSets();
-                 for (auto& new_curve_set : new_curve_sets) {
-                     auto& [new_cs_key, new_cs_values] = new_curve_set;
-                     auto cs_key = new_cs_key;
-                     
-                     for (auto& new_dependent : new_cs_values.getDependentCurves()) {
-                         auto& [new_dep_key, new_dep_values] = new_dependent;
-                         auto dep_key = new_dep_key; // local copy for lambda capture
-                         for (const auto& value : new_dep_values.getValues()) {
-                             write_queue.push_back(
-                                 [ &existing_curve_sets, cs_key, dep_key, value ]() {
-                                     existing_curve_sets[cs_key]["dependent"][dep_key]["value"]
-                                         .push_back(static_cast<double>(value));
-                                 }
-                             );
-                         }
-                     }
-                     
-                     // For independent curves.
-                     for (auto& new_independent : new_cs_values.getIndependentCurves()) {
-                         auto& [new_indep_key, new_indep_values] = new_independent;
-                         auto indep_key = new_indep_key; // local copy for lambda capture
-                         for (const auto& value : new_indep_values.getValues()) {
-                             write_queue.push_back(
-                                 [ &existing_curve_sets, cs_key, indep_key, value ]() {
-                                     existing_curve_sets[cs_key]["independent"][indep_key]["value"]
-                                         .push_back(static_cast<double>(value));
-                                 }
-                             );
-                         }
-                     }
-                 }
-             }
-             
-             // ----------------------
-             // Queue update of DATA VALUES.
-             // ----------------------
-             if ((new_record->getData().size() > 0) &&
-                 existing_record.contains("data"))
-             {
-                 nlohmann::json& existing_data_sets = existing_record["data"];
-                 auto& new_data_sets = new_record->getData();
-                 for (auto& new_data : new_data_sets) {
-                     auto& [new_data_key, new_data_pair] = new_data;
-                     auto data_key = new_data_key; // local copy for capture
-                     nlohmann::json obj = nlohmann::json::parse(new_data_pair.toNode().to_json());
-                     if (existing_data_sets.contains(data_key)) {
-                         // Duplicate Handling
-                         switch(data_protocol) {
-                             case 1:
-                                 write_queue.push_back(
-                                     [ &existing_data_sets, data_key, obj ]() {
-                                         existing_data_sets[data_key] = obj;
-                                     }
-                                 );
-                                 break;
-                             case 2:
-                                 break;
-                             case 3:
-                                 std::cerr << "Found a duplicate data entry, protocol 3 dictates append cancellation." << std::endl;
-                                 return false;
-                             default:
-                                 std::cerr << "Invalid Data Protocol Entry. Append cancelled." << std::endl;
-                                 return false;
-                         }
-                     } else {
-                         write_queue.push_back(
-                             [ &existing_data_sets, data_key, obj ]() {
-                                 existing_data_sets[data_key] = obj;
-                             }
-                         );
-                     }
-                 }
-             }
-             
-             // ----------------------
-             // Queue update of USER DEFINED CONTENT.
-             // ----------------------
-             if ((!new_record->getUserDefinedContent().dtype().is_empty()) &&
-                 existing_record.contains("user_defined"))
-             {
-                 nlohmann::json& existing_udc = existing_record["user_defined"];
-                 auto& new_udc = new_record->getUserDefinedContent();
-                 for (auto& udc : new_udc.children()) {
-                     std::string udc_name = udc.name();
-                     if (existing_record["user_defined"].contains(udc_name)) {
-                         switch(udc_protocol) {
-                             case 1:
-                                 write_queue.push_back(
-                                     [ &existing_udc, udc_name, udc ]() {
-                                         existing_udc[udc_name] = udc.as_string();
-                                     }
-                                 );
-                                 break;
-                             case 2:
-                                 break;
-                             case 3:
-                                 std::cerr << "Found duplicate UDC, protocol 3 dictates append cancellation." << std::endl;
-                                 return false;
-                             default:
-                                 std::cerr << "Invalid UDC Protocol Entry. Append cancelled." << std::endl;
-                                 return false;
-                         }
-                     } else {
-                         write_queue.push_back(
-                             [ &existing_udc, udc_name, udc ]() {
-                                 existing_udc[udc_name] = udc.as_string();
-                             }
-                         );
-                     }
-                 }
-             }
-         }
-     }
-     if (!found) {
-         nlohmann::json obj = nlohmann::json::parse(new_record->toNode().to_json());
-         write_queue.push_back(
-             [&j, obj]() {
-                 j["records"][j["records"].size()] = obj;
-             }
-         );
-     }
- }
- 
- // Execute all queued operations.
- for (auto &op : write_queue) {
-     try {
-         op();
-     } catch (const std::exception &e) {
-         std::cerr << "Error executing queued operation: " << e.what() << std::endl;
-         return false;
-     }
- }
- 
- std::ofstream outFile(jsonFilePath);
- if (!outFile.is_open()) {
-     std::cerr << "Error saving updated JSON to file!" << std::endl;
-     return false;
- }
- outFile << j.dump(4);
- outFile.close();
-
- return true;
-}
-
-#ifdef AXOM_USE_HDF5
-// Top-level HDF5 validation function.
-bool validate_curve_sets_hdf5(const Document &newData,
-                              conduit::relay::io::IOHandle &existing_file,
-                              const conduit::Node &info)
-{
-    std::vector<std::string> record_list;
-    existing_file.list_child_names("records", record_list);
-
-    for (auto &record : newData.getRecords()) {
-        for (const auto &rec_name : record_list) {
-            std::string id_path = "records/" + rec_name + "/id/";
-            conduit::Node id;
-            existing_file.read(id_path, id);
-            if (id.to_string() == "\"" + record->getId().getId() + "\"") {
-                try {
-                    std::string cs_path = "records/" + rec_name + "/curve_sets/";
-                    std::vector<std::string> curve_sets_list;
-                    existing_file.list_child_names(cs_path, curve_sets_list);
-                    auto &new_curve_sets = record->getCurveSets();
-
-                    for (const auto &cs_name : curve_sets_list) {
-                        auto cs_itr = new_curve_sets.find(cs_name);
-                        if (cs_itr == new_curve_sets.end())
-                            continue;
-
-                        const auto &new_curve_set = cs_itr->second;
-                        std::set<std::string> existingDepKeys;
-                        if (info.has_path(cs_path + cs_name + "/dependent/")) {
-                          for (const auto &key : info[cs_path + cs_name + "/dependent/"].child_names()) {
-                            existingDepKeys.insert(key);
-                          }
-                        }
-
-                        // Validate dependent curves.
-                        auto getExistingDepSize = [&info, cs_path, cs_name](const std::string &key) -> int {
-                            std::string fullPath = cs_path + cs_name + "/dependent/" + key + "/value";
-                            if (info.has_path(fullPath)) {
-                                return info[fullPath]["num_elements"].to_int();
-                            }
-                            return -1;
-                        };
-
-                        if (!new_curve_set.getDependentCurves().empty() &&
-                            !validate_curves_unified(new_curve_set.getDependentCurves(),
-                                                     existingDepKeys,
-                                                     getExistingDepSize,
-                                                     "dependent",
-                                                     record->getId().getId(),
-                                                     cs_name,
-                                                     -1))
-                        {
-                            return false;
-                        }
-
-                        // Validate independent curves.
-                        std::set<std::string> existingIndepKeys;
-                        if (info.has_path(cs_path + cs_name + "/independent/")) {
-                          for (const auto &key : info[cs_path + cs_name + "/independent/"].child_names()) {
-                            existingIndepKeys.insert(key);
-                          }
-                        }
-
-                        auto getExistingIndepSize = [&info, cs_path, cs_name](const std::string &key) -> int {
-                            std::string fullPath = cs_path + cs_name + "/independent/" + key + "/value";
-                            if (info.has_path(fullPath)) {
-                                return info[fullPath]["num_elements"].to_int();
-                            }
-                            return -1;
-                        };
-
-                        if (!new_curve_set.getIndependentCurves().empty() &&
-                            !validate_curves_unified(new_curve_set.getIndependentCurves(),
-                                                     existingIndepKeys,
-                                                     getExistingIndepSize,
-                                                     "independent",
-                                                     record->getId().getId(),
-                                                     cs_name,
-                                                     -1))
-                        {
-                            return false;
-                        }
-                    }
-                } catch (const std::exception &e) {
-                    std::cerr << "Error validating curve sets: " << e.what() << std::endl;
-                    return false;
-                }
-                break; // Found matching record; proceed to next.
-            }
-        }
-    }
-    return true;
-}
-
-bool append_to_hdf5(const std::string &hdf5FilePath,
-                 const Document &newData,
-                 const int data_protocol,
-                 const int udc_protocol)
-{
- conduit::relay::io::IOHandle existing_file;
- conduit::Node to_load;
- conduit::Node to_set;
- conduit::Node opts;
- conduit::Node info;
- opts["stride"] = 1;
- 
- // Open the existing HDF5 file.
- try {
-     existing_file.open(hdf5FilePath);
-     conduit::relay::io::hdf5_read_info(hdf5FilePath, info);
- } catch (const std::exception &e) {
-     std::cerr << "Error loading HDF5 file: " << e.what() << std::endl;
-     return false;
- }
- 
- std::string cs_path, data_path, udc_path;
- int extension = info["records"].number_of_children();
-
- if (!validate_curve_sets_hdf5(newData, existing_file, info)) {
-     return false;
- }
- 
- std::vector<std::string> record_list;
- existing_file.list_child_names("records", record_list);
- 
- // Queue for write and remove operations.
- std::vector<std::function<void()>> write_queue;
- 
- for (auto &record : newData.getRecords()) {
-     bool found = false;
-     for (const auto &rec_name : record_list) {
-         std::string id_path = "records/" + rec_name + "/id/";
-         conduit::Node id;
-         existing_file.read(id_path, id);
-         if (id.to_string() == "\"" + record->getId().getId() + "\"") {
-             found = true;
-             std::string record_path = "records/" + rec_name;
-             
-             // ----------------------
-             // Queue update of DATA VALUES.
-             // ----------------------
-             try {
-                 data_path = "records/" + rec_name + "/data/";
-                 std::vector<std::string> data_keys;
-                 existing_file.list_child_names(data_path, data_keys);
-                 auto &new_data_sets = record->getData();
-                 for (auto &new_data : new_data_sets) {
-                     auto new_data_key = new_data.first;
-                     auto new_data_pair = new_data.second;
-                     if (std::find(data_keys.begin(), data_keys.end(), new_data_key) != data_keys.end()) {
-                         // Duplicate Handling
-                         switch(data_protocol) {
-                             case 1:
-                                 write_queue.push_back([&existing_file, data_path, new_data_key, new_data_pair]() {
-                                     existing_file.remove(data_path + new_data_key);
-                                     existing_file.write(new_data_pair.toNode(), data_path + new_data_key);
-                                 });
-                                 break;
-                             case 2:
-                                 break;
-                             case 3:
-                                 std::cerr << "Found a duplicate data entry, protocol 3 dictates append cancellation." << std::endl;
-                                 return false;
-                             default:
-                                 std::cerr << "Invalid Data Protocol Entry. Append cancelled." << std::endl;
-                                 return false;
-                         }
-                     } else {
-                         write_queue.push_back([&existing_file, data_path, new_data_key, new_data_pair]() {
-                             existing_file.write(new_data_pair.toNode(), data_path + new_data_key);
-                         });
-                     }
-                 }
-             } catch (const std::exception &e) {
-                 std::cerr << "Error updating data values: " << e.what() << std::endl;
-             }
-                             
-             // ----------------------
-             // Queue update of USER DEFINED CONTENT.
-             // ----------------------
-             try {
-                 udc_path = "records/" + rec_name + "/user_defined/";
-                 std::vector<std::string> udc_list;
-                 existing_file.list_child_names(udc_path, udc_list);
-                 auto &new_udc_sets = record->getUserDefinedContent();
-                 for (auto &new_udc : new_udc_sets.children()) {
-                     std::string udc_name = new_udc.name();
-                     if (std::find(udc_list.begin(), udc_list.end(), udc_name) != udc_list.end()) {
-                         // Duplicate Handling
-                         switch(udc_protocol) {
-                             case 1:
-                                 write_queue.push_back([&existing_file, udc_path, udc_name, new_udc]() {
-                                     existing_file.remove(udc_path + udc_name);
-                                     existing_file.write(new_udc, udc_path + udc_name);
-                                 });
-                                 break;
-                             case 2:
-                                 break;
-                             case 3:
-                                 std::cerr << "Found duplicate UDC, protocol 3 dictates append cancellation." << std::endl;
-                                 return false;
-                             default:
-                                 std::cerr << "Invalid UDC Protocol Entry. Append cancelled." << std::endl;
-                                 return false;
-                         }
-                     } else {
-                         write_queue.push_back([&existing_file, udc_path, udc_name, new_udc]() {
-                             existing_file.write(new_udc, udc_path + udc_name);
-                         });
-                     }
-                 }
-             } catch (const std::exception &e) {
-                 std::cerr << "Error updating user defined content: " << e.what() << std::endl;
-             }
-             
-             // ----------------------
-             // Queue update of CURVE SETS.
-             // ----------------------
-             try {
-                 cs_path = "records/" + rec_name + "/curve_sets/";
-                 std::vector<std::string> curve_sets_list;
-                 existing_file.list_child_names("records/" + rec_name + "/curve_sets", curve_sets_list);
-                 auto &new_curve_sets = record->getCurveSets();
-                 
-                 for (const auto &curve_set_pair : new_curve_sets)
-                 {
-                     const std::string &cs_name = curve_set_pair.first;
-                     const auto &cs_data = curve_set_pair.second;
-                     
-                     bool cs_exists = (std::find(curve_sets_list.begin(),
-                                                 curve_sets_list.end(), cs_name)
-                                                 != curve_sets_list.end());
-
-                     if (cs_exists) {
-                         const auto &new_dependents = cs_data.getDependentCurves();
-                         for (const auto &dep_pair : new_dependents)
-                         {
-                             const std::string &dep_name = dep_pair.first;
-                             std::string curve_set_path = record_path + "/curve_sets/" + cs_name +
-                                                         "/dependent/" + dep_name + "/value";
-                             
-                             if (info.has_path(curve_set_path) &&
-                                 info[curve_set_path].has_child("num_elements"))
-                             {
-                                 int current_size = info[curve_set_path]["num_elements"].to_int();
-                                 opts["offset"] = current_size;
-                             }
-                             else
-                             {
-                                 opts["offset"] = 0;
-                             }
-                             
-                             const auto &new_dep_values = dep_pair.second.getValues();
-                             std::vector<double> current_array(new_dep_values.begin(), new_dep_values.end());
-                             to_set.set(current_array);
-                             
-                             write_queue.push_back([curve_set_path, hdf5FilePath, opts, to_set]() mutable {
-                                 conduit::relay::io::hdf5_write(to_set, hdf5FilePath,
-                                                                 curve_set_path, opts, true);
-                             });
-                         }
-                         
-                         const auto &new_independents = cs_data.getIndependentCurves();
-                         for (const auto &indep_pair : new_independents)
-                         {
-                             const std::string &indep_name = indep_pair.first;
-                             std::string curve_set_path = record_path + "/curve_sets/" + cs_name +
-                                                         "/independent/" + indep_name + "/value";
-                             
-                             if (info.has_path(curve_set_path) &&
-                                 info[curve_set_path].has_child("num_elements"))
-                             {
-                                 int current_size = info[curve_set_path]["num_elements"].to_int();
-                                 opts["offset"] = current_size;
-                             }
-                             else
-                             {
-                                 opts["offset"] = 0;
-                             }
-                             
-                             const auto &new_indep_values = indep_pair.second.getValues();
-                             std::vector<double> current_array(new_indep_values.begin(), new_indep_values.end());
-                             to_set.set(current_array);
-                             
-                             write_queue.push_back([curve_set_path, hdf5FilePath, opts, to_set]() mutable {
-                                 conduit::relay::io::hdf5_write(to_set, hdf5FilePath,
-                                                                 curve_set_path, opts, true);
-                             });
-                         }
-                     } else {
-                         conduit::Node cs_node;
-                         const auto &new_dependents = cs_data.getDependentCurves();
-                         for (const auto &dep_pair : new_dependents)
-                         {
-                             const std::string &dep_name = dep_pair.first;
-                             const auto &new_dep_values = dep_pair.second.getValues();
-                             std::vector<double> dep_array(new_dep_values.begin(), new_dep_values.end());
-                             cs_node["dependent"][dep_name]["value"].set(dep_array);
-                         }
-                         
-                         // Process independent curves.
-                         const auto &new_independents = cs_data.getIndependentCurves();
-                         for (const auto &indep_pair : new_independents)
-                         {
-                             const std::string &indep_name = indep_pair.first;
-                             const auto &new_indep_values = indep_pair.second.getValues();
-                             std::vector<double> indep_array(new_indep_values.begin(), new_indep_values.end());
-                             cs_node["independent"][indep_name]["value"].set(indep_array);
-                         }
-                         
-                         write_queue.push_back([record_path, cs_name, hdf5FilePath, cs_node]() mutable {
-                             conduit::relay::io::hdf5_write(cs_node, hdf5FilePath,
-                                                             record_path + "/curve_sets/" + cs_name,
-                                                             conduit::Node(), true);
-                         });
-                     }
-                 }
-             } catch (const std::exception &e) {
-                 std::cerr << "Error updating curve sets: " << e.what() << std::endl;
-             }
-         }
-     }
-     if (!found) {
-         std::string record_path = "records/" + std::to_string(extension++) + "/";
-         write_queue.push_back([&existing_file, record_path, rec_ptr = record.get()]() {
-             existing_file.write(rec_ptr->toNode(), record_path);
-         });
-     }
- }
- 
- // Execute all queued operations.
- for (auto &write_op : write_queue) {
-     try {
-         write_op();
-     } catch (const std::exception &e) {
-         std::cerr << "Error executing queued write operation: " << e.what() << std::endl;
-         return false;
-     }
- }
- 
- return true;
-=======
->>>>>>> c88c8594
-}
-#endif
+}
 
 }  // namespace sina
 }  // namespace axom