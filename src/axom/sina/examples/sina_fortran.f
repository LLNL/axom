--- conflicted
+++ resolved
@@ -58,13 +58,9 @@
   full_path = make_cstring(wrk_dir//''//fle_nme)
   ofull_path = make_cstring(wrk_dir//''//ofle_nme)
   json_fn = make_cstring('sina_dump.json')
-<<<<<<< HEAD
-  hdf5_fn = make_cstring('sina_dump.hdf5')
-=======
   if (use_hdf5) then
     hdf5_fn = make_cstring('sina_dump.hdf5')
   end if
->>>>>>> 01f19c66
   
   
   mime_type = make_cstring('')
@@ -158,13 +154,9 @@
   ! write out the Sina Document
   print *,'Writing out the Sina Document'
   call write_sina_document(json_fn)
-<<<<<<< HEAD
-  call write_sina_document(hdf5_fn, 1)
-=======
   if (use_hdf5) then
     call write_sina_document(hdf5_fn, 1)
   end if
->>>>>>> 01f19c66
 
   
 contains
