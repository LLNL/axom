--- conflicted
+++ resolved
@@ -36,15 +36,9 @@
   // since we gave saveDocument no optional protocol parameter, it will default to JSON
   axom::sina::saveDocument(document, "MySinaData.json");
 
-<<<<<<< HEAD
-  // We will also save a copy of the document as an HDF5 file
-  // which can be done by passing the protocol as HDF5
-  axom::sina::saveDocument(document, "MySinaData.hdf5", axom::sina::Protocol::HDF5);
-=======
 #ifdef AXOM_USE_HDF5
   // We will also save a copy of the document as an HDF5 file
   // which can be done by passing the protocol as HDF5
   axom::sina::saveDocument(document, "MySinaData.hdf5", axom::sina::Protocol::HDF5);
 #endif
->>>>>>> 01f19c66
 }