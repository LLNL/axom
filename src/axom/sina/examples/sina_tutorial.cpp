--- conflicted
+++ resolved
@@ -124,7 +124,6 @@
 //! [end library data host]
 
 //! [begin io write]
-<<<<<<< HEAD
 void save(axom::sina::Document const &doc)
 {
   axom::sina::saveDocument(doc, "my_output.json");
@@ -143,13 +142,7 @@
     axom::sina::loadDocument("my_output.hdf5", axom::sina::Protocol::HDF5);
 #endif
 }
-=======
-void save(axom::sina::Document const &doc) { axom::sina::saveDocument(doc, "my_output.json"); }
-//! [end io write]
 
-//! [begin io read]
-void load() { axom::sina::Document doc = axom::sina::loadDocument("my_output.json"); }
->>>>>>> 654b89dc
 //! [end io read]
 
 //! [begin user defined]
