// Copyright (c) 2017-2025, Lawrence Livermore National Security, LLC and
// other Axom Project Developers. See the top-level LICENSE file for details.
//
// SPDX-License-Identifier: (BSD-3-Clause)

#include "axom/config.hpp"
#include "axom/sina.hpp"

int main(void)
{
  // Create a new document
  axom::sina::Document document;
  // Create a run of "My Sim Code" version "1.2.3", which was run by "jdoe".
  // The run has an ID of "run1", which has to be unique to this file.
  axom::sina::ID runID {"run1", axom::sina::IDType::Local};
  std::unique_ptr<axom::sina::Record> run {
    new axom::sina::Run {runID, "My Sim Code", "1.2.3", "jdoe"}};
  // Add the run to the document
  document.add(std::move(run));
  // Save the document directly to a file.
<<<<<<< HEAD
  // since we gave saveDocument no protocol parameter, it will default to JSON
  axom::sina::saveDocument(document, "MySinaData.json");
  // by specifying Protocol::HDF5, we also save a copy as an HDF5 file.
  axom::sina::saveDocument(document, "MySinaData.hdf5", axom::sina::Protocol::HDF5);
=======
  // by specifying Protocol::JSON, we set the file to save as a JSON.
  // The third argument is optional here, it defaults to JSON.
  axom::sina::saveDocument(document, "MySinaData.json", axom::sina::Protocol::JSON);

#ifdef AXOM_USE_HDF5
  // by specifying Protocol::HDF5, we also save a copy as an HDF5 file.
  axom::sina::saveDocument(document, "MySinaData.hdf5", axom::sina::Protocol::HDF5);
#endif
>>>>>>> 01f19c66
}<|MERGE_RESOLUTION|>--- conflicted
+++ resolved
@@ -18,12 +18,6 @@
   // Add the run to the document
   document.add(std::move(run));
   // Save the document directly to a file.
-<<<<<<< HEAD
-  // since we gave saveDocument no protocol parameter, it will default to JSON
-  axom::sina::saveDocument(document, "MySinaData.json");
-  // by specifying Protocol::HDF5, we also save a copy as an HDF5 file.
-  axom::sina::saveDocument(document, "MySinaData.hdf5", axom::sina::Protocol::HDF5);
-=======
   // by specifying Protocol::JSON, we set the file to save as a JSON.
   // The third argument is optional here, it defaults to JSON.
   axom::sina::saveDocument(document, "MySinaData.json", axom::sina::Protocol::JSON);
@@ -32,5 +26,4 @@
   // by specifying Protocol::HDF5, we also save a copy as an HDF5 file.
   axom::sina::saveDocument(document, "MySinaData.hdf5", axom::sina::Protocol::HDF5);
 #endif
->>>>>>> 01f19c66
 }