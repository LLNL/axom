// Copyright (c) 2017-2025, Lawrence Livermore National Security, LLC and
// other Axom Project Developers. See the top-level LICENSE file for details.
//
// SPDX-License-Identifier: (BSD-3-Clause)

#ifndef AXOM_MEMORYMANAGEMENT_HPP_
#define AXOM_MEMORYMANAGEMENT_HPP_

// Axom includes
#include "axom/config.hpp"  // for AXOM compile-time definitions
#include "axom/core/Macros.hpp"
#include "axom/core/utilities/Utilities.hpp"

// Umpire includes
#ifdef AXOM_USE_UMPIRE
  #include "umpire/config.hpp"
  #include "umpire/ResourceManager.hpp"
  #include "umpire/op/MemoryOperationRegistry.hpp"
  #include "umpire/resource/MemoryResourceTypes.hpp"
  #include "umpire/strategy/QuickPool.hpp"
#else
  #include <cstring>  // for std::memcpy
  #include <cstdlib>  // for std::malloc, std::realloc, std::free
#endif

#include <iostream>

namespace axom
{
// To co-exist with Umpire allocator ids, use negative values here.
constexpr int INVALID_ALLOCATOR_ID = -1;  //!< Place holder for no allocator
constexpr int MALLOC_ALLOCATOR_ID = -3;   //!< Refers to MemorySpace::Malloc

// _memory_space_start
/*!
 * \brief Memory spaces supported by Array-like types
 *
 * This abstraction is not implemented using Umpire's MemoryResourceType enum
 * in order to also include a "Dynamic" option as a default template parameter
 * for Array-like types
 */
enum class MemorySpace
{
  Dynamic,  //!< Refers to Umpire's current default allocator
  Malloc,   //!< Host memory using malloc, free and realloc
#ifdef AXOM_USE_UMPIRE
  Host,     //!< Umpire's host memory space
  Device,   //!< Umpire's device memory space
  Unified,  //!< Umpire's unified memory space
  Pinned,   //!< Umpire's pinned memory space
  Constant  //!< Umpire's constant memory space
#endif
};
// _memory_space_end

// _memory_management_routines_start
/// \name Memory Management Routines
/// @{

#ifdef AXOM_USE_UMPIRE

/*!
 * \brief Returns the ID of the predefined allocator for a given resource.
 * \param [in] resource_type the Umpire resource type
 * \return ID the id of the predefined umpire allocator.
 */
inline int getUmpireResourceAllocatorID(umpire::resource::MemoryResourceType resource_type)
{
  umpire::ResourceManager& rm = umpire::ResourceManager::getInstance();
  umpire::Allocator alloc = rm.getAllocator(resource_type);
  return alloc.getId();
}

/*!
 * \brief Sets the default memory allocator to use.
 * \param [in] resource_type the Umpire resource type
 */
inline void setDefaultAllocator(umpire::resource::MemoryResourceType resource_type)
{
  umpire::ResourceManager& rm = umpire::ResourceManager::getInstance();
  umpire::Allocator allocator = rm.getAllocator(resource_type);
  rm.setDefaultAllocator(allocator);
}

#endif

/*!
 * \brief Sets the default memory allocator to use.
 * \param [in] allocId the Umpire allocator id
 * 
 * \note This function has no effect when Axom is not compiled with Umpire.
 */
inline void setDefaultAllocator(int allocId)
{
#ifdef AXOM_USE_UMPIRE
  umpire::ResourceManager& rm = umpire::ResourceManager::getInstance();
  umpire::Allocator allocator = rm.getAllocator(allocId);
  rm.setDefaultAllocator(allocator);
#else
  AXOM_UNUSED_VAR(allocId);
#endif
}

/*!
 * \brief Returns the ID of the current default Umpire allocator
 * or MALLOC_ALLOCATOR_ID if Umpire is not used.
 *
 * \return ID of the current Umpire default allocator or MALLOC_ALLOCATOR_ID.
 */
inline int getDefaultAllocatorID()
{
#ifdef AXOM_USE_UMPIRE
  return umpire::ResourceManager::getInstance().getDefaultAllocator().getId();
#else
  return MALLOC_ALLOCATOR_ID;
#endif
}

/*!
 * \brief Get the allocator id from which data has been allocated.
 * \return Allocator id.  If Umpire doesn't have an allocator for
 * the pointer, or if Axom wasn't configured with Umpire, assume the
 * pointer is from a malloc and return \c axom::MALLOC_ALLOCATOR_ID.
 *
 * \pre ptr has a valid pointer value.
 */
inline int getAllocatorIDFromPointer(const void* ptr)
{
#ifdef AXOM_USE_UMPIRE
  umpire::ResourceManager& rm = umpire::ResourceManager::getInstance();
  if(rm.hasAllocator(const_cast<void*>(ptr)))
  {
    umpire::Allocator allocator = rm.getAllocator(const_cast<void*>(ptr));
    return allocator.getId();
  }
#endif
  AXOM_UNUSED_VAR(ptr);
  return MALLOC_ALLOCATOR_ID;
}

/*!
 * \brief Allocates a chunk of memory of type T.
 *
 * \param [in] n the number of elements to allocate.
 * \param [in] allocID the Umpire allocator to use (optional)
 *
 * \tparam T the type of pointer returned.
 *
 * \note By default allocate() will use the current default allocator. The
 *  caller may explicitly specify a different allocator to use by supplying the
 *  second, optional argument, or change the default allocator by calling
 *  axom::setDefaultAllocator().
 *
 * \return p pointer to the new allocation or a nullptr if allocation failed.
 */
template <typename T>
inline T* allocate(std::size_t n, int allocID = getDefaultAllocatorID()) noexcept;

/*!
 * \brief Frees the chunk of memory pointed to by the supplied pointer, p.
 * \param [in/out] p a pointer to memory allocated with allocate/reallocate or a
 * nullptr.
 * \post p == nullptr
 */
template <typename T>
inline void deallocate(T*& p) noexcept;

/*!
 * \brief Reallocates the chunk of memory pointed to by the supplied pointer.
 *
 * \param [in] p pointer to memory allocated with allocate/reallocate, or a
 * nullptr.
 * \param [in] n the number of elements to allocate.
 * \param [in] allocID the ID of the allocator to use if pointer is null
 * (optional)
 *
 * \tparam T the type pointer p points to.
 *
 * \return p pointer to the new allocation or a nullptr if allocation failed.
 *
 * \note When n == 0, this function returns a valid pointer (of size 0) in the
 * current allocator's memory space. This follows the semantics of
 * Umpire's reallocate function.
 * \note When p is a null pointer, allocID is used to allocate the data.
 * Otherwise, it is unused.
 */
template <typename T>
inline T* reallocate(T* p, std::size_t n, int allocID = getDefaultAllocatorID()) noexcept;

/*!
 * \brief Copies memory from the source to the destination.
 *
 * \param [in/out] dst the destination to copy to.
 * \param [in] src the source to copy from.
 * \param [in] numbytes the number of bytes to copy.
 *
 * \note When using Umpire if either src or dst is not registered with the
 *  ResourceManager then the default host allocation strategy is assumed for
 *  that pointer.
 */
inline void copy(void* dst, const void* src, std::size_t numbytes) noexcept;

/// @}
// _memory_management_routines_end

//------------------------------------------------------------------------------
//                        IMPLEMENTATION
//------------------------------------------------------------------------------

template <typename T>
inline T* allocate(std::size_t n, int allocID) noexcept
{
  const std::size_t numbytes = n * sizeof(T);

#ifdef AXOM_USE_UMPIRE
  umpire::ResourceManager& rm = umpire::ResourceManager::getInstance();
  if(rm.isAllocator(allocID))
  {
    umpire::Allocator allocator = rm.getAllocator(allocID);
    return static_cast<T*>(allocator.allocate(numbytes));
  }
#endif

  if(allocID == MALLOC_ALLOCATOR_ID)
  {
    return static_cast<T*>(std::malloc(numbytes));
  }

  std::cerr << "Unrecognized allocator id " << allocID << std::endl;
  axom::utilities::processAbort();

  return nullptr;  // Silence warning.
}
//------------------------------------------------------------------------------
template <typename T>
inline void deallocate(T*& pointer) noexcept
{
  if(pointer == nullptr)
  {
    return;
  }

#ifdef AXOM_USE_UMPIRE

  umpire::ResourceManager& rm = umpire::ResourceManager::getInstance();
  if(rm.hasAllocator(pointer))
  {
    rm.deallocate(pointer);
    pointer = nullptr;
    return;
  }

#endif

  std::free(pointer);
  pointer = nullptr;
}

//------------------------------------------------------------------------------
template <typename T>
inline T* reallocate(T* pointer, std::size_t n, int allocID) noexcept
{
  assert(allocID != INVALID_ALLOCATOR_ID);

  const std::size_t numbytes = n * sizeof(T);

#if defined(AXOM_USE_UMPIRE)

  umpire::ResourceManager& rm = umpire::ResourceManager::getInstance();
  if(rm.isAllocator(allocID))
  {
    if(pointer == nullptr)
    {
      pointer = axom::allocate<T>(n, allocID);
    }
    else
    {
      if(rm.hasAllocator(pointer))
      {
        pointer = static_cast<T*>(rm.reallocate(pointer, numbytes));
      }
      else
      {
        /*
          Reallocate from non-Umpire to Umpire, manually, using
          allocate, copy and deallocate.  Because we don't know the
          current size, we first do a (extra) reallocate within the
          current space just so we have the size for the copy.
          Is there a better way?
        */
        auto tmpPointer = std::realloc(pointer, numbytes);
        pointer = axom::allocate<T>(n, allocID);
        copy(pointer, tmpPointer, numbytes);
        deallocate(tmpPointer);
      }
    }
    return pointer;
  }

#else

  if(allocID == MALLOC_ALLOCATOR_ID)
  {
    pointer = static_cast<T*>(std::realloc(pointer, numbytes));
  }
  else
  {
    std::cerr << "*** Unrecognized allocator id "
              << allocID << ".  Axom was NOT built with Umpire, so the only valid allocator id is MALLOC_ALLOCATOR_ID ("
              << MALLOC_ALLOCATOR_ID << ")." << std::endl;
    axom::utilities::processAbort();
  }

  // Consistently handle realloc(0) for std::realloc to match Umpire's behavior
  if(n == 0 && pointer == nullptr)
  {
    pointer = axom::allocate<T>(0);
  }

#endif

  return pointer;
}

//------------------------------------------------------------------------------
inline void copy(void* dst, const void* src, std::size_t numbytes) noexcept
{
#ifdef AXOM_USE_UMPIRE
  umpire::ResourceManager& rm = umpire::ResourceManager::getInstance();
  umpire::op::MemoryOperationRegistry& op_registry =
    umpire::op::MemoryOperationRegistry::getInstance();

  auto dstStrategy = rm.getAllocator("HOST").getAllocationStrategy();
  auto srcStrategy = dstStrategy;

  using AllocationRecord = umpire::util::AllocationRecord;
  AllocationRecord* dstRecord = nullptr;
  AllocationRecord* srcRecord = nullptr;

  if(rm.hasAllocator(dst))
  {
    dstRecord = const_cast<AllocationRecord*>(rm.findAllocationRecord(dst));
    dstStrategy = dstRecord->strategy;
  }

  if(rm.hasAllocator(const_cast<void*>(src)))
  {
    srcRecord = const_cast<AllocationRecord*>(rm.findAllocationRecord(const_cast<void*>(src)));
    srcStrategy = srcRecord->strategy;
  }

  auto op = op_registry.find("COPY", srcStrategy, dstStrategy);
  op->transform(const_cast<void*>(src), &dst, srcRecord, dstRecord, numbytes);
#else
  std::memcpy(dst, src, numbytes);
#endif
}

namespace detail
{
/// \brief Translates between the MemorySpace enum and Umpire allocator IDs
template <MemorySpace SPACE>
inline int getAllocatorID();

template <>
inline int getAllocatorID<MemorySpace::Dynamic>()
{
  /*
    With Umpire enabled, this returns the current default Umpire id.
    Without Umpire, it returns MALLOC_ALLOCATOR_ID.
  */
  return axom::getDefaultAllocatorID();
}

template <>
inline int getAllocatorID<MemorySpace::Malloc>()
{
  return axom::MALLOC_ALLOCATOR_ID;
}

inline MemorySpace getAllocatorSpace(int allocatorId)
{
#ifdef AXOM_USE_UMPIRE
  using ump_res_type = typename umpire::MemoryResourceTraits::resource_type;

  umpire::ResourceManager& rm = umpire::ResourceManager::getInstance();

<<<<<<< HEAD
  if(rm.isAllocator(allocatorId))
=======
  auto umpResType = rm.getAllocator(allocatorId).getAllocationStrategy()->getTraits().resource;
  switch(umpResType)
>>>>>>> c88c8594
  {
    auto umpResType =
      rm.getAllocator(allocatorId).getAllocationStrategy()->getTraits().resource;
    switch(umpResType)
    {
    case ump_res_type::host:
      return MemorySpace::Host;
    case ump_res_type::device:
      return MemorySpace::Device;
    case ump_res_type::device_const:
      return MemorySpace::Constant;
    case ump_res_type::pinned:
      return MemorySpace::Pinned;
    case ump_res_type::um:
      return MemorySpace::Unified;
    default:
      return MemorySpace::Dynamic;
    }
  }
#else
  return MemorySpace::Dynamic;
#endif
  if(allocatorId == MALLOC_ALLOCATOR_ID) return MemorySpace::Malloc;

  std::cerr << "*** Unrecognized allocator id " << allocatorId << "."
            << std::endl;
  axom::utilities::processAbort();

  return MemorySpace::Dynamic;  // Silence warning.
}

#ifdef AXOM_USE_UMPIRE

template <>
inline int getAllocatorID<MemorySpace::Host>()
{
  return axom::getUmpireResourceAllocatorID(umpire::resource::MemoryResourceType::Host);
}

template <>
inline int getAllocatorID<MemorySpace::Device>()
{
  return axom::getUmpireResourceAllocatorID(umpire::resource::MemoryResourceType::Device);
}

template <>
inline int getAllocatorID<MemorySpace::Unified>()
{
  return axom::getUmpireResourceAllocatorID(umpire::resource::MemoryResourceType::Unified);
}

template <>
inline int getAllocatorID<MemorySpace::Pinned>()
{
  return axom::getUmpireResourceAllocatorID(umpire::resource::MemoryResourceType::Pinned);
}

template <>
inline int getAllocatorID<MemorySpace::Constant>()
{
  return axom::getUmpireResourceAllocatorID(umpire::resource::MemoryResourceType::Constant);
}

#endif

}  // namespace detail

/*!
 * \brief Determines whether an allocator id is on device.
 *
 * \param allocator_id An allocator id.
 *
 * \return True if the allocator id is for a device; false otherwise.
 */
#if defined(AXOM_USE_UMPIRE)
inline bool isDeviceAllocator(int allocator_id)
{
  return axom::detail::getAllocatorSpace(allocator_id) == axom::MemorySpace::Device;
}
#else
inline bool isDeviceAllocator(int AXOM_UNUSED_PARAM(allocator_id)) { return false; }
#endif

}  // namespace axom

#endif /* AXOM_MEMORYMANAGEMENT_HPP_ */<|MERGE_RESOLUTION|>--- conflicted
+++ resolved
@@ -385,15 +385,9 @@
 
   umpire::ResourceManager& rm = umpire::ResourceManager::getInstance();
 
-<<<<<<< HEAD
   if(rm.isAllocator(allocatorId))
-=======
-  auto umpResType = rm.getAllocator(allocatorId).getAllocationStrategy()->getTraits().resource;
-  switch(umpResType)
->>>>>>> c88c8594
-  {
-    auto umpResType =
-      rm.getAllocator(allocatorId).getAllocationStrategy()->getTraits().resource;
+  {
+    auto umpResType = rm.getAllocator(allocatorId).getAllocationStrategy()->getTraits().resource;
     switch(umpResType)
     {
     case ump_res_type::host:
@@ -410,16 +404,13 @@
       return MemorySpace::Dynamic;
     }
   }
-#else
-  return MemorySpace::Dynamic;
 #endif
   if(allocatorId == MALLOC_ALLOCATOR_ID) return MemorySpace::Malloc;
 
-  std::cerr << "*** Unrecognized allocator id " << allocatorId << "."
-            << std::endl;
+  std::cerr << "*** Unrecognized allocator id " << allocatorId << "." << std::endl;
   axom::utilities::processAbort();
 
-  return MemorySpace::Dynamic;  // Silence warning.
+  return MemorySpace::Malloc;  // Silence warning.
 }
 
 #ifdef AXOM_USE_UMPIRE
