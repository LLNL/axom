// Copyright (c) 2017-2024, Lawrence Livermore National Security, LLC and
// other Axom Project Developers. See the top-level COPYRIGHT file for details.
//
// SPDX-License-Identifier: (BSD-3-Clause)

#ifndef AXOM_ARRAY_HPP_
#define AXOM_ARRAY_HPP_

#include "axom/config.hpp"
#include "axom/core/MDMapping.hpp"
#include "axom/core/Macros.hpp"
#include "axom/core/utilities/Utilities.hpp"
#include "axom/core/Types.hpp"
#include "axom/core/ArrayBase.hpp"
#include "axom/core/ArrayIteratorBase.hpp"
#include "axom/core/ArrayView.hpp"

// C/C++ includes
#include <algorithm>
#include <iostream>

namespace axom
{
namespace ArrayOptions
{
/// \brief A "tag type" for constructing an Array without initializing its memory
struct Uninitialized
{ };

}  // namespace ArrayOptions

// Forward declare the templated classes and operator function(s)
template <typename T, int DIM, MemorySpace SPACE>
class Array;

namespace detail
{
// Static information to pass to ArrayBase
template <typename T, int DIM, MemorySpace SPACE>
struct ArrayTraits<Array<T, DIM, SPACE>>
{
  constexpr static bool is_view = false;
};

}  // namespace detail

/*!
 * \class Array
 *
 * \brief Provides a generic multidimensional array container.
 *
 *  The Array class provides a generic multidimensional array 
 *  container with dynamic reallocation and insertion.  The dimensionality
 *  of the array must be known at compile time but the extents in each dimension
 *  are dynamic and can be changed at runtime.  Array elements are stored
 *  contiguously.
 *
 *  \note For a multi-component array container, where each element
 *  is a tuple of 1 or more components, Axom provides the MCArray alias, which
 *  corresponds to Array<T, 2>.
 *
 *  The Array class mirrors std::vector, with future support for GPUs
 *  in-development.  The class's multidimensional array functionality roughly
 *  mirrors the multidimensional array support provided by numpy's ndarray.
 *
 *  \see https://numpy.org/doc/stable/reference/generated/numpy.ndarray.html
 *
 *  Some interfaces accomodate data ordering specifications.
 *  Unless otherwise specified, data storage defaults to row-major.
 *
 *  This class is meant to be a drop-in replacement for std::vector.
 *  However, it differs in its memory management and construction semantics.
 *  Specifically, we do not require axom::Array to initialize/construct
 *  its memory at allocation time and we use axom's memory_management
 *  and allocator ID abstractions rather than std::allocator.
 *
 *  Array always retains exclusive ownership of its data and is responsible for
 *  freeing its memory.
 *
 *  \see ArrayView for non-owning views of one- or multi-dimensional data
 *  Depending on which constructor is used, the Array object can have two
 *  different underlying storage types:
 *
 * \tparam T the type of the values to hold.
 * \tparam DIM The dimension of the array.
 * \tparam SPACE The memory space of the array.
 * 
 * \pre T must be CopyAssignable and Erasable
 * \see https://en.cppreference.com/w/cpp/named_req
 *
 * \pre When Array is allocated on the device, T must be relocatable, i.e.
 *  moving the object to a new index and destroying the original should be
 *  equivalent to a memcpy.
 * \see https://github.com/facebook/folly/blob/main/folly/docs/FBVector.md#object-relocation
 *
 */
template <typename T, int DIM = 1, MemorySpace SPACE = MemorySpace::Dynamic>
class Array : public ArrayBase<T, DIM, Array<T, DIM, SPACE>>
{
public:
  static constexpr double DEFAULT_RESIZE_RATIO = 2.0;
  static constexpr IndexType MIN_DEFAULT_CAPACITY = 32;
  using value_type = T;
  static constexpr MemorySpace space = SPACE;
  using ArrayIterator = ArrayIteratorBase<Array<T, DIM, SPACE>, T>;
  using ConstArrayIterator =
    ArrayIteratorBase<const Array<T, DIM, SPACE>, const T>;

  using ArrayViewType = ArrayView<T, DIM, SPACE>;
  using ConstArrayViewType = ArrayView<const T, DIM, SPACE>;

private:
  using OpHelper = detail::ArrayOps<T, SPACE>;

public:
  /// \name Native Storage Array Constructors
  /// @{

  /*! 
   * \brief Default constructor. Constructs an Array instance with no elements
   *  and default allocator ID. 
   *
   */
  Array();

  /*!
   * \brief Constructs a 1D Array instance with the given number of elements.
   *
   * \param [in] num_elements the number of elements the Array holds.
   * \param [in] capacity the number of elements to allocate space for.
   * \param [in] allocator_id the ID of the allocator to use (optional)
   *
   * \note If no capacity or capacity less than num_elements is specified
   *  then it will default to at least num_elements * DEFAULT_RESIZE_RATIO.
   * \note a capacity is specified for the number of elements to store in the
   *  array and does not correspond to the actual bytesize.
   * \note The option to select a capacity is only available for 1-dimensional Arrays
   * 
   * \note Some overloads have an `ArrayOptions::Uninitialized` first parameter.
   * These are intended for cases where the array data should not be initialized
   * when memory is allocated, e.g. if the code is known to initialize the data
   *
   * \pre num_elements >= 0
   *
   * \post capacity() >= size()
   * \post size() == num_elements
   * \post getResizeRatio() == DEFAULT_RESIZE_RATIO
   */
  template <IndexType SFINAE_DIM = DIM,
            MemorySpace SFINAE_SPACE = SPACE,
            typename std::enable_if<SFINAE_DIM == 1>::type* = nullptr>
  Array(IndexType num_elements,
        IndexType capacity = 0,
        int allocator_id = axom::detail::getAllocatorID<SPACE>());

  /// \overload
  template <IndexType SFINAE_DIM = DIM,
            MemorySpace SFINAE_SPACE = SPACE,
            typename std::enable_if<SFINAE_DIM == 1>::type* = nullptr>
  Array(ArrayOptions::Uninitialized,
        IndexType num_elements,
        IndexType capacity = 0,
        int allocator_id = axom::detail::getAllocatorID<SPACE>());

  Array(const axom::StackArray<axom::IndexType, DIM>& shape,
        int allocator_id = axom::detail::getAllocatorID<SPACE>());

  /*!
    \brief Construct Array with row- or column-major data ordering.

    \pre rowOrColumn must be either ArrayStrideOrder::ROW or
    ArrayStrideOrder::COLUMN (or, if DIM is 1, ArrayStrideOrder::BOTH).
  */
  Array(const axom::StackArray<axom::IndexType, DIM>& shape,
        axom::ArrayStrideOrder rowOrColumn,
        int allocator_id = axom::detail::getAllocatorID<SPACE>());

  /*!
    \brief Construct Array with data ordering specifications.

    Example of 3D Array where j is slowest and i is fastest:
        Array<3, int> ar(
          shape,
          axom::StackArray<axom::IndexType, DIM>{2, 0, 1});

    \pre slowestDirs must be a permutation of [0 ... DIM-1]
  */
  template <typename DirType = axom::IndexType>
  Array(const axom::StackArray<axom::IndexType, DIM>& shape,
        const axom::StackArray<DirType, DIM>& slowestDirs,
        int allocator_id = axom::detail::getAllocatorID<SPACE>());

  /*!
   * \brief Generic constructor for an Array of arbitrary dimension
   *
   * \param [in] args The parameter pack containing the "shape" of the Array
   * \see https://numpy.org/doc/stable/reference/generated/numpy.empty.html#numpy.empty
   *
   * \pre sizeof...(Args) == DIM
   *
   * \post capacity() >= size()
   * \post size() == num_elements
   * \post getResizeRatio() == DEFAULT_RESIZE_RATIO
   */
  template <
    typename... Args,
    typename Enable = typename std::enable_if<
      sizeof...(Args) == DIM && detail::all_types_are_integral<Args...>::value>::type>
  Array(Args... args);

  /// \overload
  template <
    typename... Args,
    typename Enable = typename std::enable_if<
      sizeof...(Args) == DIM && detail::all_types_are_integral<Args...>::value>::type>
  Array(ArrayOptions::Uninitialized, Args... args);

  /*!
   * \brief Initializer list constructor for a one-dimensional Array
   *
   * \param [in] elems The elements to initialize the array with
   * \param [in] allocator_id the ID of the allocator to use (optional)
   */
  template <int UDIM = DIM, typename Enable = typename std::enable_if<UDIM == 1>::type>
  Array(std::initializer_list<T> elems,
        int allocator_id = axom::detail::getAllocatorID<SPACE>());

  /*! 
   * \brief Copy constructor for an Array instance 
   */
  AXOM_HOST_DEVICE Array(const Array& other);

  /*! 
   * \brief Move constructor for an Array instance 
   */
  Array(Array&& other) noexcept;

  /*!
   * \brief Constructor for transferring between memory spaces
   *
   * \param [in] other The array in a different memory space to copy from
   *
   * \note The new Array will be constructed with the allocator ID of the
   *  copied-from array, if compatible with the memory space of the target
   *  array. Otherwise, the new Array will be constructed with the default
   *  allocator for the memory space.
   *
   *  An Array specified with the default Dynamic memory space will always
   *  propagate the allocator ID from the source array.
   */
  template <typename OtherArrayType>
  Array(const ArrayBase<T, DIM, OtherArrayType>& other);

  /// \overload
  template <typename OtherArrayType>
  Array(const ArrayBase<const T, DIM, OtherArrayType>& other);

  /*!
   * \brief Constructor for transferring between memory spaces, with a user-
   *  specified allocator
   *
   * \param [in] other The array in a different memory space to copy from
   * \param [in] allocator_id the ID of the allocator to use
   *
   * \note The specified allocator ID must be compatible with the memory space
   *  of the new Array.
   */
  template <typename OtherArrayType>
  Array(const ArrayBase<T, DIM, OtherArrayType>& other, int allocator_id);

  /// \overload
  template <typename OtherArrayType>
  Array(const ArrayBase<const T, DIM, OtherArrayType>& other, int allocator_id);

  /// @}

  /// \name Array copy and move operators
  /// @{

  /*! 
   * \brief Copy assignment operator for Array
   * 
   * \pre T must be TriviallyCopyable
   */
  Array& operator=(const Array& other)
  {
    if(this != &other)
    {
      this->clear();
      static_cast<ArrayBase<T, DIM, Array<T, DIM, SPACE>>&>(*this) = other;
      m_allocator_id = other.m_allocator_id;
<<<<<<< HEAD
      m_executeOnGPU = axom::detail::getAllocatorSpace(m_allocator_id) == MemorySpace::Device;
=======
      m_executeOnGPU = axom::isDeviceAllocator(m_allocator_id);
>>>>>>> 7a295f38
      m_resize_ratio = other.m_resize_ratio;
      setCapacity(other.capacity());
      // Use fill_range to ensure that copy constructors are invoked for each element
      MemorySpace srcSpace = SPACE;
      if(srcSpace == MemorySpace::Dynamic)
      {
        srcSpace = axom::detail::getAllocatorSpace(other.m_allocator_id);
      }
      OpHelper {m_allocator_id, m_executeOnGPU}.fill_range(m_data,
                                                           0,
                                                           other.size(),
                                                           other.data(),
                                                           srcSpace);
      updateNumElements(other.size());
    }

    return *this;
  }

  /*! 
   * \brief Move assignment operator for Array
   */
  Array& operator=(Array&& other) noexcept
  {
    if(this != &other)
    {
      this->clear();
      if(m_data != nullptr)
      {
        axom::deallocate(m_data);
      }
      static_cast<ArrayBase<T, DIM, Array<T, DIM, SPACE>>&>(*this) =
        std::move(other);

      m_data = other.m_data;
      m_num_elements = other.m_num_elements;
      m_capacity = other.m_capacity;
      m_resize_ratio = other.m_resize_ratio;
      m_allocator_id = other.m_allocator_id;
<<<<<<< HEAD
      m_executeOnGPU = axom::detail::getAllocatorSpace(m_allocator_id) == MemorySpace::Device;
=======
      m_executeOnGPU = axom::isDeviceAllocator(m_allocator_id);
>>>>>>> 7a295f38

      other.m_data = nullptr;
      other.m_num_elements = 0;
      other.m_capacity = 0;
      other.m_resize_ratio = DEFAULT_RESIZE_RATIO;
      other.m_allocator_id = INVALID_ALLOCATOR_ID;
    }

    return *this;
  }

  /*!
   * \brief Initializer list assignment operator for Array.
   *
   * \param [in] elems the elements to set the array to.
   */
  template <int UDIM = DIM, typename Enable = typename std::enable_if<UDIM == 1>::type>
  Array& operator=(std::initializer_list<T> elems)
  {
    clear();
    insert(0, elems.size(), elems.begin());
    return *this;
  }

  /// @}

  /*!
   * Destructor. Frees the associated buffer.
   */
  virtual ~Array();

  /// \name Array element access operators
  /// @{

  // TODO: Implement View class for the case where sizeof...(Args) < DIM (i.e., where the indexing results in a nonscalar)

  /*!
   * \brief Return a pointer to the array of data.
   */
  /// @{

  AXOM_HOST_DEVICE inline T* data() { return m_data; }
  AXOM_HOST_DEVICE inline const T* data() const { return m_data; }

  /// @}

  /*!
    @brief Convert 1D Array into a StackArray.
  */
  template <int LENGTH1D, typename TT = T, int TDIM = DIM>
  AXOM_HOST_DEVICE inline
    typename std::enable_if<TDIM == 1, axom::StackArray<TT, LENGTH1D>>::type
    to_stack_array() const
  {
    axom::StackArray<TT, LENGTH1D> rval;
    IndexType copyCount = LENGTH1D <= m_num_elements ? LENGTH1D : m_num_elements;
    for(IndexType i = 0; i < copyCount; ++i)
    {
      rval[i] = m_data[i];
    }
    return rval;
  }

  /// @}

  /// \name Array methods to modify the data.
  /// @{

  /*!
   * \brief Set all the values of the array.
   *
   * \param [in] value the value to set to.
   */
  void fill(const T& value);

  /*!
   * \brief Set a range of elements to a given value.
   *
   * \param [in] value the value to set to.
   * \param [in] n the number of elements to write.
   * \param [in] pos the position at which to begin writing.
   *
   * \note The size is unchanged by calls to fill.
   *
   * \pre pos + n <= m_num_elements.
   */
  void fill(const T& value, IndexType n, IndexType pos);

  /*!
   * \brief Modify the values of existing elements.
   *
   * \param [in] elements the new elements to write.
   * \param [in] n the number of elements to write.
   * \param [in] pos the position at which to begin writing.
   *
   * \note It's assumed that elements is of length n.
   * \note The size is unchanged by calls to set.
   *
   * \pre pos + n <= m_num_elements.
   */
  void set(const T* elements, IndexType n, IndexType pos);

  /*!
   * \brief Clears the contents of the array
   * 
   * \post size of Array is 0
   * \post capacity is unchanged
   */
  void clear();

  /*!
   * \brief Insert an element into the array at the given position.
   *
   * \param [in] pos the position at which to insert.
   * \param [in] value the element value to insert.
   *
   * \note Reallocation is done if the new size will exceed the capacity.
   * \note The size increases by 1.
   *
   */
  void insert(IndexType pos, const T& value);

  /*!
   * \brief Insert an element into the array at the value before pos.
   *
   * \param [in] pos the ArrayIterator before which value will be inserted.
   * \param [in] value the element value to insert.
   *
   * \note Reallocation is done if the new size will exceed the capacity.
   * \note The size increases by 1.
   *
   * \return ArrayIterator to inserted value
   */
  ArrayIterator insert(ArrayIterator pos, const T& value);

  /*!
   * \brief Insert elements into the array at the given position.
   *
   * \param [in] pos the position at which to begin the insertion.
   * \param [in] n the number of elements to insert.
   * \param [in] values the element values to insert.
   *
   * \note It's assumed that elements is of length n.
   * \note Reallocation is done if the new size will exceed the capacity.
   * \note The size increases by n.
   *
   * \pre pos <= m_num_elements.
   */
  void insert(IndexType pos, IndexType n, const T* values);

  /*!
   * \brief Insert elements into the array at the value before pos.
   *
   * \param [in] pos the ArrayIterator before which value will be inserted.
   * \param [in] n the number of elements to insert.
   * \param [in] values the element values to insert.
   *
   * \note It's assumed that elements is of length n.
   * \note Reallocation is done if the new size will exceed the capacity.
   * \note The size increases by n.
   *
   * \pre pos <= end()
   *
   * \return ArrayIterator to first element inserted (pos if n == 0)
   */
  ArrayIterator insert(ArrayIterator pos, IndexType n, const T* values);

  /*!
   * \brief Insert n copies of element into the array at the given position.
   *
   * \param [in] pos the position at which to begin the insertion.
   * \param [in] n the number of elements to insert.
   * \param [in] value the element value to insert.
   *
   * \note Reallocation is done if the new size will exceed the capacity.
   * \note The size increases by n.
   * \note This method is used to create space for elements in the middle of
   *  the array.
   *
   * \pre pos <= m_num_elements.
   */
  void insert(IndexType pos, IndexType n, const T& value);

  /*!
   * \brief Insert n copies of element into the array at the value before pos.
   *
   * \param [in] pos the ArrayIterator before which value will be inserted.
   * \param [in] n the number of elements to insert.
   * \param [in] value the element value to insert.
   *
   * \note Reallocation is done if the new size will exceed the capacity.
   * \note The size increases by n.
   * \note This method is used to create space for elements in the middle of
   *  the array.
   *
   * \pre pos <= end()
   *
   * \return ArrayIterator to first element inserted (pos if n == 0)
   */
  ArrayIterator insert(ArrayIterator pos, IndexType n, const T& value);

  /*!
   * \brief Inserts an Array to the end of the calling object
   *
   * \param [in] other The Array to append
   *
   * \pre The shapes of the calling Array and @a other are the same
   * (excluding the leading dimension), i.e., shape()[1:] == other.shape()[1:]
   *
   * \note Reallocation is done if the new size will exceed the capacity.
   */
  template <MemorySpace OtherSpace>
  void insert(IndexType pos, ArrayView<const T, DIM, OtherSpace> other);

  /// \overload
  template <MemorySpace OtherSpace>
  void insert(IndexType pos, ArrayView<T, DIM, OtherSpace> other)
  {
    insert(pos, ArrayView<const T, DIM, OtherSpace>(other));
  }

  /*!
   * \brief Appends an Array to the end of the calling object
   *
   * \param [in] other The Array to append
   * \tparam OtherArrayType The underlying type of the other array
   *
   * \note Reallocation is done if the new size will exceed the capacity.
   */
  template <MemorySpace OtherSpace>
  void append(ArrayView<const T, DIM, OtherSpace> other)
  {
    insert(size(), other);
  }

  /// \overload
  template <MemorySpace OtherSpace>
  void append(ArrayView<T, DIM, OtherSpace> other)
  {
    insert(size(), other);
  }

  /*!
   * \brief Erases an element from the Array 
   *
   * \param [in] pos the ArrayIterator to the element in the Array
   *
   * \return An ArrayIterator following the last element removed.
   */
  ArrayIterator erase(ArrayIterator pos);

  /*!
   * \brief Erases elements in the range [first, last) from the Array
   *
   * \param [in] first the ArrayIterator to the beginning of the range.
   * \param [in] last the ArrayIterator to end of range.
   *
   * \return An ArrayIterator following the last element removed. 
   */
  ArrayIterator erase(ArrayIterator first, ArrayIterator last);

  /*!
   * \brief Inserts new element into Array at the given position.
   *
   * \param [in] pos the position to insert element at.
   * \param [in] args the arguments to forward to constructor of the element.
   *
   * \note Reallocation is done if the new size will exceed the capacity.
   * \note The size increases by 1.
   *
   * \pre T must be MoveAssignable
   */
  template <typename... Args>
  void emplace(IndexType pos, Args&&... args);

  /*!
   * \brief Inserts new element into Array before pos.
   *
   * \param [in] pos the ArrayIterator to insert element before.
   * \param [in] args the arguments to forward to constructor of the element.
   *
   * \note Reallocation is done if the new size will exceed the capacity.
   * \note The size increases by 1.
   *
   * \pre T must be MoveAssignable
   *
   * \return An ArrayIterator to the emplaced element.
   */
  template <typename... Args>
  ArrayIterator emplace(ArrayIterator pos, Args&&... args);

  /*!
   * \brief Push a value to the back of the array.
   *
   * \param [in] value the value to be added to the back.
   *
   * \note Reallocation is done if the new size will exceed the capacity.
   *
   * \pre DIM == 1
   */
  void push_back(const T& value);

  /*!
   * \brief Push a value to the back of the array.
   *
   * \param [in] value the value to move to the back.
   *
   * \note Reallocation is done if the new size will exceed the capacity.
   *
   * \pre DIM == 1
   */
  void push_back(T&& value);

  /*!
   * \brief Inserts new element at the end of the Array.
   *
   * \param [in] args the arguments to forward to constructor of the element.
   *
   * \note Reallocation is done if the new size will exceed the capacity.
   * \note The size increases by 1.
   *
   * \pre DIM == 1
   */
  template <typename... Args>
  void emplace_back(Args&&... args);

  /*!
   * \brief Push a value to the back of the array.
   *
   * \param [in] value the value to move to the back.
   *
   * \note Reallocation is done if the new size will exceed the capacity.
   * \note If used in a device kernel, the number of push_backs must not exceed
   *  the capacity, since device-side reallocations aren't supported.
   * \note Array must be allocated in unified memory if calling on the device.
   *
   * \pre DIM == 1
   */
  /// @{
  AXOM_HOST_DEVICE void push_back_device(const T& value);
  AXOM_HOST_DEVICE void push_back_device(T&& value);
  /// @}

  /*!
   * \brief Inserts new element at the end of the Array.
   *
   * \param [in] args the arguments to forward to constructor of the element.
   *
   * \note Reallocation is done if the new size will exceed the capacity.
   * \note The size increases by 1.
   * \note If used in a device kernel, the number of push_backs must not exceed
   *  the capacity, since device-side reallocations aren't supported.
   * \note Array must be allocated in unified memory if calling on the device.
   *
   * \pre DIM == 1
   */
  template <typename... Args>
  AXOM_HOST_DEVICE void emplace_back_device(Args&&... args);

  /// @}

  /// \name Array methods to query and set attributes
  /// @{

  /*!
   * \brief Return the number of elements allocated for the data array.
   */
  IndexType capacity() const { return m_capacity; }

  /*!
   * \brief Increase the capacity. Does nothing if the new capacity is less
   *  than the current capacity.
   *
   * \param [in] capacity the new number of elements to allocate.
   */
  void reserve(IndexType capacity)
  {
    if(capacity > m_capacity)
    {
      setCapacity(capacity);
    }
  }

  /*!
   * \brief Returns an ArrayIterator to the first element of the Array
   */
  ArrayIterator begin() { return ArrayIterator(0, this); }

  /// \overload
  ConstArrayIterator begin() const { return ConstArrayIterator(0, this); }

  /*!
   * \brief Returns an ArrayIterator to the element following the last
   *  element of the Array.
   */
  ArrayIterator end() { return ArrayIterator(size(), this); }

  /// \overload
  ConstArrayIterator end() const { return ConstArrayIterator(size(), this); }

  /*!
   * \brief Returns a reference to the first element in the Array.
   *
   * \pre array.empty() == false
   */
  T& front()
  {
    assert(!empty());
    return *begin();
  }

  /// \overload
  const T& front() const
  {
    assert(!empty());
    return *begin();
  }

  /*!
   * \brief Returns a reference to the last element in the Array.
   *
   * \pre array.size() > 0
   */
  T& back()
  {
    assert(!empty());
    return *(end() - 1);
  }

  /// \overload
  const T& back() const
  {
    assert(!empty());
    return *(end() - 1);
  }

  /*!
   * \brief Shrink the capacity to be equal to the size.
   */
  void shrink() { setCapacity(m_num_elements); }

  /*!
   * \brief Returns true iff the Array stores no elements.
   *
   * \note If the Array is empty the capacity can still be greater than zero.
   */
  AXOM_HOST_DEVICE inline bool empty() const { return m_num_elements == 0; }

  /*!
   * \brief Return the number of elements stored in the data array.
   */
  AXOM_HOST_DEVICE inline IndexType size() const { return m_num_elements; }

  /*!
   * \brief Update the number of elements stored in the data array.
   *
   * \note Reallocation is done if the new size will exceed the capacity.
   */
  template <
    typename... Args,
    typename Enable = typename std::enable_if<
      sizeof...(Args) == DIM && detail::all_types_are_integral<Args...>::value>::type>
  void resize(Args... args)
  {
    static_assert(std::is_default_constructible<T>::value,
                  "Cannot call Array<T>::resize() when T is non-trivially-"
                  "constructible. Use Array<T>::reserve() and emplace_back()"
                  "instead.");
    const StackArray<IndexType, DIM> dims {{static_cast<IndexType>(args)...}};
    resizeImpl(dims, true);
  }

  /// \overload
  template <
    typename... Args,
    typename Enable = typename std::enable_if<
      sizeof...(Args) == DIM && detail::all_types_are_integral<Args...>::value>::type>
  void resize(ArrayOptions::Uninitialized, Args... args)
  {
    const StackArray<IndexType, DIM> dims {{static_cast<IndexType>(args)...}};
    resizeImpl(dims, false);
  }

  template <int Dims = DIM, typename Enable = std::enable_if_t<Dims == 1>>
  void resize(IndexType size, const T& value)
  {
    resizeImpl({{size}}, true, &value);
  }

  void resize(const StackArray<IndexType, DIM>& size, const T& value)
  {
    resizeImpl(size, true, &value);
  }

  /*!
   * \brief Exchanges the contents of this Array with the other.
   */
  void swap(Array<T, DIM, SPACE>& other);

  /*!
   * \brief Get the ratio by which the capacity increases upon dynamic resize.
   */
  double getResizeRatio() const { return m_resize_ratio; }

  /*!
   * \brief Set the ratio by which the capacity increases upon dynamic resize.
   *
   * \param [in] ratio the new resize ratio.
   */
  void setResizeRatio(double ratio) { m_resize_ratio = ratio; }

  /*!
   * \brief Get the ID for the umpire allocator
   */
  AXOM_HOST_DEVICE int getAllocatorID() const { return m_allocator_id; }

  /*!
   * \brief Sets the preferred space where operations on this array should be
   *  performed.
   *
   *  This option only has an effect for memory which is both accessible on the
   *  CPU and the GPU. For CUDA this is the Unified and Pinned memory spaces,
   *  while for HIP this is the Unified, Pinned, and Device memory spaces.
   */
  void setDevicePreference(bool on_device) { m_executeOnGPU = on_device; }

  /*!
   * \brief Returns a view of the array
   * \sa ArrayView
   */
  ArrayViewType view() { return ArrayViewType(*this); }
  /// \overload
  ConstArrayViewType view() const { return ConstArrayViewType(*this); }

  /// @}

protected:
  /*!
   * \brief Initialize an Array instance with the given number of elements.
   *
   * \param [in] num_elements the number of elements the Array holds.
   * \param [in] capacity the number of elements to allocate space for.
   * \param [in] should_default_construct whether to create default-constructed
   *  objects in the region [0, num_elements). Defaults to true.
   *
   * \note If no capacity or capacity less than num_elements is specified
   *  then it will default to at least num_elements * DEFAULT_RESIZE_RATIO.
   * \note a capacity is specified for the number of elements to store in the
   *  array and does not correspond to the actual bytesize.
   *
   * \pre num_elements >= 0
   *
   * \post capacity() >= size()
   * \post size() == num_elements
   * \post getResizeRatio() == DEFAULT_RESIZE_RATIO
   */
  void initialize(IndexType num_elements,
                  IndexType capacity,
                  bool should_default_construct = true);

  /*!
   * \brief Helper function for initializing an Array instance with an existing
   *  range of elements.
   *
   * \param [in] data pointer to the existing array of elements
   * \param [in] num_elements the number of elements in the existing array
   * \param [in] data_space the memory space in which data has been allocated
   * \param [in] user_provided_allocator true if the Array's allocator ID was
   *  provided by the user
   */
  void initialize_from_other(const T* data,
                             IndexType num_elements,
                             MemorySpace data_space,
                             bool user_provided_allocator);

  /*!
   * \brief Updates the number of elements stored in the data array.
   *
   * \param [in] dims the number of elements to allocate in each dimension
   * \param [in] construct_with_values if true, sets new elements in the array
   *             to a specified value
   * \param [in] value pointer to the value to fill new elements in the array
   *             with. If null, will default-construct elements in place.
   */
  void resizeImpl(const StackArray<IndexType, DIM>& dims,
                  bool construct_with_values,
                  const T* value = nullptr);

  /*!
   * \brief Make space for a subsequent insertion into the array.
   *
   * \param [in] n the number of elements to insert.
   * \param [in] pos the position at which to begin the insertion.
   *
   * \return a pointer to the beginning of the insertion space.
   *
   * \note Reallocation is done if the new size will exceed the capacity.
   */
  T* reserveForInsert(IndexType n, IndexType pos);

  /*!
   * \brief Make space for a subsequent insertion into the array.
   *
   * \param [in] n the number of elements to insert.
   *
   * \note This version supports concurrent GPU insertions.
   * \note Reallocation is not supported.
   */
  AXOM_DEVICE IndexType reserveForDeviceInsert(IndexType n);

  /*!
   * \brief Update the number of elements.
   *
   * \param [in] new_num_elements the new number of elements.
   */
  virtual void updateNumElements(IndexType new_num_elements);

  /*!
   * \brief Set the number of elements allocated for the data array.
   *
   * \param [in] capacity the new number of elements to allocate.
   */
  virtual void setCapacity(IndexType new_capacity);

  /*!
   * \brief Reallocates the data array when the size exceeds the capacity.
   *
   * \param [in] new_num_elements the number of elements which exceeds the
   *  current capacity.
   */
  virtual void dynamicRealloc(IndexType new_num_elements);

  T* m_data = nullptr;
  /// \brief The full number of elements in the array
  ///  i.e., 3 for a 1D Array of size 3, 9 for a 3x3 2D array, etc
  IndexType m_num_elements = 0;
  IndexType m_capacity = 0;
  double m_resize_ratio = DEFAULT_RESIZE_RATIO;
  int m_allocator_id = INVALID_ALLOCATOR_ID;
<<<<<<< HEAD
  bool m_executeOnGPU {false};
=======
  bool m_executeOnGPU = false;
>>>>>>> 7a295f38
};

/// \brief Helper alias for multi-component arrays
template <typename T>
using MCArray = Array<T, 2>;

//------------------------------------------------------------------------------
//                            Array IMPLEMENTATION
//------------------------------------------------------------------------------

//------------------------------------------------------------------------------
template <typename T, int DIM, MemorySpace SPACE>
Array<T, DIM, SPACE>::Array()
  : m_allocator_id(axom::detail::getAllocatorID<SPACE>())
<<<<<<< HEAD
  , m_executeOnGPU(axom::detail::getAllocatorSpace(m_allocator_id) == MemorySpace::Device)
=======
  , m_executeOnGPU(axom::isDeviceAllocator(m_allocator_id))
>>>>>>> 7a295f38
{ }

//------------------------------------------------------------------------------
template <typename T, int DIM, MemorySpace SPACE>
Array<T, DIM, SPACE>::Array(const axom::StackArray<axom::IndexType, DIM>& shape,
                            int allocator_id)
  : ArrayBase<T, DIM, Array<T, DIM, SPACE>>(shape)
  , m_allocator_id(allocator_id)
{
  initialize(detail::packProduct(shape.m_data),
             detail::packProduct(shape.m_data),
             false);
}

//------------------------------------------------------------------------------
template <typename T, int DIM, MemorySpace SPACE>
Array<T, DIM, SPACE>::Array(const axom::StackArray<axom::IndexType, DIM>& shape,
                            axom::ArrayStrideOrder rowOrColumn,
                            int allocator_id)
  : ArrayBase<T, DIM, Array<T, DIM, SPACE>>(
      shape,
      MDMapping<DIM> {shape, rowOrColumn, 1})
  , m_allocator_id(allocator_id)
{
  assert(rowOrColumn == axom::ArrayStrideOrder::ROW ||
         rowOrColumn == axom::ArrayStrideOrder::COLUMN ||
         (DIM == 1 && rowOrColumn == axom::ArrayStrideOrder::BOTH));
  initialize(detail::packProduct(shape.m_data),
             detail::packProduct(shape.m_data),
             false);
}

//------------------------------------------------------------------------------
template <typename T, int DIM, MemorySpace SPACE>
template <typename DirType>
Array<T, DIM, SPACE>::Array(const axom::StackArray<axom::IndexType, DIM>& shape,
                            const axom::StackArray<DirType, DIM>& slowestDirs,
                            int allocator_id)
  : ArrayBase<T, DIM, Array<T, DIM, SPACE>>(shape, {shape, slowestDirs, 1})
  , m_allocator_id(allocator_id)
{
  initialize(detail::packProduct(shape.m_data),
             detail::packProduct(shape.m_data),
             false);
}

//------------------------------------------------------------------------------
template <typename T, int DIM, MemorySpace SPACE>
template <typename... Args, typename Enable>
Array<T, DIM, SPACE>::Array(Args... args)
  : ArrayBase<T, DIM, Array<T, DIM, SPACE>>(
      StackArray<IndexType, DIM> {{static_cast<IndexType>(args)...}})
  , m_allocator_id(axom::detail::getAllocatorID<SPACE>())
{
  static_assert(sizeof...(Args) == DIM,
                "Array size must match number of dimensions");
  // Intel hits internal compiler error when casting as part of function call
  const IndexType tmp_args[] = {static_cast<IndexType>(args)...};
  assert(detail::allNonNegative(tmp_args));
  initialize(detail::packProduct(tmp_args), 0);
}

//------------------------------------------------------------------------------
template <typename T, int DIM, MemorySpace SPACE>
template <typename... Args, typename Enable>
Array<T, DIM, SPACE>::Array(ArrayOptions::Uninitialized, Args... args)
  : ArrayBase<T, DIM, Array<T, DIM, SPACE>>(
      StackArray<IndexType, DIM> {{static_cast<IndexType>(args)...}})
  , m_allocator_id(axom::detail::getAllocatorID<SPACE>())
{
  static_assert(sizeof...(Args) == DIM,
                "Array size must match number of dimensions");
  // Intel hits internal compiler error when casting as part of function call
  const IndexType tmp_args[] = {static_cast<IndexType>(args)...};
  assert(detail::allNonNegative(tmp_args));
  initialize(detail::packProduct(tmp_args), 0, false);
}

//------------------------------------------------------------------------------
template <typename T, int DIM, MemorySpace SPACE>
template <IndexType SFINAE_DIM,
          MemorySpace SFINAE_SPACE,
          typename std::enable_if<SFINAE_DIM == 1>::type*>
Array<T, DIM, SPACE>::Array(IndexType num_elements,
                            IndexType capacity,
                            int allocator_id)
  : m_allocator_id(allocator_id)
{
  // If a memory space has been explicitly set for the Array object, check that
  // the space of the user-provided allocator matches the explicit space.
  if(SPACE != MemorySpace::Dynamic &&
     SPACE != axom::detail::getAllocatorSpace(m_allocator_id))
  {
#ifdef AXOM_DEBUG
    std::cerr << "Incorrect allocator ID was provided for an Array object with "
                 "explicit memory space - using default for space\n";
#endif
    m_allocator_id = axom::detail::getAllocatorID<SPACE>();
  }
  initialize(num_elements, capacity);
}

//------------------------------------------------------------------------------
template <typename T, int DIM, MemorySpace SPACE>
template <IndexType SFINAE_DIM,
          MemorySpace SFINAE_SPACE,
          typename std::enable_if<SFINAE_DIM == 1>::type*>
Array<T, DIM, SPACE>::Array(ArrayOptions::Uninitialized,
                            IndexType num_elements,
                            IndexType capacity,
                            int allocator_id)
  : m_allocator_id(allocator_id)
{
  // If a memory space has been explicitly set for the Array object, check that
  // the space of the user-provided allocator matches the explicit space.
  if(SPACE != MemorySpace::Dynamic &&
     SPACE != axom::detail::getAllocatorSpace(m_allocator_id))
  {
#ifdef AXOM_DEBUG
    std::cerr << "Incorrect allocator ID was provided for an Array object with "
                 "explicit memory space - using default for space\n";
#endif
    m_allocator_id = axom::detail::getAllocatorID<SPACE>();
  }
  initialize(num_elements, capacity, false);
}

//------------------------------------------------------------------------------
template <typename T, int DIM, MemorySpace SPACE>
template <int UDIM, typename Enable>
Array<T, DIM, SPACE>::Array(std::initializer_list<T> elems, int allocator_id)
  : m_allocator_id(allocator_id)
{
  initialize_from_other(elems.begin(), elems.size(), MemorySpace::Dynamic, true);
}

//------------------------------------------------------------------------------
template <typename T, int DIM, MemorySpace SPACE>
AXOM_HOST_DEVICE Array<T, DIM, SPACE>::Array(const Array& other)
  : ArrayBase<T, DIM, Array<T, DIM, SPACE>>(
      static_cast<const ArrayBase<T, DIM, Array<T, DIM, SPACE>>&>(other))
  , m_allocator_id(other.m_allocator_id)
{
#if defined(AXOM_DEVICE_CODE)
  #if defined(AXOM_DEBUG)
  printf(
    "axom::Array: cannot copy-construct on the device.\n"
    "This is usually the result of capturing an array by-value in a lambda. "
    "Use axom::ArrayView for value captures instead.\n");
  #endif
  #if defined(__CUDA_ARCH__)
  assert(false);
  #endif
#else
  initialize(other.size(), other.capacity());
  // Use fill_range to ensure that copy constructors are invoked for each
  // element.
  MemorySpace srcSpace = SPACE;
  if(srcSpace == MemorySpace::Dynamic)
  {
    srcSpace = axom::detail::getAllocatorSpace(other.m_allocator_id);
  }
  OpHelper {m_allocator_id, m_executeOnGPU}.fill_range(m_data,
                                                       0,
                                                       m_num_elements,
                                                       other.data(),
                                                       srcSpace);
#endif
}

//------------------------------------------------------------------------------
template <typename T, int DIM, MemorySpace SPACE>
Array<T, DIM, SPACE>::Array(Array&& other) noexcept
  : ArrayBase<T, DIM, Array<T, DIM, SPACE>>(
      static_cast<ArrayBase<T, DIM, Array<T, DIM, SPACE>>&&>(std::move(other)))
  , m_resize_ratio(0.0)
{
  m_data = other.m_data;
  m_num_elements = other.m_num_elements;
  m_capacity = other.m_capacity;
  m_resize_ratio = other.m_resize_ratio;
  m_allocator_id = other.m_allocator_id;
<<<<<<< HEAD
  m_executeOnGPU = axom::detail::getAllocatorSpace(m_allocator_id) == MemorySpace::Device;
=======
  m_executeOnGPU = axom::isDeviceAllocator(m_allocator_id);
>>>>>>> 7a295f38

  other.m_data = nullptr;
  other.m_num_elements = 0;
  other.m_capacity = 0;
  other.m_resize_ratio = DEFAULT_RESIZE_RATIO;
  other.m_allocator_id = INVALID_ALLOCATOR_ID;
}

//------------------------------------------------------------------------------
template <typename T, int DIM, MemorySpace SPACE>
template <typename OtherArrayType>
Array<T, DIM, SPACE>::Array(const ArrayBase<T, DIM, OtherArrayType>& other)
  : ArrayBase<T, DIM, Array<T, DIM, SPACE>>(other)
  , m_allocator_id(static_cast<const OtherArrayType&>(other).getAllocatorID())
{
  initialize_from_other(static_cast<const OtherArrayType&>(other).data(),
                        static_cast<const OtherArrayType&>(other).size(),
                        axom::detail::getAllocatorSpace(m_allocator_id),
                        false);
}

//------------------------------------------------------------------------------
template <typename T, int DIM, MemorySpace SPACE>
template <typename OtherArrayType>
Array<T, DIM, SPACE>::Array(const ArrayBase<const T, DIM, OtherArrayType>& other)
  : ArrayBase<T, DIM, Array<T, DIM, SPACE>>(other)
  , m_allocator_id(static_cast<const OtherArrayType&>(other).getAllocatorID())
{
  initialize_from_other(static_cast<const OtherArrayType&>(other).data(),
                        static_cast<const OtherArrayType&>(other).size(),
                        axom::detail::getAllocatorSpace(m_allocator_id),
                        false);
}

//------------------------------------------------------------------------------
template <typename T, int DIM, MemorySpace SPACE>
template <typename OtherArrayType>
Array<T, DIM, SPACE>::Array(const ArrayBase<T, DIM, OtherArrayType>& other,
                            int allocatorId)
  : ArrayBase<T, DIM, Array<T, DIM, SPACE>>(other)
  , m_allocator_id(allocatorId)
{
  int src_allocator = static_cast<const OtherArrayType&>(other).getAllocatorID();

  initialize_from_other(static_cast<const OtherArrayType&>(other).data(),
                        static_cast<const OtherArrayType&>(other).size(),
                        axom::detail::getAllocatorSpace(src_allocator),
                        true);
}

//------------------------------------------------------------------------------
template <typename T, int DIM, MemorySpace SPACE>
template <typename OtherArrayType>
Array<T, DIM, SPACE>::Array(const ArrayBase<const T, DIM, OtherArrayType>& other,
                            int allocatorId)
  : ArrayBase<T, DIM, Array<T, DIM, SPACE>>(other)
  , m_allocator_id(allocatorId)
{
  int src_allocator = static_cast<const OtherArrayType&>(other).getAllocatorID();

  initialize_from_other(static_cast<const OtherArrayType&>(other).data(),
                        static_cast<const OtherArrayType&>(other).size(),
                        axom::detail::getAllocatorSpace(src_allocator),
                        true);
}

//------------------------------------------------------------------------------
template <typename T, int DIM, MemorySpace SPACE>
Array<T, DIM, SPACE>::~Array()
{
  clear();
  if(m_data != nullptr)
  {
    axom::deallocate(m_data);
  }

  m_data = nullptr;
}

//------------------------------------------------------------------------------
template <typename T, int DIM, MemorySpace SPACE>
inline void Array<T, DIM, SPACE>::fill(const T& value)
{
  OpHelper {m_allocator_id, m_executeOnGPU}.destroy(m_data, 0, m_num_elements);
  OpHelper {m_allocator_id, m_executeOnGPU}.fill(m_data, 0, m_num_elements, value);
}

//------------------------------------------------------------------------------
template <typename T, int DIM, MemorySpace SPACE>
inline void Array<T, DIM, SPACE>::fill(const T& value, IndexType n, IndexType pos)
{
  assert(pos >= 0);
  assert(pos + n <= m_num_elements);

  OpHelper {m_allocator_id, m_executeOnGPU}.destroy(m_data, pos, n);
  OpHelper {m_allocator_id, m_executeOnGPU}.fill(m_data, pos, n, value);
}

//------------------------------------------------------------------------------
template <typename T, int DIM, MemorySpace SPACE>
inline void Array<T, DIM, SPACE>::set(const T* elements, IndexType n, IndexType pos)
{
  assert(elements != nullptr);
  assert(pos >= 0);
  assert(pos + n <= m_num_elements);

  OpHelper {m_allocator_id, m_executeOnGPU}.destroy(m_data, pos, n);
  OpHelper {m_allocator_id, m_executeOnGPU}.fill_range(m_data,
                                                       pos,
                                                       n,
                                                       elements,
                                                       MemorySpace::Dynamic);
}

//------------------------------------------------------------------------------
template <typename T, int DIM, MemorySpace SPACE>
inline void Array<T, DIM, SPACE>::clear()
{
  if(m_num_elements > 0)
  {
    OpHelper {m_allocator_id, m_executeOnGPU}.destroy(m_data, 0, m_num_elements);

    updateNumElements(0);
  }
}

//------------------------------------------------------------------------------
template <typename T, int DIM, MemorySpace SPACE>
inline void Array<T, DIM, SPACE>::insert(IndexType pos, const T& value)
{
  static_assert(DIM == 1, "Insertion not supported for multidimensional Arrays");
  reserveForInsert(1, pos);

  OpHelper {m_allocator_id, m_executeOnGPU}.emplace(m_data, pos, value);
}

//------------------------------------------------------------------------------
template <typename T, int DIM, MemorySpace SPACE>
inline typename Array<T, DIM, SPACE>::ArrayIterator Array<T, DIM, SPACE>::insert(
  Array<T, DIM, SPACE>::ArrayIterator pos,
  const T& value)
{
  static_assert(DIM == 1, "Insertion not supported for multidimensional Arrays");
  assert(pos >= begin() && pos <= end());
  insert(pos - begin(), value);
  return pos;
}

//------------------------------------------------------------------------------
template <typename T, int DIM, MemorySpace SPACE>
inline void Array<T, DIM, SPACE>::insert(IndexType pos, IndexType n, const T* values)
{
  assert(values != nullptr);
  reserveForInsert(n, pos);
  OpHelper {m_allocator_id, m_executeOnGPU}.fill_range(m_data,
                                                       pos,
                                                       n,
                                                       values,
                                                       MemorySpace::Dynamic);
}

//------------------------------------------------------------------------------
template <typename T, int DIM, MemorySpace SPACE>
inline typename Array<T, DIM, SPACE>::ArrayIterator Array<T, DIM, SPACE>::insert(
  Array<T, DIM, SPACE>::ArrayIterator pos,
  IndexType n,
  const T* values)
{
  static_assert(DIM == 1, "Insertion not supported for multidimensional Arrays");
  assert(pos >= begin() && pos <= end());
  insert(pos - begin(), n, values);
  return pos;
}

//------------------------------------------------------------------------------
template <typename T, int DIM, MemorySpace SPACE>
inline void Array<T, DIM, SPACE>::insert(IndexType pos, IndexType n, const T& value)
{
  static_assert(DIM == 1, "Insertion not supported for multidimensional Arrays");
  reserveForInsert(n, pos);
  OpHelper {m_allocator_id, m_executeOnGPU}.fill(m_data, pos, n, value);
}

//------------------------------------------------------------------------------
template <typename T, int DIM, MemorySpace SPACE>
inline typename Array<T, DIM, SPACE>::ArrayIterator Array<T, DIM, SPACE>::insert(
  Array<T, DIM, SPACE>::ArrayIterator pos,
  IndexType n,
  const T& value)
{
  static_assert(DIM == 1, "Insertion not supported for multidimensional Arrays");
  assert(pos >= begin() && pos <= end());
  insert(pos - begin(), n, value);
  return pos;
}

//------------------------------------------------------------------------------
template <typename T, int DIM, MemorySpace SPACE>
template <MemorySpace OtherSpace>
inline void Array<T, DIM, SPACE>::insert(IndexType pos,
                                         ArrayView<const T, DIM, OtherSpace> other)
{
  // First update the dimensions
  this->updateShapeOnInsert(other.shape());
  // Then add the raw data to the buffer
  insert(pos, other.size(), other.data());
}

//------------------------------------------------------------------------------
template <typename T, int DIM, MemorySpace SPACE>
inline typename Array<T, DIM, SPACE>::ArrayIterator Array<T, DIM, SPACE>::erase(
  Array<T, DIM, SPACE>::ArrayIterator pos)
{
  assert(pos >= begin() && pos < end());

  IndexType posIdx = pos - begin();

  // Destroy element at posIdx and shift elements over by 1
  OpHelper {m_allocator_id, m_executeOnGPU}.destroy(m_data, posIdx, 1);
  OpHelper {m_allocator_id, m_executeOnGPU}.move(m_data,
                                                 posIdx + 1,
                                                 m_num_elements,
                                                 posIdx);
  updateNumElements(m_num_elements - 1);

  return ArrayIterator(posIdx, this);
}

//------------------------------------------------------------------------------
template <typename T, int DIM, MemorySpace SPACE>
inline typename Array<T, DIM, SPACE>::ArrayIterator Array<T, DIM, SPACE>::erase(
  Array<T, DIM, SPACE>::ArrayIterator first,
  Array<T, DIM, SPACE>::ArrayIterator last)
{
  assert(first >= begin() && first < end());
  assert(last >= first && last <= end());

  // Empty range, return last
  if(first == last)
  {
    return last;
  }

  // Erase [first,last) elements
  IndexType firstIdx = first - begin();
  IndexType lastIdx = last - begin();
  IndexType nelems = last - first;
  OpHelper {m_allocator_id, m_executeOnGPU}.destroy(m_data, firstIdx, nelems);

  // Shift [last, end) elements over
  OpHelper {m_allocator_id, m_executeOnGPU}.move(m_data,
                                                 lastIdx,
                                                 m_num_elements,
                                                 firstIdx);

  IndexType count = lastIdx - firstIdx;
  updateNumElements(m_num_elements - count);
  return ArrayIterator(firstIdx, this);
}

//------------------------------------------------------------------------------
template <typename T, int DIM, MemorySpace SPACE>
template <typename... Args>
inline void Array<T, DIM, SPACE>::emplace(IndexType pos, Args&&... args)
{
  reserveForInsert(1, pos);
  OpHelper {m_allocator_id, m_executeOnGPU}.emplace(m_data,
                                                    pos,
                                                    std::forward<Args>(args)...);
}

//------------------------------------------------------------------------------
template <typename T, int DIM, MemorySpace SPACE>
template <typename... Args>
inline typename Array<T, DIM, SPACE>::ArrayIterator Array<T, DIM, SPACE>::emplace(
  Array<T, DIM, SPACE>::ArrayIterator pos,
  Args&&... args)
{
  assert(pos >= begin() && pos <= end());
  emplace(pos - begin(), std::forward<Args>(args)...);
  return pos;
}

//------------------------------------------------------------------------------
template <typename T, int DIM, MemorySpace SPACE>
inline void Array<T, DIM, SPACE>::push_back(const T& value)
{
  static_assert(DIM == 1, "push_back is only supported for 1D arrays");
  emplace_back(value);
}

//------------------------------------------------------------------------------
template <typename T, int DIM, MemorySpace SPACE>
inline void Array<T, DIM, SPACE>::push_back(T&& value)
{
  static_assert(DIM == 1, "push_back is only supported for 1D arrays");
  emplace_back(std::move(value));
}

//------------------------------------------------------------------------------
AXOM_SUPPRESS_HD_WARN
template <typename T, int DIM, MemorySpace SPACE>
AXOM_HOST_DEVICE inline void Array<T, DIM, SPACE>::push_back_device(const T& value)
{
  static_assert(DIM == 1, "push_back_device is only supported for 1D arrays");
  emplace_back_device(value);
}

//------------------------------------------------------------------------------
template <typename T, int DIM, MemorySpace SPACE>
AXOM_HOST_DEVICE inline void Array<T, DIM, SPACE>::push_back_device(T&& value)
{
  static_assert(DIM == 1, "push_back_device is only supported for 1D arrays");
  emplace_back_device(std::move(value));
}

//------------------------------------------------------------------------------
template <typename T, int DIM, MemorySpace SPACE>
template <typename... Args>
inline void Array<T, DIM, SPACE>::emplace_back(Args&&... args)
{
  static_assert(DIM == 1, "emplace_back is only supported for 1D arrays");
  emplace(size(), std::forward<Args>(args)...);
}

//------------------------------------------------------------------------------
template <typename T, int DIM, MemorySpace SPACE>
template <typename... Args>
AXOM_HOST_DEVICE inline void Array<T, DIM, SPACE>::emplace_back_device(Args&&... args)
{
  static_assert(DIM == 1, "emplace_back is only supported for 1D arrays");
#ifdef AXOM_DEVICE_CODE
  IndexType insertIndex = reserveForDeviceInsert(1);
  // Construct in-place in uninitialized memory.
  new(m_data + insertIndex) T(std::forward<Args>(args)...);
#else
  emplace(size(), std::forward<Args>(args)...);
#endif
}

//------------------------------------------------------------------------------
template <typename T, int DIM, MemorySpace SPACE>
inline void Array<T, DIM, SPACE>::resizeImpl(const StackArray<IndexType, DIM>& dims,
                                             bool construct_with_values,
                                             const T* value)
{
  assert(detail::allNonNegative(dims.m_data));
  const auto new_num_elements = detail::packProduct(dims.m_data);

  static_cast<ArrayBase<T, DIM, Array<T, DIM, SPACE>>&>(*this) =
    ArrayBase<T, DIM, Array<T, DIM, SPACE>> {dims};

  const IndexType prev_num_elements = m_num_elements;

  if(new_num_elements > m_capacity)
  {
    dynamicRealloc(new_num_elements);
  }

  if(prev_num_elements < new_num_elements && construct_with_values)
  {
    if(value)
    {
      // Copy-construct new elements with value
      OpHelper {m_allocator_id, m_executeOnGPU}.fill(
        m_data,
        prev_num_elements,
        new_num_elements - prev_num_elements,
        *value);
    }
    else
    {
      // Default-initialize the new elements
      OpHelper {m_allocator_id, m_executeOnGPU}.init(
        m_data,
        prev_num_elements,
        new_num_elements - prev_num_elements);
    }
  }
  else if(prev_num_elements > new_num_elements)
  {
    // Destroy any elements above new_num_elements
    OpHelper {m_allocator_id, m_executeOnGPU}.destroy(
      m_data,
      new_num_elements,
      prev_num_elements - new_num_elements);
  }

  updateNumElements(new_num_elements);
}

//------------------------------------------------------------------------------
template <typename T, int DIM, MemorySpace SPACE>
inline void Array<T, DIM, SPACE>::swap(Array<T, DIM, SPACE>& other)
{
  ArrayBase<T, DIM, Array<T, DIM, SPACE>>::swap(other);
  axom::utilities::swap(m_data, other.m_data);
  axom::utilities::swap(m_num_elements, other.m_num_elements);
  axom::utilities::swap(m_capacity, other.m_capacity);
  axom::utilities::swap(m_resize_ratio, other.m_resize_ratio);
  axom::utilities::swap(m_allocator_id, other.m_allocator_id);
}

//------------------------------------------------------------------------------
template <typename T, int DIM, MemorySpace SPACE>
inline void Array<T, DIM, SPACE>::initialize(IndexType num_elements,
                                             IndexType capacity,
                                             bool default_construct)
{
  assert(num_elements >= 0);

  if(capacity < 0 || num_elements > capacity)
  {
    capacity = 0;
  }

  if(capacity == 0)
  {
    capacity = (num_elements > MIN_DEFAULT_CAPACITY) ? num_elements
                                                     : MIN_DEFAULT_CAPACITY;
  }
<<<<<<< HEAD
  m_executeOnGPU = axom::detail::getAllocatorSpace(m_allocator_id) == MemorySpace::Device;
=======
  m_executeOnGPU = axom::isDeviceAllocator(m_allocator_id);
>>>>>>> 7a295f38
  setCapacity(capacity);
  if(default_construct)
  {
    OpHelper {m_allocator_id, m_executeOnGPU}.init(m_data, 0, num_elements);
  }
  updateNumElements(num_elements);

  // quick checks
  assert(m_data != nullptr);
  assert(m_num_elements >= 0);
  assert(m_capacity >= m_num_elements);
}

//------------------------------------------------------------------------------
template <typename T, int DIM, MemorySpace SPACE>
inline void Array<T, DIM, SPACE>::initialize_from_other(
  const T* other_data,
  IndexType num_elements,
  MemorySpace other_data_space,
  bool AXOM_DEBUG_PARAM(user_provided_allocator))
{
  // If a memory space has been explicitly set for the Array object, check that
  // the space of the user-provided allocator matches the explicit space.
  if(SPACE != MemorySpace::Dynamic &&
     SPACE != axom::detail::getAllocatorSpace(m_allocator_id))
  {
#ifdef AXOM_DEBUG
    if(user_provided_allocator)
    {
      std::cerr << "Incorrect allocator ID was provided for an Array object "
                   "with explicit memory space - using default for space\n";
    }
#endif
    m_allocator_id = axom::detail::getAllocatorID<SPACE>();
  }
<<<<<<< HEAD
  m_executeOnGPU = axom::detail::getAllocatorSpace(m_allocator_id) == MemorySpace::Device;
=======
  m_executeOnGPU = axom::isDeviceAllocator(m_allocator_id);
>>>>>>> 7a295f38
  this->setCapacity(num_elements);
  // Use fill_range to ensure that copy constructors are invoked for each
  // element.
  OpHelper {m_allocator_id, m_executeOnGPU}.fill_range(m_data,
                                                       0,
                                                       num_elements,
                                                       other_data,
                                                       other_data_space);
  this->updateNumElements(num_elements);
}

//------------------------------------------------------------------------------
template <typename T, int DIM, MemorySpace SPACE>
inline T* Array<T, DIM, SPACE>::reserveForInsert(IndexType n, IndexType pos)
{
  assert(n >= 0);
  assert(pos >= 0);
  assert(pos <= m_num_elements);

  if(n == 0)
  {
    return m_data + pos;
  }

  IndexType new_size = m_num_elements + n;
  if(new_size > m_capacity)
  {
    dynamicRealloc(new_size);
  }

  OpHelper {m_allocator_id, m_executeOnGPU}.move(m_data,
                                                 pos,
                                                 m_num_elements,
                                                 pos + n);

  updateNumElements(new_size);
  return m_data + pos;
}

//------------------------------------------------------------------------------
template <typename T, int DIM, MemorySpace SPACE>
AXOM_DEVICE inline IndexType Array<T, DIM, SPACE>::reserveForDeviceInsert(IndexType n)
{
#ifndef AXOM_DEVICE_CODE
  // Host path: should never be called.
  AXOM_UNUSED_VAR(n);
  assert(false);
  return {};
#else
  // Device path: supports insertion while m_num_elements < m_capacity
  // Does not support insertions which require reallocating the underlying
  // buffer.
  IndexType new_pos = RAJA::atomicAdd<RAJA::auto_atomic>(&m_num_elements, n);
  if(new_pos >= m_capacity)
  {
  #ifdef AXOM_DEBUG
    printf(
      "Array::reserveForInsert: size() exceeded capacity() when inserting "
      "on the device.\n");
  #endif
  #ifdef AXOM_USE_CUDA
    assert(false);
  #elif defined(AXOM_USE_HIP)
    abort();
  #endif
  }
  return new_pos;
#endif
}

//------------------------------------------------------------------------------
template <typename T, int DIM, MemorySpace SPACE>
inline void Array<T, DIM, SPACE>::updateNumElements(IndexType new_num_elements)
{
  assert(new_num_elements >= 0);
  assert(new_num_elements <= m_capacity);

  m_num_elements = new_num_elements;
}

//------------------------------------------------------------------------------
template <typename T, int DIM, MemorySpace SPACE>
inline void Array<T, DIM, SPACE>::setCapacity(IndexType new_capacity)
{
  assert(new_capacity >= 0);

  if(new_capacity < m_num_elements)
  {
    // No need to default-initialize here because this is only
    // when the array is being shrunk
    updateNumElements(new_capacity);
  }

  // Create a new block of memory, and move the elements over.
  T* new_data = axom::allocate<T>(new_capacity, m_allocator_id);
  OpHelper {m_allocator_id, m_executeOnGPU}.realloc_move(new_data,
                                                         m_num_elements,
                                                         m_data);

  // Destroy the original array.
  axom::deallocate(m_data);

  // Set the pointer and capacity to the new memory.
  m_data = new_data;
  m_capacity = new_capacity;

  assert(m_data != nullptr || m_capacity <= 0);
}

//------------------------------------------------------------------------------
template <typename T, int DIM, MemorySpace SPACE>
inline void Array<T, DIM, SPACE>::dynamicRealloc(IndexType new_num_elements)
{
  assert(m_resize_ratio >= 1.0);

  // Using resize strategy from LLVM libc++ (vector::__recommend()):
  //   new_capacity = max(capacity() * resize_ratio, new_num_elements)
  IndexType new_capacity =
    axom::utilities::max<IndexType>(this->capacity() * m_resize_ratio + 0.5,
                                    new_num_elements);
  const IndexType block_size = this->blockSize();
  const IndexType remainder = new_capacity % block_size;
  if(remainder != 0)
  {
    new_capacity += block_size - remainder;
  }

  if(m_resize_ratio < 1.0)
  {
    std::cerr << "ERROR: resize ratio must be greater than 1.0.\n";
    std::cerr << "Set a valid resize ratio via calling setResizeRatio() with "
              << "an appropriate value.\n";

    utilities::processAbort();
  }

  setCapacity(new_capacity);

  assert(m_data != nullptr || m_capacity <= 0);
}

} /* namespace axom */

#endif /* AXOM_ARRAY_HPP_ */<|MERGE_RESOLUTION|>--- conflicted
+++ resolved
@@ -289,11 +289,7 @@
       this->clear();
       static_cast<ArrayBase<T, DIM, Array<T, DIM, SPACE>>&>(*this) = other;
       m_allocator_id = other.m_allocator_id;
-<<<<<<< HEAD
-      m_executeOnGPU = axom::detail::getAllocatorSpace(m_allocator_id) == MemorySpace::Device;
-=======
       m_executeOnGPU = axom::isDeviceAllocator(m_allocator_id);
->>>>>>> 7a295f38
       m_resize_ratio = other.m_resize_ratio;
       setCapacity(other.capacity());
       // Use fill_range to ensure that copy constructors are invoked for each element
@@ -333,11 +329,7 @@
       m_capacity = other.m_capacity;
       m_resize_ratio = other.m_resize_ratio;
       m_allocator_id = other.m_allocator_id;
-<<<<<<< HEAD
-      m_executeOnGPU = axom::detail::getAllocatorSpace(m_allocator_id) == MemorySpace::Device;
-=======
       m_executeOnGPU = axom::isDeviceAllocator(m_allocator_id);
->>>>>>> 7a295f38
 
       other.m_data = nullptr;
       other.m_num_elements = 0;
@@ -977,11 +969,7 @@
   IndexType m_capacity = 0;
   double m_resize_ratio = DEFAULT_RESIZE_RATIO;
   int m_allocator_id = INVALID_ALLOCATOR_ID;
-<<<<<<< HEAD
-  bool m_executeOnGPU {false};
-=======
   bool m_executeOnGPU = false;
->>>>>>> 7a295f38
 };
 
 /// \brief Helper alias for multi-component arrays
@@ -996,11 +984,7 @@
 template <typename T, int DIM, MemorySpace SPACE>
 Array<T, DIM, SPACE>::Array()
   : m_allocator_id(axom::detail::getAllocatorID<SPACE>())
-<<<<<<< HEAD
-  , m_executeOnGPU(axom::detail::getAllocatorSpace(m_allocator_id) == MemorySpace::Device)
-=======
   , m_executeOnGPU(axom::isDeviceAllocator(m_allocator_id))
->>>>>>> 7a295f38
 { }
 
 //------------------------------------------------------------------------------
@@ -1183,11 +1167,7 @@
   m_capacity = other.m_capacity;
   m_resize_ratio = other.m_resize_ratio;
   m_allocator_id = other.m_allocator_id;
-<<<<<<< HEAD
-  m_executeOnGPU = axom::detail::getAllocatorSpace(m_allocator_id) == MemorySpace::Device;
-=======
   m_executeOnGPU = axom::isDeviceAllocator(m_allocator_id);
->>>>>>> 7a295f38
 
   other.m_data = nullptr;
   other.m_num_elements = 0;
@@ -1609,11 +1589,7 @@
     capacity = (num_elements > MIN_DEFAULT_CAPACITY) ? num_elements
                                                      : MIN_DEFAULT_CAPACITY;
   }
-<<<<<<< HEAD
-  m_executeOnGPU = axom::detail::getAllocatorSpace(m_allocator_id) == MemorySpace::Device;
-=======
   m_executeOnGPU = axom::isDeviceAllocator(m_allocator_id);
->>>>>>> 7a295f38
   setCapacity(capacity);
   if(default_construct)
   {
@@ -1649,11 +1625,7 @@
 #endif
     m_allocator_id = axom::detail::getAllocatorID<SPACE>();
   }
-<<<<<<< HEAD
-  m_executeOnGPU = axom::detail::getAllocatorSpace(m_allocator_id) == MemorySpace::Device;
-=======
   m_executeOnGPU = axom::isDeviceAllocator(m_allocator_id);
->>>>>>> 7a295f38
   this->setCapacity(num_elements);
   // Use fill_range to ensure that copy constructors are invoked for each
   // element.
