--- conflicted
+++ resolved
@@ -600,12 +600,8 @@
    * \return A const reference to the value of key-value pair in the Map instance that is associated with supplied Key.
    *
    */
-<<<<<<< HEAD
   AXOM_HOST_DEVICE
-  const T& operator[](const Key& key)
-=======
   const T& operator[](const Key& key) const
->>>>>>> ed81e3db
   {
     //Since we can't throw an exception, the safest solution is to be read-only, and for the user to be careful with their
     //accesses.
@@ -651,12 +647,8 @@
    *
    * \return A reference to the requested item if found, sentinel node end otherwise.
    */
-<<<<<<< HEAD
   AXOM_HOST_DEVICE
-  axom_map::Node<Key, T>& find(const Key& key)
-=======
   axom_map::Node<Key, T>& find(const Key& key) const
->>>>>>> ed81e3db
   {
     std::size_t index = bucket(key);
     bucket_lock(index, pol);
@@ -676,12 +668,8 @@
    *
    * \return A pointer to the queried bucket.
    */
-<<<<<<< HEAD
   AXOM_HOST_DEVICE
-  std::size_t bucket(std::size_t hash) const { return hash % m_bucket_count; }
-=======
   std::size_t bucket(Key key) const { return get_hash(key) % m_bucket_count; }
->>>>>>> ed81e3db
 
   /*!
    * \brief Returns the maximum number of items per bucket.
@@ -809,15 +797,12 @@
    * \param [in] index the index needed for locking, if this weren't sequential.
    * \param [in] overload execution space object for the sake of function overloading.
    */
-<<<<<<< HEAD
-  bool bucket_lock(std::size_t index, axom::SEQ_EXEC overload) { return true; }
-=======
-  void bucket_lock(std::size_t index, axom::SEQ_EXEC overload) const
+  bool bucket_lock(std::size_t index, axom::SEQ_EXEC overload) const
   {
     AXOM_UNUSED_VAR(index);
     AXOM_UNUSED_VAR(overload);
-  }
->>>>>>> ed81e3db
+    return true;
+  }
 
   /*!
    * \brief Empty function for sequential execution environment.
@@ -852,11 +837,7 @@
    *
    * \param [in] index the index of the bucket which the thread wants the lock for.
    */
-<<<<<<< HEAD
-  bool bucket_lock(std::size_t index, axom::OMP_EXEC overload)
-=======
-  void bucket_lock(std::size_t index, axom::OMP_EXEC overload) const
->>>>>>> ed81e3db
+  bool bucket_lock(std::size_t index, axom::OMP_EXEC overload) const
   {
     AXOM_UNUSED_VAR(overload);
     omp_set_lock(locks + index);
