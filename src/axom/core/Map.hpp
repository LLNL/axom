// Copyright (c) 2017-2021, Lawrence Livermore National Security, LLC and
// other Axom Project Developers. See the top-level LICENSE file for details.
//
// SPDX-License-Identifier: (BSD-3-Clause)

#ifndef AXOM_MAP_HPP_
#define AXOM_MAP_HPP_

#include "axom/config.hpp"                  // for compile-time defines
#include "axom/core/Macros.hpp"             // for axom macros
#include "axom/core/memory_management.hpp"  // for memory allocation functions
#include "axom/core/execution/execution_space.hpp"  // for execution spaces
#include "axom/core/Types.hpp"                      // for axom types

// C/C++ includes
#include <functional>  //for hashing until a custom method is defined
#include <iostream>

#if defined(AXOM_USE_RAJA) && defined(AXOM_USE_OPENMP)
  #include "RAJA/RAJA.hpp"
#endif

namespace axom
{
namespace experimental
{
namespace axom_map
{
/// \name Map Supporting Data Structures
/// @{
/*!
   * \class Node
   *
   * \brief Node is the foundational data type of the Map, being the lowest-level data storage unit,
   *  with the key and value data for a given item, along with a next value for the linked list.
   *
   * \tparam Key the type of key for the key-value pair stored within the Node instance.
   * \tparam T the type of value for the key-value pair stored within the Node instance.
   */
template <typename Key, typename T>
struct Node
{
  IndexType next;
  Key key;
  T value;

  friend bool operator==(const Node& lhs, const Node& rhs)
  {
    return (lhs.next == rhs.next) && (lhs.key == rhs.key);
  }
};

/*!
   * \class Pair
   *
   * \brief Pair is strictly for returning from insert, to match the pair-returning setup of STL
   *  unordered_map.
   *
   * \tparam Key the type of key stored in the associated Node.
   * \tparam T the type of value stored in the associated Node.
   */
template <typename Key, typename T>
struct Pair
{
  axom_map::Node<Key, T>* first;
  bool second;

  Pair(axom_map::Node<Key, T>* node, bool status) : first(node), second(status)
  { }
};

/*!
   * \class Bucket
   *
   * \brief Bucket is the implementation of a bucket for this Map with chaining. It's a singly-linked
   * list, and supports search, insertion, and removal.
   *
   * \tparam Key the type of the keys stored in each Node in the list.
   * \tparapm T the type of the values stored in each Node in the list.
   */
template <typename Key, typename T>
class Bucket
{
public:
  /// \name Bucket Construction
  ///@{
  /*!
     * \brief Default constructor so new Buckets just construct into nothing.
     *  Can likely just be removed.
     */
  Bucket() { }

  /*!
     * \brief Basic constructor, creates singly-linked list with provided size.
     *
     * \param [in] len the number of items this Bucket instance needs to be able to store.
     *
     * \pre len > 0
     */
  Bucket(IndexType len) { init(len); }

  /*!
     * \brief If a Bucket instance is created with the default contructor, this
     *  is used to initialize and allocate all the member variables.
     *
     * \param [in] len the number of items this Bucket instance needs to be able to store.
     *
     * \pre len > 0
     */
  void init(IndexType len)
  {
    m_list = axom::allocate<axom_map::Node<Key, T>>(len);
    for(int i = 0; i < len - 1; i++)
    {
      m_list[i].next = i + 1;
    }
    m_list[len - 1].next = -1;
    m_free = 0;
    m_head = -1;
    m_capacity = len;
    m_size = 0;
    m_end.key = Key {0};
    m_end.value = T {0};
    m_end.next = -2;
  }
  /// @}
  /// \name Bucket Methods
  /// @{
  /*!
     * \brief Inserts a given key-value pair into the linked list if an item with
     *  given key does not already exist. Fails if list is full or item with given key
     *  already exists.
     *
     * \param [in] key the key of the key-value pair to be inserted.
     * \param [in] value the value of the key-value pair to be inserted.
     *
     * \return Returns a Pair object, with the first element being a pointer to the inserted node
     *  and the second element being boolean value true if successful. If insertion fails,
     *  the bool is set to False, and the node pointed to is the end node if the list was full,
     *  or the item occupying the queried slot if an item with the given key already existed.
     */
  axom_map::Pair<Key, T> insert_no_update(const Key& key, const T& value)
  {
    if(m_free != -1)
    {
      IndexType ind = m_head;
      if(m_head == -1)
      {
        m_head = m_free;
        ind = m_free;
        m_free = m_list[m_free].next;
        m_list[m_head].next = -1;
        m_list[m_head].key = key;
        m_list[m_head].value = value;
        m_size++;
      }
      else
      {
        while(m_list[ind].next != -1)
        {
          if(m_list[ind].key == key)
          {
            axom_map::Pair<Key, T> ret(&(m_list[ind]), false);
            return ret;
          }
          ind = m_list[ind].next;
        }
        m_list[ind].next = m_free;
        ind = m_free;
        m_free = m_list[m_free].next;
        m_list[ind].next = -1;
        m_list[ind].key = key;
        m_list[ind].value = value;
        m_size++;
      }
      axom_map::Pair<Key, T> ret(&(m_list[ind]), true);
      return ret;
    }
    axom_map::Pair<Key, T> ret(&(m_end), false);
    return ret;
  }

  /*!
     * \brief Inserts a given key-value pair into the linked list if an item with
     *  given key does not already exist, and updates the item's current value with the supplied
     *  one if item already exists. Fails if list is full.
     *
     * \param [in] key the key of the key-value pair to be inserted.
     * \param [in] value the value of the key-value pair to be inserted.
     *
     * \return Returns a Pair object, with the first element being a pointer to the inserted node
     *  and the second element being boolean value true if successful. If insertion fails, or assignment
     *  was performed, the bool is set to False. If assignment occured, the node pointed to is the item
     *  corresponding to the supplied key. Otherwise, if insertion and assignment failed, the node pointed to is the end node.
     */
  axom_map::Pair<Key, T> insert_update(const Key& key, const T& value)
  {
    IndexType ind = m_head;
    if(m_head == -1)
    {
      m_head = m_free;
      ind = m_free;
      m_free = m_list[m_free].next;
      m_list[m_head].next = -1;
      m_list[m_head].key = key;
      m_list[m_head].value = value;
      m_size++;
      axom_map::Pair<Key, T> ret(&(m_list[m_head]), true);
      return ret;
    }
    else
    {
      while(m_list[ind].next != -1)
      {
        if(m_list[ind].key == key)
        {
          m_list[ind].value = value;
          axom_map::Pair<Key, T> ret(&(m_list[ind]), false);
          return ret;
        }
        ind = m_list[ind].next;
      }

      if(m_list[ind].key == key)
      {
        m_list[ind].value = value;
        axom_map::Pair<Key, T> ret(&(m_list[ind]), false);
        return ret;
      }
      else if(m_free != -1)
      {
        m_list[ind].next = m_free;
        ind = m_free;
        m_free = m_list[m_free].next;
        m_list[ind].next = -1;
        m_list[ind].key = key;
        m_list[ind].value = value;
        m_size++;

        axom_map::Pair<Key, T> ret(&(m_list[ind]), true);
        return ret;
      }
    }
    axom_map::Pair<Key, T> ret(&(m_end), false);
    return ret;
  }

  /*!
     * \brief Removes item with the given key from the linked list, if item exists. Relinks accordingly.
     *
     * \param [in] key the key of the item to be found and removed.
     *
     * \return Returns true if item was found and removed, false otherwise.
     *
     */
  bool remove(const Key& key)
  {
    if(m_head == -1)
    {
      return false;
    }
    IndexType ind = m_head;
    IndexType prev = -1;
    do
    {
      if(m_list[ind].key == key)
      {
        if(prev != -1)
        {
          m_list[prev].next = m_list[ind].next;
        }
        if(ind == m_head)
        {
          m_head = m_list[ind].next;
        }
        m_list[ind].next = m_free;
        m_free = ind;
        m_size--;
        return true;
      }
      prev = ind;
      ind = m_list[ind].next;
    } while(ind != -1);
    return false;
  }

  /*!
    * \brief Returns pointer to node containing key-value pair matching provided key, if possible.
    *
    * \param [in] key the key of the item to be searched for.
    *
    * \return Returns pointer to the requested node if possible, and to special end node otherwise.
    *
    */
  axom_map::Node<Key, T>& find(const Key& key)
  {
    if(m_head == -1)
    {
      return m_end;
    }
    IndexType ind = m_head;
    do
    {
      if(m_list[ind].key == key)
      {
        return m_list[ind];
      }

      ind = m_list[ind].next;
    } while(ind != -1);
    return m_end;
  }

  /*!
   * \brief Returns maximum number of items that can be stored in this Bucket instance.
   *
   * \return Returns maximum number of items that can be stored in this Bucket instance.
   *
   */
  int get_capacity() const { return m_capacity; }

  /*!
   * \brief Returns current number of items in this Bucket instance.
   *
   * \return Returns current number of items in this Bucket instance.
   */
  int get_size() const { return m_size; }
  ///@}

  axom_map::Node<Key, T>* m_list;
  axom_map::Node<Key, T> m_end;
  IndexType m_head;
  IndexType m_free;
  IndexType m_capacity, m_size;
};

/// @}
}  // namespace axom_map

/*!
 * \class Map
 *
 * \brief Provides a hashmap implementation, relying upon chaining to
 *  resolve hash collisions. Simple hashmap for now, future work will use
 *  RAJA and Umpire to allow use of map within kernels. Resembles
 *  unordered_map, which we can't use due to a lack of host-device decoration.
 *
 * \tparam Key the type of keys. Must allow equality comparison, must be copyable.
 * \tparam T the type of values to hold, must be copyable.
 * \tparam Hash functor that takes an object of Key type and returns
 *  a hashed value of size_t (for now)
 */

template <typename Key, typename T, typename Hash = std::hash<Key>, typename Policy = axom::SEQ_EXEC>
class Map
{
public:
  /// \name Map Constructors
  /// @{

  /*!
   *\brief Constructs a Map instance with the given number of buckets.
   *
   * \param [in] num_buckets the number of buckets used in the Map.
   * \param [in] bucket_len the maximum number of items that can co-exist in a bucket.
   *
   * \pre num_buckets > 0
   * \pre bucket_len > 0
   */
  Map(IndexType num_buckets, IndexType bucket_len = 10)
  {
    init(num_buckets, bucket_len);
    m_end.key = Key {0};
    m_end.value = T {0};
    m_end.next = -2;
  }
  /// @}

  /*!
   * Destructor. Frees associated buffers.
   */
  ~Map() { clear(); }

  /// \name Map Methods
  ///@{
  /*!
   * \brief Resizes Map by creating new Map instance and inserting all values
   * from original Map.
   *
   * \param [in] buckets user-specified number of buckets in new Map. -1 to fall back to multiplicative factor.
   * \param [in] factor user-specified multiplicative factor to determine size of new Map based upon current size.
   *  -1 to fall back to default -- would be more efficient to specify neither input.
   *
   * \return true if the hash table is now in a safe state, false otherwise
   *
   * \note if neither input is specified, the new Map will be of size 2*old Map size.
   * \note both map instances exist in memory until rehash returns. Risks running out of memory.
   * \note Rehash should generally ensure a previously filled bucket is no longer filled, and the load_factor is correct,
   *  if used properly. However, since this highly manual process has room for error this implementation does
   *  perform a check for if any bucket is now full.
   */
  bool rehash(IndexType buckets = -1, int factor = -1)
  {
    IndexType newlen = 0;
    IndexType ind;
    std::size_t hashed;
    if(buckets != -1 && buckets > static_cast<int>(m_bucket_count))
    {
      newlen = buckets;
    }
    else if(factor != -1 && factor > 1)
    {
      newlen = factor * m_bucket_count;
    }
    else
    {
      assert(factor == -1);
      assert(buckets == -1);
      newlen = 2 * m_bucket_count;
    }
    m_bucket_fill = false;
    axom_map::Bucket<Key, T>* new_list = alloc_map(newlen, m_bucket_len);

<<<<<<< HEAD
    for(IndexType i = 0; i < m_bucket_count; i++)
=======
    for(std::size_t i = 0; i < m_bucket_count; i++)
>>>>>>> 0aa52b61
    {
      ind = m_buckets[i].m_head;
      while(ind != -1)
      {
        hashed = (get_hash(m_buckets[i].m_list[ind].key) % newlen);
        new_list[hashed].insert_no_update(m_buckets[i].m_list[ind].key,
                                          m_buckets[i].m_list[ind].value);
        ind = m_buckets[i].m_list[ind].next;
      }
      axom::deallocate(m_buckets[i].m_list);
    }
    axom::deallocate(m_buckets);
    destroy_locks(pol);
    m_buckets = new_list;
    m_bucket_count = newlen;
<<<<<<< HEAD
    for(IndexType i = 0; i < m_bucket_count; i++)
=======
    for(std::size_t i = 0; i < m_bucket_count; i++)
>>>>>>> 0aa52b61
    {
      if(m_buckets[i].get_size() == m_buckets[i].get_capacity())
      {
        m_bucket_fill = true;
      }
    }
    init_locks(pol);
    return check_rehash();
  }
  /*!
   * \brief Deallocates memory resources for this Map instance, resets state as if constructed with 0 elements.
   *  Also used in destructor. Once this is used, insert will not function properly until init() is used, because there
   *  is no memory available for elements to be inserted.
   *
   */
  void clear()
  {
<<<<<<< HEAD
    for(IndexType i = 0; i < m_bucket_count; i++)
=======
    for(std::size_t i = 0; i < m_bucket_count; i++)
>>>>>>> 0aa52b61
    {
      axom::deallocate(m_buckets[i].m_list);
    }
    axom::deallocate(m_buckets);
    m_bucket_count = 0;
    m_bucket_len = 0;
    m_size = 0;
    m_load_factor = 0;
    destroy_locks(pol);
  }

  /*!
   * \brief Initializes this Map instance, mostly in case clear() was used and there's a desire to continue use.
   *  Required if use is to continue after a clear().
   *
   */
  void init(IndexType num_buckets, IndexType bucket_len = 10)
  {
    m_bucket_count = num_buckets;
    m_bucket_len = bucket_len;
    m_size = 0;
    m_load_factor = 0;
    m_bucket_fill = false;
    m_buckets = alloc_map(m_bucket_count, m_bucket_len);
    init_locks(pol);
  }
  /*!
   * \brief Inserts given key-value pair into the Map instance.
   *
   * \param [in] key the key used to index into the Map to store this item
   * \param [in] val the data value of the pair to insert into the map
   *
   * \note Deviation from STL unordered_map is that insertion fails when map full, rather than automatically rehashing.
   *  Manual call of rehash() required.
   *
   * \note Can set "full bucket" flag for Map, which is only unset by rehashing.
   *
   * \return A pair whose first element is a pointer to the inserted item and bool set to true
   *  if successful. Otherwise, the second element is set to false, and the first to one of two values: a sentinel node
   *  if the map is overfilled, and the actual node with the given key if an item with given key already exists.
   *
   */
  axom_map::Pair<Key, T> insert(const Key& key, const T& val)
  {
    //If branching becomes an issue, this protective statement will be
    //removed in lieu of expecting the user to not try to insert after
    //clear().
    if(m_bucket_count * m_bucket_len == 0)
    {
      return axom_map::Pair<Key, T>(&m_end, false);
    }
    std::size_t index = bucket(key);
    bucket_lock(index, pol);
    axom_map::Bucket<Key, T>* target = &(m_buckets[index]);
    axom_map::Pair<Key, T> ret = target->insert_no_update(key, val);
    //Candidate to get cut out if branching becomes too much of an issue.
    if(ret.second == true)
    {
#ifdef AXOM_USE_RAJA
      RAJA::atomicAdd<RAJA::auto_atomic>(&m_size, 1);
#else
      m_size++;
#endif
      if(target->get_size() == target->get_capacity())
      {
        m_bucket_fill = true;
      }
    }
    bucket_unlock(index, pol);
    return ret;
  }

  /*!
   * \brief Inserts given key-value pair into the Map instance, or updates value of existing key-value pair if item
   *  with supplied key already exists.
   *
   * \param [in] key the key used to index into the Map to store this item
   * \param [in] val the data value of the pair to insert into the map
   *
   * \note Deviation from STL unordered_map is that insertion fails when map full, rather than automatically rehashing.
   *  Manual call of rehash() required.
   *
   * \note Can set "full bucket" flag for Map, which is only unset by rehashing.
   *
   * \return A pair whose first element is a pointer to the inserted item and bool set to true
   *  if insertion was performed. Otherwise, the second element is set to false, and the first to one of two values: a sentinel node
   *  if the map is overfilled, and the actual node with the given key if an assignment occured.
   *
   */
  axom_map::Pair<Key, T> insert_or_assign(const Key& key, const T& val)
  {
    //If branching becomes an isssue, this protective statement will be
    //removed in lieu of expecting the user to not try to insert after
    //clear().
    if(m_bucket_count * m_bucket_len == 0)
    {
      return axom_map::Pair<Key, T>(&m_end, false);
    }

    std::size_t index = bucket(key);
    bucket_lock(index, pol);
    axom_map::Bucket<Key, T>* target = &(m_buckets[index]);
    axom_map::Pair<Key, T> ret = target->insert_update(key, val);
    //Candidate to get cut out if branching becomes too much of an issue.
    if(ret.second == true)
    {
#ifdef AXOM_USE_RAJA
      RAJA::atomicAdd<RAJA::auto_atomic>(&m_size, 1);
#else
      m_size++;
#endif
      if(target->get_size() == target->get_capacity())
      {
        m_bucket_fill = true;
      }
    }
    bucket_unlock(index, pol);
    return ret;
  }

  /*!
   * \brief Finds reference to value of key-value pair mapped to supplied pair, returns value from sentinel node
   *  if fails, meaning value at reference will be data type T initialized with 0.
   *
   * \param [in] key the key used to index into the Map to find item
   *
   * \note Major deviation from STL unordered_map in that this function will not perform insertions, and cannot
   *  stand in for insert(), nor can accesses be guaranteed to point to valid data. Also returns a const reference,
   *  thus meaning it cannot update existing values. Use insert_or_assign() for such functionality.
   *
   * \return A const reference to the value of key-value pair in the Map instance that is associated with supplied Key.
   *
   */
  const T& operator[](const Key& key) const
  {
    //Since we can't throw an exception, the safest solution is to be read-only, and for the user to be careful with their
    //accesses.
    axom_map::Node<Key, T>& ins_result = find(key);

    return ins_result.value;
  }

  /*!
   * \brief Removes key-value pair with given key from the Map instance.
   *
   * \param [in] key the key of the item to be removed from the Map instance.
   *
   * \note Deviation from STL unordered_map in returning a boolean instead of an iterator to next item in map.
   *  Mostly useful on sparing logic when this moves to paralellism, since the bucket boundaries would become inconvenient.
   *
   * \return A bool value of true if the item was successfully removed, false otherwise.
   */
  bool erase(const Key& key)
  {
    std::size_t index = bucket(key);
    bucket_lock(index, pol);
    axom_map::Bucket<Key, T>* target = &(m_buckets[index]);
    //Candidate to get cut out if branching becomes too much of an issue.
    bool ret = target->remove(key);
    if(ret == true)
    {
#ifdef AXOM_USE_RAJA
      RAJA::atomicSub<RAJA::auto_atomic>(&m_size, 1);
#else
      m_size--;
#endif
    }
    bucket_unlock(index, pol);
    return ret;
  }

  /*!
   * \brief Returns key-value pair with given key from the Map instance.
   *
   * \param [in] key the key of the item to be searched for in the Map instance.
   *
   * \return A reference to the requested item if found, sentinel node end otherwise.
   */
  axom_map::Node<Key, T>& find(const Key& key) const
  {
    std::size_t index = bucket(key);
    bucket_lock(index, pol);
    axom_map::Bucket<Key, T>* target = &(m_buckets[index]);
    axom_map::Node<Key, T>& out = target->find(key);
    bucket_unlock(index, pol);
    return out;
  }

  /*!
   * \brief Returns id of bucket associated with a 64-bit integer, intended to be the hash
   *  of a key.
   *
   * \param [in] hash the id of the bucket to be queried.
   *
   * \note Likely better off inlined, included here in case of later changes to hash collision resolution method.
   *
   * \return A pointer to the queried bucket.
   */
  std::size_t bucket(Key key) const { return get_hash(key) % m_bucket_count; }

  /*!
   * \brief Returns the maximum number of items per bucket.
   * \return bucket_len the maximum number of items per bucket.
   */
  IndexType bucket_size() const { return m_bucket_len; }
  /*!
   * \brief Returns the number of buckets in the Map.
   * \return bucket_count
   */
  IndexType bucket_count() const { return m_bucket_count; }
  /*!
   * \brief Returns the amount of items in the Map instance.
   * \return size the amount of items in the Map instance.
   */
  IndexType size() const { return m_size; }
  /*!
   * \brief Returns the overall capacity of the Map instance.
   * \return capacity the overall capacity of the Map instance.
   */
  IndexType max_size() { return m_bucket_len * m_bucket_count; }
  /*!
   * \brief Checks if the container has no elements.
   * \return true if the container is empty, false otherwise
   */
  bool empty() const { return (m_size == 0); }
  /*!
   * \brief Returns const reference to "end" node, for comparison to check
   *  return results of other Map functions.
   * \return m_end the values of the sentinel node for failure checks
   */
  const axom_map::Node<Key, T>& end() const { return m_end; }
  /*!
   * \brief Returns maximum load factor (ratio between size and bucket count)
   * hash table will reach before check_rehash() returns true.
   *
   * \return max_load_factor maximum load factor desired for this hash table. Default 1.0
   */
  float max_load_factor() const { return m_load_factor; }
  /*!
   * \brief Sets maximum load factor (ratio between size and bucket count)
   * hash table will reach before check_rehash returns true. Default value is
   *  1.0.
   *
   * \param [in] load_factor desired maximum load factor
   */
  void max_load_factor(float load_factor) { m_load_factor = load_factor; }
  /*!
   * \brief Returns current load factor (ratio between size and bucket count).
   *
   * \return load_factor the ratio between the amount of items in the Map and the amount of buckets.
   */
  float load_factor() const { return m_size / m_bucket_count; }

  /*!
   * \brief Returns whether a rehash is necessary for this Map instance. Does so based on two metrics. The
   *  first is whether the load factor of the map (ratio between size and bucket count) has exceeded its
   *  maximum load factor (default 1.0). The second is whether any of the buckets are currently full.
   *
   * \note This function does not exist in the STL unordered_map, because it performs automatic rehashes as
   *  necessary. To support the portability constraints put on this data structure, the user must regularly
   *  call this function to verify whether they need to rehash to maintain performance. Another metric is
   *  when an insertion fails and returns end(), but this will yield an answer before such an event.
   *
   * \return true if Map should be rehashed now, false otherwise
   */
  bool check_rehash() const
  {
    if(m_size / m_bucket_count >= m_load_factor || m_bucket_fill == true)
    {
      return true;
    }
    return false;
  }
  ///@}
private:
  /// \name Private Map Methods
  ///@{
  /*!
   * \brief Memory allocation handler, for Map construction, both at initialization and rehash. Allocates and
   *  initializes linked lists used for data storage, and returns pointer to said array, to be used elsewhere.
   *  Kept separate from constructor and rehasher for sake of modularity in case this needs to be swapped
   *  with a different method in the future.
   *
   * \param [in] bucount the number of buckets to be in side the allocated Map instance.
   * \param [in] bucklen the amount of items that can fit in a bucket in the allocated Map instance.
   *
   * \return A pointer to the now-allocated array of linked lists.
   */
  axom_map::Bucket<Key, T>* alloc_map(IndexType bucount, IndexType bucklen)
  {
    axom_map::Bucket<Key, T>* tmp =
      axom::allocate<axom_map::Bucket<Key, T>>(bucount);
    for(IndexType i = 0; i < bucount; i++)
    {
      tmp[i].init(bucklen);
    }
    //update when we're testing our returns
    return tmp;
  }
  /*!
   * \brief Returns hash value for a given input.
   *
   * \note Currently uses std::hash, will switch to a custom hasher in future.
   *
   * \return A 64-bit integer containing the hashed value of the key.
   */
  std::size_t get_hash(const Key& input) const
  {
    std::size_t hashed = Hash {}(input);

    return hashed;
  }

  //NOTE: Every single locking function will use the OpenMP locks if Axom was compiled with OpenMP support,
  //regardless of whether the user code is actually using it.

  /*!
   * \brief Empty function for sequential execution environment.
   *
   * \param [in] index the index needed for locking, if this weren't sequential.
   * \param [in] overload execution space object for the sake of function overloading.
   */
  void bucket_lock(std::size_t index, axom::SEQ_EXEC overload) const
  {
    AXOM_UNUSED_VAR(index);
    AXOM_UNUSED_VAR(overload);
  }

  /*!
   * \brief Empty function for sequential execution environment.
   *
   * \param [in] index the index needed for locking, if this weren't sequential.
   * \param [in] overload execution space object for the sake of function overloading.
   */
  void bucket_unlock(std::size_t index, axom::SEQ_EXEC overload) const
  {
    AXOM_UNUSED_VAR(index);
    AXOM_UNUSED_VAR(overload);
  }

  /*!
   * \brief Empty function for sequential execution environment.
   *
   * \param [in] overload execution space object for the sake of function overloading.
   */
  void init_locks(axom::SEQ_EXEC overload) const { AXOM_UNUSED_VAR(overload); }

  /*!
   * \brief Empty function for sequential execution environment.
   *
   * \param [in] overload execution space object for the sake of function overloading.
   */
  void destroy_locks(axom::SEQ_EXEC overload) const
  {
    AXOM_UNUSED_VAR(overload);
  }

#if defined(AXOM_USE_OPENMP) && defined(AXOM_USE_RAJA)

  /*!
   * \brief Acquires lock for a bucket.
   *
   * \param [in] index the index of the bucket which the thread wants the lock for.
   */
  void bucket_lock(std::size_t index, axom::OMP_EXEC overload) const
  {
    AXOM_UNUSED_VAR(overload);
    omp_set_lock(locks + index);
  }

  /*!
   * \brief Releases lock for a bucket.
   *
   * \param [in] index the index of the bucket which the thread wants to release the lock for.
   */
  void bucket_unlock(std::size_t index, axom::OMP_EXEC overload) const
  {
    AXOM_UNUSED_VAR(overload);
    omp_unset_lock(locks + index);
  }

  /*!
   * \brief Allocates and initializes a lock for every bucket making up the Map instance.
   */
  void init_locks(axom::OMP_EXEC overload) const
  {
    AXOM_UNUSED_VAR(overload);
    locks = axom::allocate<omp_lock_t>(m_bucket_count);
    for(std::size_t i = 0; i < m_bucket_count; i++)
    {
      omp_init_lock(locks + i);
    }
  }

  /*!
   * \brief Deallocates and destroys every lock used for this Map instance.
   */
  void destroy_locks(axom::OMP_EXEC overload) const
  {
    AXOM_UNUSED_VAR(overload);
    for(std::size_t i = 0; i < m_bucket_count; i++)
    {
      omp_destroy_lock(locks + i);
    }
    axom::deallocate<omp_lock_t>(locks);
  }
#endif
  /// @}

  /// \name Private Data Members
  /// @{

  axom_map::Bucket<Key, T>* m_buckets; /*!< array of pointers to linked lists containing data */
  std::size_t m_bucket_count; /*!< the number of buckets in the Map instance */
  IndexType m_bucket_len; /*!< the number of items that can be contained in a bucket in this Map instance */
  IndexType m_size; /*!< the number of items currently stored in this Map instance */
  float m_load_factor; /*!< currently unused value, used in STL unordered_map to determine when to resize, which we don't do internally at the moment */
  axom_map::Node<Key, T> m_end; /*!< the sentinel node enabling verification of operation success or failure */
  bool m_bucket_fill; /*!<  status of buckets in general -- if at least one is full, this is set to true, false otherwise*/
#if defined(AXOM_USE_OPENMP) && defined(AXOM_USE_RAJA)
  mutable omp_lock_t* locks;
#endif
  Policy pol;
  /// @}
};
} /* namespace experimental */
} /* namespace axom */

#endif /* AXOM_MAP_HPP_ */<|MERGE_RESOLUTION|>--- conflicted
+++ resolved
@@ -421,11 +421,7 @@
     m_bucket_fill = false;
     axom_map::Bucket<Key, T>* new_list = alloc_map(newlen, m_bucket_len);
 
-<<<<<<< HEAD
     for(IndexType i = 0; i < m_bucket_count; i++)
-=======
-    for(std::size_t i = 0; i < m_bucket_count; i++)
->>>>>>> 0aa52b61
     {
       ind = m_buckets[i].m_head;
       while(ind != -1)
@@ -441,11 +437,7 @@
     destroy_locks(pol);
     m_buckets = new_list;
     m_bucket_count = newlen;
-<<<<<<< HEAD
     for(IndexType i = 0; i < m_bucket_count; i++)
-=======
-    for(std::size_t i = 0; i < m_bucket_count; i++)
->>>>>>> 0aa52b61
     {
       if(m_buckets[i].get_size() == m_buckets[i].get_capacity())
       {
@@ -463,11 +455,7 @@
    */
   void clear()
   {
-<<<<<<< HEAD
     for(IndexType i = 0; i < m_bucket_count; i++)
-=======
-    for(std::size_t i = 0; i < m_bucket_count; i++)
->>>>>>> 0aa52b61
     {
       axom::deallocate(m_buckets[i].m_list);
     }
