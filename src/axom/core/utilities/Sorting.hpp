--- conflicted
+++ resolved
@@ -15,7 +15,25 @@
 namespace detail
 {
 
-/**
+/*!
+ * \brief Computes stack size for qsort.
+ * \param N The largest number of items to support.
+ * \return A number of elements for an array-based stack.
+ */
+AXOM_HOST_DEVICE
+constexpr static int stack_size(int N)
+{
+  int v = N;
+  int i = 0;
+  while(v > 0)
+  {
+    i++;
+    v /= 2;
+  }
+  return i * 2;
+}
+
+/*!
  * \brief Swap 2 elements if b < a.
  * param a The first value.
  * param b The second value.
@@ -68,7 +86,7 @@
   }
 }
 
-/**
+/*!
  * \brief Create a partition for qsort.
  *
  * \param[inout] values The array to be sorted.
@@ -98,7 +116,7 @@
   return i + 1;
 }
 
-/**
+/*!
  * \brief Sort the input array using qsort.
  *
  * \param[inout] values The array to be sorted.
@@ -110,9 +128,8 @@
                                            T values,
                                            Args... args)
 {
-  constexpr size_t StackSize = sizeof(axom::IndexType) * 8;
   if(n <= 1) return;
-  axom::IndexType stack[StackSize][2];
+  axom::IndexType stack[stack_size(axom::numeric_limits<axom::IndexType>::max())][2];
   axom::IndexType stack_count = 1;
   stack[0][0] = 0;
   stack[0][1] = n - 1;
@@ -294,7 +311,7 @@
                                  args...);
 }
 
-/**
+/*!
  * \brief This is a template suitable for sorting small arrays on device.
  *
  * \tparam T The data type being sorted.
@@ -310,7 +327,7 @@
   static constexpr int MAX_SIZE = N;
   static constexpr int SORT_SIZE_CUTOFF = 11;
 
-  /**
+  /*!
    * \brief Sort an array of values in place.
    *
    * \param[inout] values The array of values to sort.
@@ -329,24 +346,7 @@
   // Internal methods (sort)
   //----------------------------------------------------------------------------
 
-  /**
-   * \brief Computes stack size for qsort.
-   * \return A number of elements for an array-based stack.
-   */
-  AXOM_HOST_DEVICE
-  constexpr static int stack_size()
-  {
-    int v = N;
-    int i = 0;
-    while(v > 0)
-    {
-      i++;
-      v /= 2;
-    }
-    return i * 2;
-  }
-
-  /**
+  /*!
    * \brief Sort the input array using qsort.
    *
    * \param[inout] values The array to be sorted.
@@ -356,7 +356,7 @@
   static void qsort(T *values, int n)
   {
     if(n <= 1) return;
-    int stack[stack_size()][2];
+    int stack[detail::stack_size(N)][2];
     int stack_count = 1;
     stack[0][0] = 0;
     stack[0][1] = n - 1;
@@ -382,7 +382,7 @@
     }
   }
 
-  /**
+  /*!
    * \brief Create a partition for qsort.
    *
    * \param[inout] values The array to be sorted.
@@ -394,9 +394,6 @@
   AXOM_HOST_DEVICE
   static int partition(T *values, int low, int high)
   {
-<<<<<<< HEAD
-    const auto pivot = values[high];
-=======
     // Median-of-three pivot selection
     const int mid = low + (high - low) / 2;
 
@@ -418,7 +415,7 @@
     axom::utilities::swap(values[mid], values[high]);
 
     const T pivot = values[high];
->>>>>>> 7a119667
+
     int i = low - 1;
     for(int j = low; j < high; j++)
     {
@@ -432,7 +429,7 @@
     return i + 1;
   }
 
-  /**
+  /*!
    * \brief Sort the input array using insertion sort.
    *
    * \param[inout] values The array to be sorted.
@@ -454,14 +451,14 @@
   }
 };
 
-/**
+/*!
  * \brief Template specialization for sorting arrays with 3 elements.
  * \note Specializing resulted in a small speedup over general sorting.
  */
 template <typename T>
 struct Sorting<T, 3>
 {
-  /**
+  /*!
    * \brief Sort the input array.
    *
    * \param[inout] values The array to be sorted.
@@ -475,14 +472,14 @@
   }
 };
 
-/**
+/*!
  * \brief Template specialization for sorting arrays with 4 elements.
  * \note Specializing resulted in a small speedup over general sorting.
  */
 template <typename T>
 struct Sorting<T, 4>
 {
-  /**
+  /*!
    * \brief Sort the input array.
    *
    * \param[inout] values The array to be sorted.
