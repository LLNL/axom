--- conflicted
+++ resolved
@@ -132,51 +132,11 @@
     }
   }
 
-<<<<<<< HEAD
   return;
-=======
-  // Check exterior points
-  for(int i = 1; i < 7; i++)
-  {
-    double offset = std::pow(10, -i);
-    Point2D q_vert({-0.352, 0.72 + offset});
-    Point2D q_horz({-0.352 + offset, 0.72});
-
-    EXPECT_NEAR(winding_number(q_vert, simple_shape, edge_tol, EPS), 0.0, abs_tol);
-    EXPECT_NEAR(winding_number(q_horz, simple_shape, edge_tol, EPS), 0.0, abs_tol);
-  }
-
-  // Test that points on either side of cubic are offset by 1
-  EXPECT_NEAR(
-    winding_number(Point2D({-0.352, 0.72 - edge_tol * 2}), top_curve, edge_tol, EPS) -
-      winding_number(Point2D({-0.352, 0.72 + edge_tol * 2}), top_curve, edge_tol, EPS),
-    1,
-    abs_tol);
-
-  top_curve.reverseOrientation();
-  EXPECT_NEAR(
-    winding_number(Point2D({-0.352, 0.72 + edge_tol * 2}), top_curve, edge_tol, EPS) -
-      winding_number(Point2D({-0.352, 0.72 - edge_tol * 2}), top_curve, edge_tol, EPS),
-    1,
-    abs_tol);
-
-  // Test containment on non-convex shape, where the query point is outside
-  //  the control polygon, but interior to the closed Bezier curve
-  Point2D cubic_loop_nodes[] = {Point2D {0.0, 0.0},
-                                Point2D {2.0, 1.0},
-                                Point2D {-1.0, 1.0},
-                                Point2D {1.0, 0.0}};
-  Bezier cubic_loop(cubic_loop_nodes, 3);
-
-  EXPECT_NEAR(winding_number(Point2D({0.4, 0.21}), cubic_loop, edge_tol, EPS),
-              -0.630526441742,
-              abs_tol);
->>>>>>> 109518f8
 }
 
 TEST(primal_winding_number, closure_edge_cases)
 {
-  return;
   // Tests for when query is on the linear closure
   using Point2D = primal::Point<double, 2>;
   using Bezier = primal::BezierCurve<double, 2>;
