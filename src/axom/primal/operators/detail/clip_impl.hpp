// Copyright (c) 2017-2023, Lawrence Livermore National Security, LLC and
// other Axom Project Developers. See the top-level LICENSE file for details.
//
// SPDX-License-Identifier: (BSD-3-Clause)

/*!
 * \file clip_impl.hpp
 *
 * \brief Helper functions for the primal clipping operators
 */

#ifndef AXOM_PRIMAL_CLIP_IMPL_HPP_
#define AXOM_PRIMAL_CLIP_IMPL_HPP_

#include "axom/config.hpp"
#include "axom/core/Macros.hpp"

#include "axom/primal/geometry/Point.hpp"
#include "axom/primal/geometry/Triangle.hpp"
#include "axom/primal/geometry/BoundingBox.hpp"
#include "axom/primal/geometry/Hexahedron.hpp"
#include "axom/primal/geometry/Polygon.hpp"
#include "axom/primal/geometry/Polyhedron.hpp"
#include "axom/primal/geometry/Octahedron.hpp"
#include "axom/primal/geometry/Plane.hpp"
#include "axom/primal/geometry/Segment.hpp"
#include "axom/primal/geometry/Tetrahedron.hpp"

#include "axom/primal/operators/intersect.hpp"
#include "axom/primal/operators/orientation.hpp"

namespace axom
{
namespace primal
{
namespace detail
{
/*! Returns true when index is even */
inline bool isEven(int index) { return (index & 1) == 0; }

/*!
 * \brief Specialized point plane classifier for axis aligned planes
 *
 * \param [in] pt The plane to classify
 * \param [in] index The index of the axis aligned plane. See below for mapping
 * \param [in] val The plane's coordinate with respect to the given axis
 * \param [in] eps A parameter for thickening width of the plane (default 1e-8)
 *
 * Mapping of index to axis
 * * 0 -> -x axis
 * * 1 -> +x axis
 * * 2 -> -y axis
 * * 3 -> +y axis
 * * 4 -> -z axis
 * * 5 -> +z axis
 *
 * \return An OrientedSide (ON_POSITIVE_SIDE, ON_NEGATIVE_SIDE, ON_BOUNDARY)
 *         value based on the relative orientations of point pt and the
 *         corresponding plane associated with index.
 * \see OrientedPlane enum
 */
template <typename T, int NDIMS>
int classifyPointAxisPlane(const Point<T, NDIMS>& pt,
                           int index,
                           T val,
                           const double eps = 1e-8)
{
  // Note: we are exploiting the fact that the planes are axis aligned
  // So the dot product is +/- the given coordinate.
  // In general, we would need to call distance(pt, plane) here
  T dist = isEven(index) ? val - pt[index / 2] : pt[index / 2] - val;

  if(dist > eps)
  {
    return ON_POSITIVE_SIDE;
  }
  if(dist < -eps)
  {
    return ON_NEGATIVE_SIDE;
  }

  return ON_BOUNDARY;
}

/*!
 * \brief Finds the clipping intersection point between points a and b.
 *
 * \param [in] a The point behind the plane
 * \param [in] b The point in front of the plane
 * \param [in] index The index of the axis aligned plane.
 * \param [in] val The plane's coordinate with respect to the given axis
 * \return The point between a and b whose corresponding coordinate is val
 *
 * \see classifyPointAxisPlane for description of how index maps to coordinates.
 */
template <typename T, int NDIMS>
Point<T, NDIMS> findIntersectionPoint(const Point<T, NDIMS>& a,
                                      const Point<T, NDIMS>& b,
                                      int index,
                                      T val)
{
  using PointType = Point<T, NDIMS>;

  // Need to find a parameter t for the point pt, such that,
  // * 0 <= t <= 1
  // * pt = a + t * (b-a)
  // * pt[ index/2]  == val

  T t = (val - a[index / 2]) / (b[index / 2] - a[index / 2]);
  SLIC_ASSERT(0. <= t && t <= 1.);

  PointType ret = PointType(a.array() + t * (b.array() - a.array()));
  SLIC_ASSERT(classifyPointAxisPlane(ret, index, val) == ON_BOUNDARY);

  return ret;
}

/*!
 * \brief Clips the vertices of the polygon to be behind the plane.
 *
 * This is a specialization of the Sutherland-Hodgeman clipping algorithm
 * for axis-aligned planes
 *
 * \param [in] prevPoly  An input polygon with the vertices to clip
 * \param [out] currentPoly An output polygon whose coordinates are clipped
 *                          against this plane.
 * \param [in] index The index of the axis aligned plane.
 * \param [in] val The plane's coordinate with respect to the given axis
 *
 * \note Algorithm for robust clipping against "thick" planes derived from
 *       Section 8.3 of Christer Ericson's "Real-Time Collision Detection"
 *       and is based on the Sutherland-Hodgeman clipping algorithm.
 *       We are only keeping the "back" polygon, w.r.t. that algorithm.
 * \see classifyPointAxisPlane for description of how index maps to coordinates.
 */
template <typename T, int NDIMS>
void clipAxisPlane(const Polygon<T, NDIMS>* prevPoly,
                   Polygon<T, NDIMS>* currentPoly,
                   int index,
                   T val)
{
  using PointType = Point<T, NDIMS>;

  currentPoly->clear();
  int numVerts = prevPoly->numVertices();

  if(numVerts == 0)
  {
    return;
  }

  // Initialize point a with the last vertex of the polygon
  const PointType* a = &(*prevPoly)[numVerts - 1];
  int aSide = classifyPointAxisPlane(*a, index, val);

  for(int i = 0; i < numVerts; ++i)
  {
    const PointType* b = &(*prevPoly)[i];
    int bSide = classifyPointAxisPlane(*b, index, val);

    switch(bSide)
    {
    case ON_POSITIVE_SIDE:
      if(aSide == ON_NEGATIVE_SIDE)
      {
        currentPoly->addVertex(findIntersectionPoint(*a, *b, index, val));
      }
      break;
    case ON_BOUNDARY:
      if(aSide == ON_NEGATIVE_SIDE)
      {
        currentPoly->addVertex(*b);
      }
      break;
    case ON_NEGATIVE_SIDE:
      switch(aSide)
      {
      case ON_POSITIVE_SIDE:
        currentPoly->addVertex(findIntersectionPoint(*a, *b, index, val));
        currentPoly->addVertex(*b);
        break;
      case ON_BOUNDARY:
        currentPoly->addVertex(*a);
        currentPoly->addVertex(*b);
        break;
      case ON_NEGATIVE_SIDE:
        currentPoly->addVertex(*b);
        break;
      }
      break;
    }

    // swap a and b
    a = b;
    aSide = bSide;
  }
}

template <typename T, int NDIMS>
AXOM_HOST_DEVICE void poly_clip_vertices(Polyhedron<T, NDIMS>& poly,
                                         const Plane<T, NDIMS>& plane,
                                         const double eps,
                                         unsigned int& out_clipped)
{
  using SegmentType = Segment<T, NDIMS>;

  // Loop over Polyhedron vertices
  int numVerts = poly.numVertices();
  for(std::int8_t i = 0; i < numVerts; i++)
  {
    int orientation = plane.getOrientation(poly[i], eps);

    // Vertex is under the plane
    if(orientation == ON_NEGATIVE_SIDE)
    {
      // Mark this vertex for removal later
      out_clipped |= 1 << i;

      // Check neighbors for vertex above the plane (edge clipped by plane)
      int numNeighbors = poly.getNumNeighbors(i);
      for(int j = 0; j < numNeighbors; j++)
      {
        std::int8_t neighborIndex = poly.getNeighbors(i)[j];

        int neighborOrientation = plane.getOrientation(poly[neighborIndex], eps);

        // Insert new vertex to polyhedron, where edge intersects plane.
        if(neighborOrientation == ON_POSITIVE_SIDE)
        {
          const int expectedVertexIndex = poly.numVertices();
          AXOM_UNUSED_VAR(expectedVertexIndex);  // silence warning in release configs

          T lerp_val;
          SegmentType seg(poly[i], poly[neighborIndex]);
          intersect(plane, seg, lerp_val);

          int newVertexIndex = poly.addVertex(seg.at(lerp_val));
          SLIC_ASSERT(newVertexIndex == expectedVertexIndex);

          poly.addNeighbors(newVertexIndex, {i, neighborIndex});

          // Update current vertex's & neighbor's neighbors with the
          // new vertex
          poly.getNeighbors(i)[j] = newVertexIndex;
          for(int k = 0; k < poly.getNumNeighbors(neighborIndex); k++)
          {
            if(poly.getNeighbors(neighborIndex)[k] == i)
            {
              poly.getNeighbors(neighborIndex)[k] = newVertexIndex;
            }
          }
        }
      }
    }
  }  // end of loop over Polyhedron vertices
}

template <typename T, int NDIMS>
AXOM_HOST_DEVICE void poly_clip_fix_nbrs(Polyhedron<T, NDIMS>& poly,
                                         const Plane<T, NDIMS>& plane,
                                         const int oldVerts,
                                         const double eps,
                                         const unsigned int clipped)
{
  NeighborCollection& poly_nbrs = poly.getNeighbors();
  // Keep copy of old connectivity
  NeighborCollection old_nbrs = poly.getNeighbors();
  for(int i = 0; i < poly.numVertices(); i++)
  {
    // Check clipped created vertices first, then vertices on the plane
    int vIndex = (i + oldVerts) % poly.numVertices();
    int vOrientation = plane.getOrientation(poly[vIndex], eps);

    if(vIndex >= oldVerts || vOrientation == ON_BOUNDARY)
    {
      for(int j = 0; j < poly_nbrs.getNumNeighbors(vIndex); j++)
      {
        int neighborIndex = poly_nbrs[vIndex][j];
        int neighborOrientation = plane.getOrientation(poly[neighborIndex], eps);

        // This neighbor is not newly inserted and below the plane
        if(neighborIndex < oldVerts && neighborOrientation == ON_NEGATIVE_SIDE)
        {
          // Look for 1st vertex along this face not below the plane.
          int iprev = vIndex;
          int inext = neighborIndex;
          int itmp = inext;

          int val = 0;

          while((clipped & (1 << inext)) && (val++ < poly.numVertices()))
          {
            itmp = inext;
            unsigned int next_nbrs = poly_nbrs.getNumNeighbors(inext);
            // Find next vertex along face
            for(unsigned int ni = 0; ni < next_nbrs; ni++)
            {
              if(poly_nbrs[inext][ni] == iprev)
              {
                inext = (ni == 0) ? poly_nbrs[inext][next_nbrs - 1]
                                  : poly_nbrs[inext][ni - 1];
                break;
              }
            }

            iprev = itmp;
          }

          // Remove neighbor from list if vertex found was already a neighbor or
          // is the vertex we are currently checking for.
          if(poly_nbrs[vIndex][(j + 1) % poly_nbrs.getNumNeighbors(vIndex)] ==
               inext ||
             inext == vIndex)
          {
            poly_nbrs[vIndex][j] = -1;
          }

          // Otherwise update neighbor lists of vertex found and vertex we are checking for.
          else
          {
            poly_nbrs[vIndex][j] = inext;

            if(inext >= oldVerts)
            {
              poly_nbrs.insertNeighborAtPos(inext, vIndex, 0);
              old_nbrs.insertNeighborAtPos(inext, -1, 0);
            }
            else
            {
              int offset;
              for(int oi = 0; oi < old_nbrs.getNumNeighbors(inext); oi++)
              {
                if(old_nbrs[inext][oi] == iprev)
                {
                  offset = oi;
                  break;
                }

                // Max offset
                if(oi == old_nbrs.getNumNeighbors(inext) - 1)
                {
                  offset = old_nbrs.getNumNeighbors(inext);
                }
              }
              poly_nbrs.insertNeighborAtPos(inext, vIndex, offset);
              old_nbrs.insertNeighborAtPos(inext, vIndex, offset);
            }
          }
        }
      }  // end of loop over vertex neighbors
    }
  }  // end of loop over Polyhedron vertices
  poly.getNeighbors().pruneNeighbors();
}

template <typename T, int NDIMS>
AXOM_HOST_DEVICE void poly_clip_reindex(Polyhedron<T, NDIMS>& poly,
                                        const unsigned int clipped)
{
  // Dictionary for old indices to new indices positions
  std::int8_t newIndices[Polyhedron<T, NDIMS>::MAX_VERTS] = {0};

  Polyhedron<T, NDIMS> old_poly;

  for(int i = 0; i < poly.numVertices(); i++)
  {
    old_poly.addVertex(poly[i]);
    for(int j = 0; j < poly.getNumNeighbors(i); j++)
    {
      old_poly.addNeighbors(i, poly.getNeighbors(i)[j]);
    }
  }

  poly.clear();

  int curIndex = 0;

  for(int i = 0; i < old_poly.numVertices(); i++)
  {
    if(!(clipped & (1 << i)))
    {
      // Non-clipped vertex
      newIndices[i] = curIndex++;
      poly.addVertex(old_poly[i]);
    }
  }

  // Reinsert neighbors into polyhedron
  for(int i = 0; i < old_poly.numVertices(); i++)
  {
    if(!(clipped & (1 << i)))
    {
      for(int j = 0; j < old_poly.getNumNeighbors(i); j++)
      {
        poly.addNeighbors(newIndices[i],
                          {newIndices[old_poly.getNeighbors()[i][j]]});
      }
    }
  }
}

/*!
 * \brief Clips a polyhedron against a half-space defined by a plane
 *
 * \param [inout] poly The polyhedron to clip
 * \param [in] plane The plane defining the half-space used to clip the polyhedron
 * \param [in] eps The tolerance for plane point orientation
 */
template <typename T, int NDIMS>
AXOM_HOST_DEVICE void clipPolyhedron(Polyhedron<T, NDIMS>& poly,
                                     const Plane<T, NDIMS>& plane,
                                     double eps)
{
  using BoxType = BoundingBox<T, NDIMS>;

<<<<<<< HEAD
  //Clip Polyhedron by each plane
  for(const PlaneType& plane : planes)
=======
  // Check that plane intersects Polyhedron
  if(intersect(plane, BoxType(&poly[0], poly.numVertices()), true, eps))
>>>>>>> f511a259
  {
    int numVerts = poly.numVertices();

    // Each bit value indicates if that Polyhedron vertex is formed from
    // Polyhedron clipping with a plane.
    unsigned int clipped = 0;

    // Clip polyhedron against current plane, generating extra vertices
    // where edges meet the plane.
    poly_clip_vertices(poly, plane, eps, clipped);

    // Adjust connectivity to link up newly-generated vertices.
    poly_clip_fix_nbrs(poly, plane, numVerts, eps, clipped);

    // Reindex polyhedron connectivity by removing vertices on the negative
    // side of the plane.
    poly_clip_reindex(poly, clipped);
  }

  // If entire polyhedron is below a plane (points can be on the plane),
  // it is completely removed.
  else
  {
    bool completeClip = true;

    for(int i = 0; i < poly.numVertices(); i++)
    {
      if(plane.getOrientation(poly[i], eps) == ON_POSITIVE_SIDE)
      {
        completeClip = false;
        break;
      }
    }

    if(completeClip)
    {
      poly.clear();
    }
  }

  return;
}

/*!
 * \brief Clips a polyhedron against an array of planes
 *
 * \param [inout] poly The polyhedron to clip
 * \param [in] planes The array of planes
 * \param [in] eps The tolerance for plane point orientation
 */
template <typename T, int NDIMS>
AXOM_HOST_DEVICE void clipPolyhedron(Polyhedron<T, NDIMS>& poly,
                                     axom::ArrayView<Plane<T, NDIMS>> planes,
                                     double eps)
{
  using PlaneType = Plane<T, NDIMS>;

  // Clip Polyhedron by each plane
  for(const PlaneType& plane : planes)
  {
    clipPolyhedron(poly, plane, eps);

    if(poly.numVertices() == 0)
    {
      return;
    }
  }

  return;
}

/*!
 * \brief Finds the clipped intersection Polyhedron between Hexahedron
 *        hex and Tetrahedron tet.
 *
 * \param [in] hex The hexahedron
 * \param [in] tet The tetrahedron
 * \param [in] eps The tolerance for plane point orientation.
 * \param [in] tryFixOrientation Check if the signed volume of each shape is positive.
 * \return The Polyhedron formed from clipping the hexahedron with a tetrahedron.
 *
 */
template <typename T, int NDIMS>
AXOM_HOST_DEVICE Polyhedron<T, NDIMS> clipHexahedron(
  const Hexahedron<T, NDIMS>& hex,
  const Tetrahedron<T, NDIMS>& tet,
  double eps,
  bool tryFixOrientation)
{
  using PlaneType = Plane<T, NDIMS>;
  using PolyhedronType = Polyhedron<T, NDIMS>;

  // Initialize our polyhedron to return
  PolyhedronType poly = PolyhedronType::from_primitive(hex, tryFixOrientation);

  // Initialize planes from tetrahedron vertices
  // (Ordering here matters to get the correct winding)
  PlaneType planes[4] = {make_plane(tet[1], tet[3], tet[2]),
                         make_plane(tet[0], tet[2], tet[3]),
                         make_plane(tet[0], tet[3], tet[1]),
                         make_plane(tet[0], tet[1], tet[2])};

  // Adjusts planes in case tetrahedron signed volume is negative
  if(tryFixOrientation)
  {
    PolyhedronType tet_poly =
      PolyhedronType::from_primitive(tet, tryFixOrientation);
    planes[0] = make_plane(tet_poly[1], tet_poly[3], tet_poly[2]);
    planes[1] = make_plane(tet_poly[0], tet_poly[2], tet_poly[3]);
    planes[2] = make_plane(tet_poly[0], tet_poly[3], tet_poly[1]);
    planes[3] = make_plane(tet_poly[0], tet_poly[1], tet_poly[2]);
  }

  axom::StackArray<IndexType, 1> planeSize = {4};
  axom::ArrayView<PlaneType> planesView(planes, planeSize);

  clipPolyhedron(poly, planesView, eps);
  return poly;
}

/*!
 * \brief Finds the clipped intersection Polyhedron between Octahedron
 *        oct and Tetrahedron tet.
 *
 * \param [in] oct The octahedron
 * \param [in] tet The tetrahedron
 * \param [in] eps The tolerance for plane point orientation.
 * \param [in] tryFixOrientation Check if the signed volume of each shape is positive.
 * \return The Polyhedron formed from clipping the octahedron with a tetrahedron.
 *
 */
template <typename T, int NDIMS>
AXOM_HOST_DEVICE Polyhedron<T, NDIMS> clipOctahedron(
  const Octahedron<T, NDIMS>& oct,
  const Tetrahedron<T, NDIMS>& tet,
  double eps,
  bool tryFixOrientation)
{
  using PlaneType = Plane<T, NDIMS>;
  using PolyhedronType = Polyhedron<T, NDIMS>;

  // Initialize our polyhedron to return
  PolyhedronType poly = PolyhedronType::from_primitive(oct, tryFixOrientation);

  // Initialize planes from tetrahedron vertices
  // (Ordering here matters to get the correct winding)
  PlaneType planes[4] = {make_plane(tet[1], tet[3], tet[2]),
                         make_plane(tet[0], tet[2], tet[3]),
                         make_plane(tet[0], tet[3], tet[1]),
                         make_plane(tet[0], tet[1], tet[2])};

  // Adjusts planes in case tetrahedron signed volume is negative
  if(tryFixOrientation)
  {
    PolyhedronType tet_poly =
      PolyhedronType::from_primitive(tet, tryFixOrientation);
    planes[0] = make_plane(tet_poly[1], tet_poly[3], tet_poly[2]);
    planes[1] = make_plane(tet_poly[0], tet_poly[2], tet_poly[3]);
    planes[2] = make_plane(tet_poly[0], tet_poly[3], tet_poly[1]);
    planes[3] = make_plane(tet_poly[0], tet_poly[1], tet_poly[2]);
  }

  axom::StackArray<IndexType, 1> planeSize = {4};
  axom::ArrayView<PlaneType> planesView(planes, planeSize);

  clipPolyhedron(poly, planesView, eps);
  return poly;
}

/*!
 * \brief Finds the clipped intersection Polyhedron between Tetrahedron
 *        tet1 and Tetrahedron tet2.
 *
 * \param [in] tet1 The tetrahedron to clip
 * \param [in] tet2 The tetrahedron to clip against
 * \param [in] eps The tolerance for plane point orientation.
 * \param [in] tryFixOrientation Check if the signed volume of each shape is positive.
 * \return The Polyhedron formed from clipping the tetrahedron with a tetrahedron.
 *
 */
template <typename T, int NDIMS>
AXOM_HOST_DEVICE Polyhedron<T, NDIMS> clipTetrahedron(
  const Tetrahedron<T, NDIMS>& tet1,
  const Tetrahedron<T, NDIMS>& tet2,
  double eps,
  bool tryFixOrientation)
{
  using PlaneType = Plane<T, NDIMS>;
  using PolyhedronType = Polyhedron<T, NDIMS>;

  // Initialize our polyhedron to return
  PolyhedronType poly = PolyhedronType::from_primitive(tet1, tryFixOrientation);

  // Initialize planes from tetrahedron vertices
  // (Ordering here matters to get the correct winding)
  PlaneType planes[4] = {make_plane(tet2[1], tet2[3], tet2[2]),
                         make_plane(tet2[0], tet2[2], tet2[3]),
                         make_plane(tet2[0], tet2[3], tet2[1]),
                         make_plane(tet2[0], tet2[1], tet2[2])};

  // Adjusts planes in case tetrahedron signed volume is negative
  if(tryFixOrientation)
  {
    PolyhedronType tet_poly =
      PolyhedronType::from_primitive(tet2, tryFixOrientation);
    planes[0] = make_plane(tet_poly[1], tet_poly[3], tet_poly[2]);
    planes[1] = make_plane(tet_poly[0], tet_poly[2], tet_poly[3]);
    planes[2] = make_plane(tet_poly[0], tet_poly[3], tet_poly[1]);
    planes[3] = make_plane(tet_poly[0], tet_poly[1], tet_poly[2]);
  }

  axom::StackArray<IndexType, 1> planeSize = {4};
  axom::ArrayView<PlaneType> planesView(planes, planeSize);

  clipPolyhedron(poly, planesView, eps);
  return poly;
}

/*!
 * \brief Clips a tetrahedron against the half-space defined by a plane
 *        and returns the resulting polyhedron
 *
 * \param [in] tet The tetrahedron to clip
 * \param [in] plane The plane defining the half-space used to clip the tetrahedron
 * \param [in] eps The tolerance for plane point orientation
 * \param [in] tryFixOrientation If true and the tetrahedron has a negative
 *             signed volume, swaps the order of some vertices in the
 *             tetrathedron to try to obtain a nonnegative signed volume.
 *             Defaults to false.
 *
 * \return The polyhedron obtained from clipping a tetrahedron against
 *         the half-space defined a plane
 *
 * \warning tryFixOrientation flag does not guarantee the tetrahedron's vertex
 *          order will be valid. It is the responsiblity of the caller to pass
 *          a tetrahedron with a valid vertex order. Otherwise, the returned
 *          polyhedron will have a non-positive and/or unexpected volume.
 *
 * \warning If the tryFixOrientation flag is false and the tetrahedron has
 *          a negative signed volume, the returned polyhedron will have a
 *          non-positive and/or unexpected volume.
 */
template <typename T, int NDIMS>
AXOM_HOST_DEVICE Polyhedron<T, NDIMS> clipTetrahedron(
  const Tetrahedron<T, NDIMS>& tet,
  const Plane<T, NDIMS>& plane,
  double eps,
  bool tryFixOrientation)
{
  using PolyhedronType = Polyhedron<T, NDIMS>;
  PolyhedronType poly = PolyhedronType::from_primitive(tet, tryFixOrientation);
  clipPolyhedron(poly, plane, eps);
  return poly;
}

}  // namespace detail
}  // namespace primal
}  // namespace axom

#endif  // AXOM_PRIMAL_CLIP_IMPL_HPP_<|MERGE_RESOLUTION|>--- conflicted
+++ resolved
@@ -413,13 +413,8 @@
 {
   using BoxType = BoundingBox<T, NDIMS>;
 
-<<<<<<< HEAD
-  //Clip Polyhedron by each plane
-  for(const PlaneType& plane : planes)
-=======
   // Check that plane intersects Polyhedron
   if(intersect(plane, BoxType(&poly[0], poly.numVertices()), true, eps))
->>>>>>> f511a259
   {
     int numVerts = poly.numVertices();
 
