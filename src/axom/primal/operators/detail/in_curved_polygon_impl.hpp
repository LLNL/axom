// Copyright (c) 2017-2022, Lawrence Livermore National Security, LLC and
// other Axom Project Developers. See the top-level LICENSE file for details.
//
// SPDX-License-Identifier: (BSD-3-Clause)

#ifndef PRIMAL_IN_CURVED_POLYGON_IMPL_HPP_
#define PRIMAL_IN_CURVED_POLYGON_IMPL_HPP_

// Axom includes
#include "axom/config.hpp"  // for compile-time configuration options
#include "axom/primal/geometry/Point.hpp"
#include "axom/primal/geometry/Triangle.hpp"
#include "axom/primal/geometry/BezierCurve.hpp"
#include "axom/primal/operators/in_polygon.hpp"
#include "axom/primal/operators/is_convex.hpp"
#include "axom/primal/operators/squared_distance.hpp"
#include "axom/primal/operators/evaluate_integral.hpp"

// MFEM includes
#ifdef AXOM_USE_MFEM
  #include "mfem.hpp"
#else
  #error "Primal's in/out functions for CurvedPolygon require mfem library."
#endif

// C++ includes
#include <cmath>
#include <iomanip>

namespace axom
{
namespace primal
{
namespace detail
{
/*
 * \brief Compute the winding number with respect to a line segment
 *
 * \param [in] q The query point to test
 * \param [in] c0 The initial point of the line segment
 * \param [in] c1 The terminal point of the line segment
 * \param [in] edge_tol The tolerance at which a point is on the line
 *
 * The winding number for a point with respect to a straight line
 * is the signed angle subtended by the query point to each endpoint.
 *
 * \return double The winding number
 */
template <typename T>
<<<<<<< HEAD
double closure_winding_number(const Point<T, 2>& q,
                              const BezierCurve<T, 2>& c,
                              const double edge_tol)
{
  const int ord = c.getOrder();
  Vector<T, 2> V1 = Vector<T, 2>(q, c[0]);
  Vector<T, 2> V2 = Vector<T, 2>(q, c[ord]);
=======
double linear_winding_number(const Point<T, 2>& q,
                             const Point<T, 2>& c0,
                             const Point<T, 2>& c1,
                             double edge_tol)
{
  Vector<T, 2> V1(q, c0);
  Vector<T, 2> V2(q, c1);
>>>>>>> 3754c746

  // clang-format off
  // Measures the signed area of the triangle with vertices q, c0, c1
  double tri_area = axom::numerics::determinant(V1[0] - V2[0], V2[0], 
                                                V1[1] - V2[1], V2[1]);
  // clang-format on

<<<<<<< HEAD
  if(orient * orient / (V1 - V2).squared_norm() <= edge_tol * edge_tol)
    return 0;

=======
  // Compute distance from line connecting endpoints to query
  if(tri_area * tri_area <= edge_tol * edge_tol * (V1 - V2).squared_norm())
    return 0;

  // Compute signed angle between vectors
>>>>>>> 3754c746
  double dotprod = axom::utilities::clampVal(
    Vector<T, 2>::dot_product(V1.unitVector(), V2.unitVector()),
    -1.0,
    1.0);

  return -0.5 * M_1_PI * acos(dotprod) * ((tri_area > 0) ? 1 : -1);
}

/*!
 * \brief Directly compute the winding number at either endpoint of a 
 *        Bezier curve with a convex control polygon
 *
 * \param [in] q The query point
 * \param [in] c The BezierCurve object to compute the winding number along
 * \param [in] edge_tol The physical distance level at which objects are 
 *                      considered indistinguishable
 * \param [in] EPS Miscellaneous numerical tolerance for isNearlyZero
 * \pre Control polygon for c must be convex
 * \pre The query point must be on one of the endpoints
 *
 * The winding number for a Bezier curve with a convex control polygon is
 * given by the signed angle between the tangent vector at that endpoint and
 * the vector in the direction of the other endpoint. 
 * 
 * The query can be located on both endpoints if it is closed, in which case
 * the angle is that between the tangent lines at both endpoints
 * 
 * \return double The winding number
 */
template <typename T>
<<<<<<< HEAD
double convex_endpoint_winding_number(bool is_init,
                                      const BezierCurve<T, 2>& c,
                                      const double EPS)
=======
double convex_endpoint_winding_number(const Point<T, 2>& q,
                                      const BezierCurve<T, 2>& c,
                                      double edge_tol,
                                      double EPS)
>>>>>>> 3754c746
{
  const int ord = c.getOrder();
  if(ord == 1) return 0;

<<<<<<< HEAD
  Vector<T, 2> V1, V2;
  // Using 1e-16 and 1 - 1e-16 is a shortgap measure until
  //  we can get those tangent lines efficiently.
  if(is_init)  // Query point is on initial endpoint
  {
    V1 = c.dt(1e-16);
    V2 = Vector<T, 2>(c[0], c[ord]);
  }
  else  // Query point is on terminal endpoint
  {
    V1 = Vector<T, 2>(c[ord], c[0]);
    V2 = -c.dt(1 - 1e-16);
  }
=======
  double edge_tol_sq = edge_tol * edge_tol;

  // Verify that the shape is convex, and that the query point is at an endpoint
  SLIC_ASSERT(is_convex(Polygon<T, 2>(c.getControlPoints()), EPS));
  SLIC_ASSERT((squared_distance(q, c[0]) <= edge_tol_sq) ||
              (squared_distance(q, c[ord]) <= edge_tol_sq));

  int idx;

  // Need to find vectors that subtend the entire curve.
  //   We must ignore duplicate nodes
  for(idx = 0; idx <= ord; ++idx)
    if(squared_distance(q, c[idx]) > edge_tol_sq) break;
  Vector<T, 2> V1(q, c[idx]);

  for(idx = ord; idx >= 0; --idx)
    if(squared_distance(q, c[idx]) > edge_tol_sq) break;
  Vector<T, 2> V2(q, c[idx]);
>>>>>>> 3754c746

  // clang-format off
  // Measures the signed area of the triangle spanned by V1 and V2
  double tri_area = axom::numerics::determinant(V1[0] - V2[0], V2[0], 
                                                V1[1] - V2[1], V2[1]);
  // clang-format on

<<<<<<< HEAD
  // If the tangent lines are parallel, winding number is 0
  if(axom::utilities::isNearlyEqual(orient, 0.0, EPS))
  {
    return 0;
  }

=======
  // This means the bounding vectors are anti-parallel.
  //  Parallel tangents can't happen with nontrivial convex control polygons
  if((ord > 3) && axom::utilities::isNearlyEqual(tri_area, 0.0, EPS))
  {
    for(int i = 1; i < ord; ++i)
    {
      // Need to find the first non-parallel control node
      V2 = Vector<T, 2>(q, c[i]);

      // clang-format off
      tri_area = axom::numerics::determinant(V1[0] - V2[0], V2[0], 
                                             V1[1] - V2[1], V2[1]);
      // clang-format on

      // Because we are convex, a single non-collinear vertex tells us the orientation
      if(!axom::utilities::isNearlyEqual(tri_area, 0.0, EPS))
        return (tri_area > 0) ? 0.5 : -0.5;
    }

    // If all vectors are parallel, the curve is linear and return 0
    return 0;
  }

  // Compute signed angle between vectors
>>>>>>> 3754c746
  double dotprod = axom::utilities::clampVal(
    Vector<T, 2>::dot_product(V1.unitVector(), V2.unitVector()),
    -1.0,
    1.0);
<<<<<<< HEAD
  return 0.5 * M_1_PI * acos(dotprod) * ((orient > 0) ? 1 : -1);
=======
  return 0.5 * M_1_PI * acos(dotprod) * ((tri_area > 0) ? 1 : -1);
>>>>>>> 3754c746
}

/*!
 * \brief Recursively compute the winding number for a query point with respect
 *        to a single Bezier curve.
 *
 * \param [in] q The query point at which to compute winding number
 * \param [in] c The BezierCurve object along which to compute the winding number
 * \param [in] isConvexControlPolygon Boolean flag if the input Bezier curve 
                                      is already convex
 * \param [in] edge_tol The physical distance level at which objects are 
 *                      considered indistinguishable
 * \param [in] EPS Miscellaneous numerical tolerance for nonphysical distances, used in
 *   isLinear, isNearlyZero, in_polygon, is_convex
 * 
 * Use a recursive algorithm that checks if the query point is exterior to
 * the convex control polygon of a Bezier curve, in which case we have a direct formula
 * for the winding number. If not, we bisect our curve and run the algorithm on 
 * each half. Use the proximity of the query point to endpoints and approximate
 * linearity of the Bezier curve as base cases.
 * 
 * \return double The winding number.
 */
template <typename T>
double adaptive_winding_number(const Point<T, 2>& q,
                               const BezierCurve<T, 2>& c,
<<<<<<< HEAD
                               bool convex_cp,
=======
                               bool isConvexControlPolygon,
>>>>>>> 3754c746
                               double edge_tol = 1e-8,
                               double EPS = 1e-8)
{
  const int ord = c.getOrder();
<<<<<<< HEAD

  //std::cout << std::setprecision(16) << q << ", x_n = [";
  //for(int p = 0; p <= ord; ++p)
  //{
  //  std::cout << c[p][0] << (p < ord ? "," : "");
  //}
  //std::cout << "], y_n = [";
  //for(int p = 0; p <= ord; ++p)
  //{
  //  std::cout << c[p][1] << (p < ord ? "," : "");
  //}
  //std::cout << "]" << std::endl;

  Polygon<T, 2> controlPolygon(c.getControlPoints());

  // Use linearity as base case for recursion
  if(c.isLinear(EPS)) return -closure_winding_number(q, c, edge_tol);

  // If outside control polygon (with nonzero protocol)
  if(!in_polygon(q, controlPolygon, true, false, EPS))
    return -closure_winding_number(q, c, edge_tol);

  // Check if our new curve is convex, if we have to
  if(!convex_cp) convex_cp = is_convex(controlPolygon);

  // Can't use endpoint formulas if not convex
  if(convex_cp)
  {
    // Check if we are close to an endpoint
    bool at_init_endpoint = (squared_distance(q, c[0]) <= edge_tol * edge_tol);
    bool at_final_endpoint = (squared_distance(q, c[ord]) <= edge_tol * edge_tol);

    // Use direct formula if at either endpoint.
    if(at_init_endpoint && !at_final_endpoint)
      return convex_endpoint_winding_number(true, c, EPS);
    if(at_final_endpoint && !at_init_endpoint)
      return convex_endpoint_winding_number(false, c, EPS);
    // If at both endpoints, do a split and avoid a headache
  }
=======
  if(ord <= 0) return 0.0;  // Catch degenerate cases

  // Use linearity as base case for recursion
  if(c.isLinear(EPS))
    return 0.0 - linear_winding_number(q, c[0], c[ord], edge_tol);

  Polygon<T, 2> controlPolygon(c.getControlPoints());
>>>>>>> 3754c746

  // If q is outside the control polygon, for an open Bezier curve, the winding
  //  number for the shape connected at the endpoints with straight lines is zero.
  //  We then subtract the contribution of this line segment.
  if(!in_polygon(q, controlPolygon, true, false, EPS))
    return 0.0 - linear_winding_number(q, c[0], c[ord], edge_tol);

  // Check if our new curve is convex.
  //  If so, all subcurves will be convex as well
  if(!isConvexControlPolygon)
    isConvexControlPolygon = is_convex(controlPolygon, EPS);

  // If the query point is at either endpoint, use direct formula
  //   Can only use formula if the control polygon is convex
  if(isConvexControlPolygon &&
     ((squared_distance(q, c[0]) <= edge_tol * edge_tol) ||
      (squared_distance(q, c[ord]) <= edge_tol * edge_tol)))
    return convex_endpoint_winding_number(q, c, edge_tol, EPS);

  // Recursively split curve until query is outside each control polygon
  BezierCurve<T, 2> c1, c2;
  c.split(0.5, c1, c2);

<<<<<<< HEAD
  return adaptive_winding_number(q, c1, convex_cp, edge_tol, EPS) +
    adaptive_winding_number(q, c2, convex_cp, edge_tol, EPS);
}

// Get the function to be passed into the evaluate integral function
inline std::function<Vector2D(Point2D)> get_winding_func(Point2D p)
{
  return [p](Point2D x) -> Vector2D {
    double denom =
      2 * M_PI * ((x[0] - p[0]) * (x[0] - p[0]) + (x[1] - p[1]) * (x[1] - p[1]));
    return Vector2D({-(x[1] - p[1]) / 1.0, (x[0] - p[0]) / denom});
  };
}

template <typename T>
axom::Array<int> convex_orientation(const axom::Array<BezierCurve<T, 2>>& cvxs)
{
  axom::Array<int> orientations;
  for(int i = 0; i < cvxs.size(); i++)
  {
    const BezierCurve<T, 2>& c = cvxs[i];

    if(c.isLinear())
    {
      orientations.push_back(0);
      break;
    }

    // Loop over each interior node of the Bezier curve
    int j;
    for(j = 1; j < c.getOrder() - 1; j++)
    {
      Vector<T, 2> V1(c[0], c[j]);
      Vector<T, 2> V2(c[0], c[c.getOrder()]);

      // clang-format off
      double orient = axom::numerics::determinant(V1[0] - V2[0], V2[0], 
                                                  V1[1] - V2[1], V2[1]);
      // clang-format on

      if(!axom::utilities::isNearlyEqual(orient, 0.0))
      {
        // Because we are convex, a single non-colinear vertex tells us the orientation
        orientations.push_back((orient > 0) ? 1 : -1);
        break;
      }
      // else, need to try another internal node
    }

    // If we make it through the loop, every node is colinear
    if( j == c.getOrder() - 1 )
      orientations.push_back(0);
  }

  return orientations;
}

// Get total winding number with respect to each curve
template <typename T>
double convex_winding_number(const Point<T, 2>& q,
                             const BezierCurve<T, 2>& cvx,
                             const int& cvx_orient,
                             const mfem::IntegrationRule& quad,
                             const double edge_tol = 1e-8)
{
  // Zero orientation indicates the curve is flat
  if(cvx.isLinear(0)) return -closure_winding_number(q, cvx, edge_tol);

  const int ord = cvx.getOrder();

  //std::cout << std::setprecision(16) << q << ", x_n = [";
  //for(int p = 0; p <= ord; ++p)
  //{
  //  std::cout << cvx[p][0] << (p < ord ? "," : "");
  //}
  //std::cout << "], y_n = [";
  //for(int p = 0; p <= ord; ++p)
  //{
  //  std::cout << cvx[p][1] << (p < ord ? "," : "");
  //}
  //std::cout << "]" << std::endl;

  double quad_result = 0;

  for(int k = 0; k < quad.GetNPoints(); k++)
  {
    Point<T, 2> x_q = cvx.evaluate(quad.IntPoint(k).x);
    Vector<T, 2> dx_q = cvx.dt(quad.IntPoint(k).x);

    // Denominator for quadrature
    double q_dist = squared_distance(x_q, q);
    if(q_dist <= edge_tol * edge_tol)
      return cvx_orient * 0.5 - closure_winding_number(q, cvx, edge_tol);

    // Numerator for quadrature
    // clang-format off
    double q_orient = axom::numerics::determinant(x_q[0] - q[0], dx_q[0],
                                                  x_q[1] - q[1], dx_q[1]);
    // clang-format on
    if(q_orient < 0) return -closure_winding_number(q, cvx, edge_tol);

    quad_result += quad.IntPoint(k).weight * q_orient / q_dist;
  }

  double closure_number = closure_winding_number(q, cvx, edge_tol);

  // Make a call based off of the quadrature
  if((0.5 * M_1_PI * quad_result) + closure_number >= 0.5)
    return 1.0 - closure_number;
  return 0.0 - closure_number;
=======
  return adaptive_winding_number(q, c1, isConvexControlPolygon, edge_tol, EPS) +
    adaptive_winding_number(q, c2, isConvexControlPolygon, edge_tol, EPS);
>>>>>>> 3754c746
}

}  // end namespace detail
}  // end namespace primal
}  // end namespace axom

#endif<|MERGE_RESOLUTION|>--- conflicted
+++ resolved
@@ -25,7 +25,6 @@
 
 // C++ includes
 #include <cmath>
-#include <iomanip>
 
 namespace axom
 {
@@ -47,23 +46,14 @@
  * \return double The winding number
  */
 template <typename T>
-<<<<<<< HEAD
-double closure_winding_number(const Point<T, 2>& q,
-                              const BezierCurve<T, 2>& c,
-                              const double edge_tol)
-{
-  const int ord = c.getOrder();
-  Vector<T, 2> V1 = Vector<T, 2>(q, c[0]);
-  Vector<T, 2> V2 = Vector<T, 2>(q, c[ord]);
-=======
 double linear_winding_number(const Point<T, 2>& q,
                              const Point<T, 2>& c0,
                              const Point<T, 2>& c1,
                              double edge_tol)
 {
-  Vector<T, 2> V1(q, c0);
-  Vector<T, 2> V2(q, c1);
->>>>>>> 3754c746
+  const int ord = c.getOrder();
+  Vector<T, 2> V1(q, c[0]);
+  Vector<T, 2> V2(q, c[ord]);
 
   // clang-format off
   // Measures the signed area of the triangle with vertices q, c0, c1
@@ -71,17 +61,11 @@
                                                 V1[1] - V2[1], V2[1]);
   // clang-format on
 
-<<<<<<< HEAD
-  if(orient * orient / (V1 - V2).squared_norm() <= edge_tol * edge_tol)
-    return 0;
-
-=======
   // Compute distance from line connecting endpoints to query
   if(tri_area * tri_area <= edge_tol * edge_tol * (V1 - V2).squared_norm())
     return 0;
 
   // Compute signed angle between vectors
->>>>>>> 3754c746
   double dotprod = axom::utilities::clampVal(
     Vector<T, 2>::dot_product(V1.unitVector(), V2.unitVector()),
     -1.0,
@@ -112,35 +96,14 @@
  * \return double The winding number
  */
 template <typename T>
-<<<<<<< HEAD
-double convex_endpoint_winding_number(bool is_init,
-                                      const BezierCurve<T, 2>& c,
-                                      const double EPS)
-=======
 double convex_endpoint_winding_number(const Point<T, 2>& q,
                                       const BezierCurve<T, 2>& c,
                                       double edge_tol,
                                       double EPS)
->>>>>>> 3754c746
 {
   const int ord = c.getOrder();
   if(ord == 1) return 0;
 
-<<<<<<< HEAD
-  Vector<T, 2> V1, V2;
-  // Using 1e-16 and 1 - 1e-16 is a shortgap measure until
-  //  we can get those tangent lines efficiently.
-  if(is_init)  // Query point is on initial endpoint
-  {
-    V1 = c.dt(1e-16);
-    V2 = Vector<T, 2>(c[0], c[ord]);
-  }
-  else  // Query point is on terminal endpoint
-  {
-    V1 = Vector<T, 2>(c[ord], c[0]);
-    V2 = -c.dt(1 - 1e-16);
-  }
-=======
   double edge_tol_sq = edge_tol * edge_tol;
 
   // Verify that the shape is convex, and that the query point is at an endpoint
@@ -159,7 +122,6 @@
   for(idx = ord; idx >= 0; --idx)
     if(squared_distance(q, c[idx]) > edge_tol_sq) break;
   Vector<T, 2> V2(q, c[idx]);
->>>>>>> 3754c746
 
   // clang-format off
   // Measures the signed area of the triangle spanned by V1 and V2
@@ -167,14 +129,6 @@
                                                 V1[1] - V2[1], V2[1]);
   // clang-format on
 
-<<<<<<< HEAD
-  // If the tangent lines are parallel, winding number is 0
-  if(axom::utilities::isNearlyEqual(orient, 0.0, EPS))
-  {
-    return 0;
-  }
-
-=======
   // This means the bounding vectors are anti-parallel.
   //  Parallel tangents can't happen with nontrivial convex control polygons
   if((ord > 3) && axom::utilities::isNearlyEqual(tri_area, 0.0, EPS))
@@ -199,16 +153,11 @@
   }
 
   // Compute signed angle between vectors
->>>>>>> 3754c746
   double dotprod = axom::utilities::clampVal(
     Vector<T, 2>::dot_product(V1.unitVector(), V2.unitVector()),
     -1.0,
     1.0);
-<<<<<<< HEAD
-  return 0.5 * M_1_PI * acos(dotprod) * ((orient > 0) ? 1 : -1);
-=======
   return 0.5 * M_1_PI * acos(dotprod) * ((tri_area > 0) ? 1 : -1);
->>>>>>> 3754c746
 }
 
 /*!
@@ -235,64 +184,19 @@
 template <typename T>
 double adaptive_winding_number(const Point<T, 2>& q,
                                const BezierCurve<T, 2>& c,
-<<<<<<< HEAD
-                               bool convex_cp,
-=======
                                bool isConvexControlPolygon,
->>>>>>> 3754c746
                                double edge_tol = 1e-8,
                                double EPS = 1e-8)
 {
   const int ord = c.getOrder();
-<<<<<<< HEAD
-
-  //std::cout << std::setprecision(16) << q << ", x_n = [";
-  //for(int p = 0; p <= ord; ++p)
-  //{
-  //  std::cout << c[p][0] << (p < ord ? "," : "");
-  //}
-  //std::cout << "], y_n = [";
-  //for(int p = 0; p <= ord; ++p)
-  //{
-  //  std::cout << c[p][1] << (p < ord ? "," : "");
-  //}
-  //std::cout << "]" << std::endl;
-
-  Polygon<T, 2> controlPolygon(c.getControlPoints());
-
-  // Use linearity as base case for recursion
-  if(c.isLinear(EPS)) return -closure_winding_number(q, c, edge_tol);
-
-  // If outside control polygon (with nonzero protocol)
-  if(!in_polygon(q, controlPolygon, true, false, EPS))
-    return -closure_winding_number(q, c, edge_tol);
-
-  // Check if our new curve is convex, if we have to
-  if(!convex_cp) convex_cp = is_convex(controlPolygon);
-
-  // Can't use endpoint formulas if not convex
-  if(convex_cp)
-  {
-    // Check if we are close to an endpoint
-    bool at_init_endpoint = (squared_distance(q, c[0]) <= edge_tol * edge_tol);
-    bool at_final_endpoint = (squared_distance(q, c[ord]) <= edge_tol * edge_tol);
-
-    // Use direct formula if at either endpoint.
-    if(at_init_endpoint && !at_final_endpoint)
-      return convex_endpoint_winding_number(true, c, EPS);
-    if(at_final_endpoint && !at_init_endpoint)
-      return convex_endpoint_winding_number(false, c, EPS);
-    // If at both endpoints, do a split and avoid a headache
-  }
-=======
   if(ord <= 0) return 0.0;  // Catch degenerate cases
+
 
   // Use linearity as base case for recursion
   if(c.isLinear(EPS))
     return 0.0 - linear_winding_number(q, c[0], c[ord], edge_tol);
 
   Polygon<T, 2> controlPolygon(c.getControlPoints());
->>>>>>> 3754c746
 
   // If q is outside the control polygon, for an open Bezier curve, the winding
   //  number for the shape connected at the endpoints with straight lines is zero.
@@ -316,7 +220,6 @@
   BezierCurve<T, 2> c1, c2;
   c.split(0.5, c1, c2);
 
-<<<<<<< HEAD
   return adaptive_winding_number(q, c1, convex_cp, edge_tol, EPS) +
     adaptive_winding_number(q, c2, convex_cp, edge_tol, EPS);
 }
@@ -427,10 +330,6 @@
   if((0.5 * M_1_PI * quad_result) + closure_number >= 0.5)
     return 1.0 - closure_number;
   return 0.0 - closure_number;
-=======
-  return adaptive_winding_number(q, c1, isConvexControlPolygon, edge_tol, EPS) +
-    adaptive_winding_number(q, c2, isConvexControlPolygon, edge_tol, EPS);
->>>>>>> 3754c746
 }
 
 }  // end namespace detail
