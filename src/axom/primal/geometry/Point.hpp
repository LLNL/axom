--- conflicted
+++ resolved
@@ -114,12 +114,8 @@
    * \return d the dimension of the point.
    * \post d >= 1.
    */
-<<<<<<< HEAD
-  constexpr static int dimension() { return NDIMS; };
-=======
   AXOM_HOST_DEVICE
   static constexpr int dimension() { return NDIMS; };
->>>>>>> 70b36081
 
   /// \name Overloaded [] operator methods
   ///@{
