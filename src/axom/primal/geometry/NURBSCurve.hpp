// Copyright (c) 2017-2024, Lawrence Livermore National Security, LLC and
// other Axom Project Developers. See the top-level LICENSE file for details.
//
// SPDX-License-Identifier: (BSD-3-Clause)

/*!
 * \file NURBSCurve.hpp
 *
 * \brief A NURBS curve primitive
 */

#ifndef AXOM_PRIMAL_NURBSCURVE_HPP_
#define AXOM_PRIMAL_NURBSCURVE_HPP_

#include "axom/core.hpp"
#include "axom/slic.hpp"

#include "axom/primal/geometry/KnotVector.hpp"
#include "axom/primal/geometry/BezierCurve.hpp"
#include "axom/primal/geometry/Point.hpp"
#include "axom/primal/geometry/Vector.hpp"
#include "axom/primal/geometry/Segment.hpp"
#include "axom/primal/geometry/BoundingBox.hpp"
#include "axom/primal/geometry/OrientedBoundingBox.hpp"

#include "axom/primal/operators/squared_distance.hpp"

#include <vector>
#include <ostream>
#include "axom/fmt.hpp"

namespace axom
{
namespace primal
{
// Forward declare the templated classes and operator functions
template <typename T, int NDIMS>
class NURBSCurve;

/*! \brief Overloaded output operator for NURBS Curves*/
template <typename T, int NDIMS>
std::ostream& operator<<(std::ostream& os, const NURBSCurve<T, NDIMS>& bCurve);

/*!
 * \class NURBSCurve
 *
 * \brief Represents a NURBS curve defined by an array of control points, weights and knots
 * \tparam T the coordinate type, e.g., double, float, etc.
 * \tparam NDIMS the number of dimensions
 *
 * A NURBS curve has degree `p`, `n+1` control points, optionally `n+1` weights, 
 * and a knot vector of length `k+1`. A valid curve has k+1 = n+p+2
 * The curve must be open (clamped on each end) and continuous (unless p = 0)
 * 
 * Nonrational NURBS curves are identified by an empty weights array.
 */
template <typename T, int NDIMS>
class NURBSCurve
{
public:
  using PointType = Point<T, NDIMS>;
  using VectorType = Vector<T, NDIMS>;
  using SegmentType = Segment<T, NDIMS>;
  using WeightsVec = axom::Array<T>;
  using CoordsVec = axom::Array<PointType>;
  using KnotVectorType = KnotVector<T>;
  using BoundingBoxType = BoundingBox<T, NDIMS>;
  using OrientedBoundingBoxType = OrientedBoundingBox<T, NDIMS>;

  AXOM_STATIC_ASSERT_MSG(
    (NDIMS == 1) || (NDIMS == 2) || (NDIMS == 3),
    "A NURBS Curve object may be defined in 1-, 2-, or 3-D");

  AXOM_STATIC_ASSERT_MSG(
    std::is_arithmetic<T>::value,
    "A NURBS Curve must be defined using an arithmetic type");

public:
  /*!
   * \brief Default constructor for a NURBS Curve
   *
   * \note An empty NURBS curve is not valid
   */
  explicit NURBSCurve()
  {
    m_controlPoints.resize(0);
    m_knotvec = KnotVectorType();
    makeNonrational();
  }

  /*!
   * \brief Constructor for a simple NURBS Curve that reserves space for
   *  the minimum (sensible) number of points for the given degree
   *
   * \param [in] deg the degree of the resulting curve
   * 
   * A uniform knot vector is constructed such that the curve is continuous
   * 
   * \pre degree is greater than or equal to 0.
   */
  explicit NURBSCurve(int degree)
  {
    SLIC_ASSERT(degree >= 0);
    m_controlPoints.resize(degree + 1);
    m_knotvec = KnotVectorType(degree + 1, degree);

    makeNonrational();
  }

  /*!
   * \brief Constructor for a NURBS curve with given number of control points and degree
    *
    * \param [in] npts the number of control points
    * \param [in] degree the degree of the curve
    * 
    * A uniform knot vector is constructed such that the curve is continuous
    * 
    * \pre npts > degree, degree >= 0
    */
  NURBSCurve(int npts, int degree)
  {
    SLIC_ASSERT(npts > degree);
    SLIC_ASSERT(degree >= 0);

    m_controlPoints.resize(npts);
    m_knotvec = KnotVectorType(npts, degree);

    makeNonrational();

    SLIC_ASSERT(isValidNURBS());
  }

  /*!
   * \brief Constructor for a NURBS curve from a Bezier curve
   *
   * \param [in] bezierCurve the Bezier curve to convert to a NURBS curve 
   */
  explicit NURBSCurve(const BezierCurve<T, NDIMS>& bezierCurve)
  {
    m_controlPoints = bezierCurve.getControlPoints();
    m_weights = bezierCurve.getWeights();

    int degree = bezierCurve.getOrder();
    m_knotvec = KnotVectorType(degree + 1, degree);
  }

  /*!
   * \brief Constructor for a NURBS Curve with control points and degree
   *
   * \param [in] pts the control points of the curve
   * \param [in] npts the number of control points
   * \param [in] degree the degree of the curve
   * 
   * A uniform knot vector is constructed such that the curve is continuous
   * 
   * \pre Requires valid pointers, npts > degree, degree >= 0
   */
  NURBSCurve(const PointType* pts, int npts, int degree)
  {
    SLIC_ASSERT(pts != nullptr);
    SLIC_ASSERT(npts >= degree + 1);
    SLIC_ASSERT(degree >= 0);

    m_controlPoints.resize(npts);
    makeNonrational();

    for(int i = 0; i < npts; ++i)
    {
      m_controlPoints[i] = pts[i];
    }

    m_knotvec = KnotVectorType(npts, degree);

    SLIC_ASSERT(isValidNURBS());
  }

  /*!
   * \brief Constructor for a NURBS Curve with control points, weights, and degree
   *
   * \param [in] pts the control points of the curve
   * \param [in] weights the weights of the control points
   * \param [in] npts the number of control points and weights
   * \param [in] degree the degree of the curve
   * 
   * A uniform knot vector is constructed such that the curve is continuous
   * 
   * \pre Requires valid pointers, npts > degree, npts == nwts, and degree >= 0
   */
  NURBSCurve(const PointType* pts, const T* weights, int npts, int degree)
  {
    SLIC_ASSERT(pts != nullptr && weights != nullptr);
    SLIC_ASSERT(npts >= degree + 1);
    SLIC_ASSERT(degree >= 0);

    m_controlPoints.resize(npts);
    m_weights.resize(npts);

    for(int i = 0; i < npts; ++i)
    {
      m_controlPoints[i] = pts[i];
      m_weights[i] = weights[i];
    }

    // Knots for the clamped curve
    m_knotvec = KnotVectorType(npts, degree);

    SLIC_ASSERT(isValidNURBS());
  }

  /*!
   * \brief Constructor for a NURBS Curve with control points and knots
   *
   * \param [in] pts the control points of the curve
   * \param [in] npts the number of control points and weights
   * \param [in] knots the weights of the control points
   * \param [in] nkts the length of the knot vector
   * 
   * For clamped and continuous curves, npts and nkts 
   *   uniquely determine the degree
   * 
   * \pre Requires valid pointers, a valid knot vector and npts > degree
   */
  NURBSCurve(const PointType* pts, int npts, const T* knots, int nkts)
  {
    SLIC_ASSERT(nkts >= 0);
    SLIC_ASSERT(npts >= 0);

    m_controlPoints.resize(npts);

    for(int i = 0; i < npts; ++i)
    {
      m_controlPoints[i] = pts[i];
    }
    makeNonrational();

    m_knotvec = KnotVectorType(knots, nkts, nkts - npts - 1);

    SLIC_ASSERT(isValidNURBS());
  }

  /*!
   * \brief Constructor for a NURBS Curve with control points, weights, and knots
   *
   * \param [in] pts the control points of the curve
   * \param [in] npts the number of control points and weights
   * \param [in] weights the weights of the control points
   * \param [in] knots the weights of the control points
   * \param [in] nkts the length of the knot vector
   * 
   * For clamped and continuous curves, npts and nkts 
   *   uniquely determine the degree
   * 
   * \pre Requires valid pointers, a valid knot vector, npts > degree, npts == nwts, wts > 0
   */
  NURBSCurve(const PointType* pts, const T* weights, int npts, const T* knots, int nkts)
  {
    SLIC_ASSERT(pts != nullptr && weights != nullptr);
    SLIC_ASSERT(nkts >= 0);
    SLIC_ASSERT(npts >= 0);

    m_controlPoints.resize(npts);
    m_weights.resize(npts);

    for(int i = 0; i < npts; ++i)
    {
      m_controlPoints[i] = pts[i];
      m_weights[i] = weights[i];
    }

    m_knotvec = KnotVectorType(knots, nkts, nkts - npts - 1);

    SLIC_ASSERT(isValidNURBS());
  }

  /*!
   * \brief Constructor for a NURBS Curve with axom arrays of data
   *
   * \param [in] pts the control points of the curve
   * \param [in] degree the degree of the curve
   *
   * A uniform knot vector is constructed such that the curve is continuous
   * 
   * \pre Requires npts > degree and degree >= 0
   */
  NURBSCurve(const axom::Array<PointType>& pts, int degree)
    : m_controlPoints(pts)
  {
    makeNonrational();
    m_knotvec = KnotVectorType(pts.size(), degree);

    SLIC_ASSERT(isValidNURBS());
  }

  /*!
   * \brief Constructor for a NURBS Curve with axom arrays of data
   *
   * \param [in] pts the control points of the curve
   * \param [in] weights the weights of the control points
   * \param [in] degree the degree of the curve
   *
   * A uniform knot vector is constructed such that the curve is continuous
   * 
   * \pre Requires npts > degree, degree >= 0, and npts == nwts
   */
  NURBSCurve(const axom::Array<PointType>& pts,
             const axom::Array<T>& weights,
             int degree)
    : m_controlPoints(pts)
    , m_weights(weights)
  {
    m_knotvec = KnotVectorType(pts.size(), degree);

    SLIC_ASSERT(isValidNURBS());
  }

  /*!
   * \brief Constructor for a NURBS Curve with axom arrays of nodes and knots
   *
   * \param [in] pts the control points of the curve
   * \param [in] knots the knot vector of the curve
   *
   * For clamped and continuous curves, npts and the knot vector 
   *   uniquely determine the degree
   * 
   * \pre Requires a valid knot vector and npts > degree
   */
  NURBSCurve(const axom::Array<PointType>& pts, const axom::Array<T>& knots)
    : m_controlPoints(pts)
  {
    makeNonrational();

    m_knotvec = KnotVectorType(knots, knots.size() - pts.size() - 1);

    SLIC_ASSERT(isValidNURBS());
  }

  /*!
   * \brief Constructor for a NURBS Curve with axom arrays of nodes, weights, and knots
   *
   * \param [in] pts the control points of the curve
   * \param [in] weights the weights of the control points
   * \param [in] knots the knot vector of the curve
   *
   * For clamped and continuous curves, npts and the knot vector 
   *   uniquely determine the degree
   * 
   * \pre Requires a valid knot vector, npts > degree, npts == nwts, wts > 0
   */
  NURBSCurve(const axom::Array<PointType>& pts,
             const axom::Array<T>& weights,
             const axom::Array<T>& knots)
    : m_controlPoints(pts)
    , m_weights(weights)
  {
    m_knotvec = KnotVectorType(knots, knots.size() - pts.size() - 1);

    SLIC_ASSERT(isValidNURBS());
  }

  /*!
   * \brief Constructor from axom array of nodes and KnotVector object
   *
   * \param [in] pts the control points of the curve
   * \param [in] knotVector A KnotVector object
   * 
   * For clamped and continuous curves, npts and the knot vector 
   *   uniquely determine the degree
   *
   * \pre Requires a valid knot vector and npts > degree
   */
  NURBSCurve(const axom::Array<PointType>& pts, const KnotVectorType& knotVector)
    : m_controlPoints(pts)
    , m_knotvec(knotVector)
  {
    makeNonrational();

    SLIC_ASSERT(isValidNURBS());
  }

  /*!
   * \brief Constructor from axom array of nodes, weights, and KnotVector object
   *
   * \param [in] pts the control points of the curve
   * \param [in] weights the weights of the control points
   * \param [in] knotVector A KnotVector object
   *
   * For clamped and continuous curves, npts and the knot vector 
   *   uniquely determine the degree
   * 
   * \pre Requires a valid knot vector, npts > degree, npts == nwts, wts > 0
   */
  NURBSCurve(const axom::Array<PointType>& pts,
             const axom::Array<T>& weights,
             const KnotVectorType& knotVector)
    : m_controlPoints(pts)
    , m_weights(weights)
    , m_knotvec(knotVector)
  {
    SLIC_ASSERT(isValidNURBS());
  }

  /*!
   * \brief Evaluate a NURBS Curve at a particular parameter value \a t
   *
   * \param [in] t The parameter value at which to evaluate
   * \return p The point of the NURBS curve at t
   * 
   * Adapted from Algorithm A4.1 on page 124 of "The NURBS Book"
   * 
   * \pre Requires \a t in the span of the knots (up to a small tolerance).
   *
   * \note If t is outside the knot span up to this tolerance, it is clamped to the span
   */
  PointType evaluate(T t) const
  {
    SLIC_ASSERT(m_knotvec.isValidParameter(t));
    t = axom::utilities::clampVal(t,
                                  m_knotvec[0],
                                  m_knotvec[m_knotvec.getNumKnots() - 1]);

    const auto span = m_knotvec.findSpan(t);
    const auto N_evals = m_knotvec.calculateBasisFunctionsBySpan(span, t);
    const int degree = m_knotvec.getDegree();

    PointType P;

    if(isRational())
    {
      Point<T, NDIMS + 1> H;
      for(int j = 0; j <= degree; ++j)
      {
        const auto offset = span - degree + j;
        const T weight = m_weights[offset];
        const auto& controlPoint = m_controlPoints[offset];

        for(int i = 0; i < NDIMS; ++i)
        {
          H[i] += N_evals[j] * weight * controlPoint[i];
        }
        H[NDIMS] += N_evals[j] * weight;
      }

      for(int i = 0; i < NDIMS; ++i)
      {
        P[i] = H[i] / H[NDIMS];
      }

      return P;
    }
    else
    {
      for(int j = 0; j <= degree; ++j)
      {
        const auto offset = span - degree + j;
        const auto& controlPoint = m_controlPoints[offset];

        for(int i = 0; i < NDIMS; ++i)
        {
          P[i] += N_evals[j] * controlPoint[i];
        }
      }

      return P;
    }
  }

  /*!
   * \brief Evaluate the first derivative of NURBS Curve at parameter \a t
   *
   * \param [in] t The parameter value at which to evaluate
   * \return p The vector of NURBS curve's derivative at t
   * 
   * \pre Requires \a t in the span of the knots (up to a small tolerance)
   * 
   * \note If t is outside the knot span up to this tolerance, it is clamped to the span
   */
  VectorType dt(T t) const
  {
    PointType eval;
    axom::Array<VectorType> ders;

    evaluateDerivatives(t, 1, eval, ders);
    return ders[0];
  }

  /*!
   * \brief Evaluate the second derivative of NURBS Curve at parameter \a t
   *
   * \param [in] t The parameter value at which to evaluate
   * \return p The vector of NURBS curve's 2nd derivative at t
   * 
   * \pre Requires \a t in the span of the knots (up to a small tolerance)
   * 
   * \note If t is outside the knot span up to this tolerance, it is clamped to the span
   */
  VectorType dtdt(T t) const
  {
    PointType eval;
    axom::Array<VectorType> ders;

    evaluateDerivatives(t, 2, eval, ders);
    return ders[1];
  }

  /*!
   * \brief Evaluate the curve and the first derivative at parameter \a t
   *
   * \param [in] t The parameter value at which to evaluate
   * \param [out] eval The point on the curve at t
   * \param [out] Dt The first derivative of the curve at t
   * 
   * \pre Requires \a t in the span of the knots (up to a small tolerance)
   * 
   * \note If t is outside the knot span up to this tolerance, it is clamped to the span
   */
  void evaluate_first_derivative(T t, PointType& eval, VectorType& Dt) const
  {
    axom::Array<VectorType> ders;

    evaluateDerivatives(t, 1, eval, ders);
    Dt = ders[0];
  }

  /*!
   * \brief Evaluate the curve and the first two derivatives at parameter \a t
   *
   * \param [in] t The parameter value at which to evaluate
   * \param [out] eval The point on the curve at t
   * \param [out] Dt The first derivative of the curve at t
   * \param [out] DtDt The second derivative of the curve at t
   * 
   * \pre Requires \a t in the span of the knots (up to a small tolerance)
   * 
   * \note If t is outside the knot span up to this tolerance, it is clamped to the span
   */
  void evaluate_second_derivative(T t,
                                  PointType& eval,
                                  VectorType& Dt,
                                  VectorType& DtDt) const
  {
    axom::Array<VectorType> ders;

    evaluateDerivatives(t, 2, eval, ders);
    Dt = ders[0];
    DtDt = ders[1];
  }

  /*!
   * \brief Evaluate the curve and the first \a d derivatives at parameter \a t
   *
   * \param [in] t The parameter value at which to evaluate
   * \param [in] d The number of derivatives to evaluate
   * \param [out] eval The point on the curve at t
   * \param [out] ders An array of the first d derivatives at t
   * 
   * Implementation adapted from Algorithm A3.2 on p. 93 of "The NURBS Book".
   * Rational derivatives from Algorithm A4.2 on p. 127 of "The NURBS Book".
   * 
   * \pre Requires \a t in the span of the knots (up to a small tolerance)
   * 
   * \note If t is outside the knot span up to this tolerance, it is clamped to the span
   */
  void evaluateDerivatives(T t,
                           int d,
                           PointType& eval,
                           axom::Array<VectorType>& ders) const
  {
    SLIC_ASSERT(m_knotvec.isValidParameter(t));
    t = axom::utilities::clampVal(t,
                                  m_knotvec[0],
                                  m_knotvec[m_knotvec.getNumKnots() - 1]);

    const int p = m_knotvec.getDegree();
    ders.resize(d);

    const bool isCurveRational = this->isRational();

    int du = std::min(d, p);
    const auto span = m_knotvec.findSpan(t);
    const auto N_evals = m_knotvec.derivativeBasisFunctionsBySpan(span, t, du);

    // Store w(u) in Awders[NDIMS][0], w'(u) in Awders[NDIMS][1], ...
    axom::Array<Point<T, NDIMS + 1>> Awders(d + 1);

    // Compute the homogenous point and its d derivatives
    for(int k = 0; k <= du; k++)
    {
      Point<T, NDIMS + 1> Pw(0.0);
      for(int j = 0; j <= p; j++)
      {
        auto offset = span - p + j;
        const double weight = isCurveRational ? m_weights[offset] : 1.0;

        // Compute the weighted point.
        for(int i = 0; i < NDIMS; ++i)
        {
          Pw[i] += N_evals[k][j] * weight * m_controlPoints[offset][i];
        }
        Pw[NDIMS] += N_evals[k][j] * weight;
      }

      Awders[k] = Pw;
    }

    // Do the rational part from A4.2. Note that Awders[0][0-NDIMS] is the point A(u)
    // and Awders[0][NDIMS] is w(u).

    // Zero out the points
    for(int i = 0; i < NDIMS; ++i)
    {
      eval[i] = 0.0;
      for(int k = 0; k < d; k++)
      {
        ders[k][i] = 0.0;
      }
    }

    // Separate k = 0 case
    Point<T, NDIMS + 1> v = Awders[0];
    for(int i = 0; i < NDIMS; ++i)
    {
      eval[i] = v[i] / Awders[0][NDIMS];
    }

    // Separate k = 1 case
    v = Awders[1];
    for(int j = 0; j < NDIMS; ++j)
    {
      ders[0][j] = (v[j] - Awders[1][NDIMS] * eval[j]) / Awders[0][NDIMS];
    }

    // Recursive formula for k >= 2
    for(int k = 2; k <= d; k++)
    {
      v = Awders[k];
      for(int j = 0; j < NDIMS; ++j)
      {
        v[j] = v[j] - Awders[k][NDIMS] * eval[j];
      }

      for(int i = 1; i < k; i++)
      {
        auto bin = axom::utilities::binomialCoefficient(k, i);
        for(int j = 0; j < NDIMS; ++j)
        {
          v[j] = v[j] - bin * Awders[i][NDIMS] * ders[k - i - 1][j];
        }
      }

      for(int j = 0; j < NDIMS; ++j)
      {
        ders[k - 1][j] = v[j] / Awders[0][NDIMS];
      }
    }
  }

  /*! 
   * \brief Insert a knot with given multiplicity
   *
   * \param [in] t The parameter value of the knot to insert
   * \param [in] target_multiplicity The multiplicity of the knot to insert
   * \return The index of the new knot
   * 
   * Algorithm A5.1 on p. 151 of "The NURBS Book"
   * 
   * \note If the knot is already present, it will be inserted
   *  up to the given multiplicity, or the maximum permitted by the degree
   * 
   * \pre Requires \a t in the span of the knots (up to a small tolerance)
   * 
   * \note If t is outside the knot span up to this tolerance, it is clamped to the span
   * 
   * \return The (maximum) index of the new knot
   */
  axom::IndexType insertKnot(T t, int target_multiplicity = 1)
  {
    SLIC_ASSERT(m_knotvec.isValidParameter(t));
    t = axom::utilities::clampVal(t,
                                  m_knotvec[0],
                                  m_knotvec[m_knotvec.getNumKnots() - 1]);

    SLIC_ASSERT(target_multiplicity > 0);

    const bool isRational = this->isRational();

    const int n = getNumControlPoints() - 1;
    const int p = m_knotvec.getDegree();

    // Find the span and multiplicity of the knot
    int s = 0;
    const auto span = m_knotvec.findSpan(t, s);

    // Fix the maximum multiplicity of the knot
    int r = std::min(target_multiplicity - s, p - s);
    if(r <= 0)
    {
      return span;  // Early exit if no knots to add
    }

    // Save unaltered control points
    CoordsVec newControlPoints(m_controlPoints.size() + r);
    WeightsVec newWeights(isRational ? m_weights.size() + r : 0);
    for(int i = 0; i <= span - p; ++i)
    {
      newControlPoints[i] = m_controlPoints[i];
      if(isRational)
      {
        newWeights[i] = m_weights[i];
      }
    }

    for(auto i = span - s; i <= n; ++i)
    {
      newControlPoints[i + r] = m_controlPoints[i];
      if(isRational)
      {
        newWeights[i + r] = m_weights[i];
      }
    }

    // Insert the new control points
    CoordsVec tempControlPoints(p + 1);
    WeightsVec tempWeights(isRational ? p + 1 : 0);
    for(int i = 0; i <= p - s; ++i)
    {
      for(int N = 0; N < NDIMS; ++N)
      {
        tempControlPoints[i][N] = m_controlPoints[span - p + i][N] *
          (isRational ? m_weights[span - p + i] : 1.0);
      }

      if(isRational)
      {
        tempWeights[i] = m_weights[span - p + i];
      }
    }

    // Insert the knot r times
    axom::IndexType L;
    for(int j = 1; j <= r; ++j)
    {
      L = span - p + j;
      for(int i = 0; i <= p - j - s; ++i)
      {
        T alpha =
          (t - m_knotvec[L + i]) / (m_knotvec[i + span + 1] - m_knotvec[L + i]);

        tempControlPoints[i].array() =
          (1.0 - alpha) * tempControlPoints[i].array() +
          alpha * tempControlPoints[i + 1].array();

        if(isRational)
        {
          tempWeights[i] =
            (1.0 - alpha) * tempWeights[i] + alpha * tempWeights[i + 1];
        }
      }

      for(int N = 0; N < NDIMS; ++N)
      {
        newControlPoints[L][N] =
          tempControlPoints[0][N] / (isRational ? tempWeights[0] : 1.0);
        newControlPoints[span + r - j - s][N] = tempControlPoints[p - j - s][N] /
          (isRational ? tempWeights[p - j - s] : 1.0);
      }

      if(isRational)
      {
        newWeights[L] = tempWeights[0];
        newWeights[span + r - j - s] = tempWeights[p - j - s];
      }
    }

    for(auto i = L + 1; i < span - s; ++i)
    {
      for(int N = 0; N < NDIMS; ++N)
      {
        newControlPoints[i][N] =
          tempControlPoints[i - L][N] / (isRational ? tempWeights[i - L] : 1.0);
      }

      if(isRational)
      {
        newWeights[i] = tempWeights[i - L];
      }
    }

    // Update the knot vector and control points
    m_knotvec.insertKnotBySpan(span, t, r);
    m_controlPoints = newControlPoints;
    m_weights = newWeights;

    return span + r;
  }

  /*!
   * \brief Splits a NURBS curve into two curves at a given parameter value
   *
   * \param [in] t parameter value at which to evaluate
   * \param [out] n1 First output NURBS curve
   * \param [out] n2 Second output NURBS curve
   * \param [in] normalize Whether to normalize the output curves
   * 
   * If t is at the knot u_0 or u_max, will return the original curve and
   *  a degenerate curve with the first or last control point
   *
   * \pre Requires \a t in the *strict interior* of the span of the knots
   */
  void split(T t,
             NURBSCurve<T, NDIMS>& n1,
             NURBSCurve<T, NDIMS>& n2,
             bool normalize = false) const
  {
    SLIC_ASSERT(m_knotvec.isValidInteriorParameter(t));

    const bool isCurveRational = this->isRational();
    const int p = getDegree();

    n1 = *this;

    // Will make the multiplicity of the knot equal to p,
    //  even if it is already >= 1
    auto s = n1.insertKnot(t, p);
    auto nkts = n1.getNumKnots();

    // Split the knot vector, add to the returned curves
    KnotVectorType k1, k2;
    n1.getKnots().splitBySpan(s, k1, k2);

    n1.m_knotvec = k1;
    n2.m_knotvec = k2;

    // Copy the control points
    n2.m_controlPoints.resize(nkts - s - 1);
    n2.m_weights.resize(isCurveRational ? nkts - s - 1 : 0);
    for(int i = 0; i < n2.m_controlPoints.size(); ++i)
    {
      n2.m_controlPoints[nkts - s - 2 - i] =
        n1.m_controlPoints[n1.m_controlPoints.size() - 1 - i];

      if(isCurveRational)
      {
        n2.m_weights[nkts - s - 2 - i] =
          n1.m_weights[n1.m_weights.size() - 1 - i];
      }
    }

    n1.m_controlPoints.resize(s - p + 1);
    n1.m_weights.resize(isCurveRational ? s - p + 1 : 0);

    if(normalize)
    {
      n1.normalize();
      n2.normalize();
    }
  }

  /// \brief Normalize the knot vector to the span of [0, 1]
  void normalize() { m_knotvec.normalize(); }

  /*!
   * \brief Rescale the knot vector to the span of [a, b]
   * 
   * \param [in] a The lower bound of the new knot vector
   * \param [in] b The upper bound of the new knot vector
   * 
   * \pre Requires a < b
   */
  void rescale(T a, T b)
  {
    SLIC_ASSERT(a < b);
    m_knotvec.rescale(a, b);
  }

  /*!
   * \brief Splits a NURBS curve (at each internal knot) into several Bezier curves
   *   
   * If the curve is of degree 0, will return a set of disconnected, order 0 Bezier curves
   * 
   * Adapted from Algorithm A5.6 on p. 173 of "The NURBS Book"
   * 
   * \return An array of Bezier curves
   */
  axom::Array<BezierCurve<T, NDIMS>> extractBezier() const
  {
    bool isCurveRational = this->isRational();
    int p = getDegree();
    int n = getNumControlPoints() - 1;
    int ks = m_knotvec.getNumKnotSpans();

    axom::Array<BezierCurve<T, NDIMS>> beziers(ks);
    for(auto& bezier : beziers)
    {
      bezier.setOrder(p);
      if(isCurveRational)
      {
        bezier.makeRational();
      }
    }

    // Handle this special case
    if(p == 0)
    {
      for(int i = 0; i < getNumControlPoints(); ++i)
      {
        beziers[i][0] = m_controlPoints[i];

        if(isCurveRational)
        {
          beziers[i].setWeight(0, m_weights[i]);
        }
      }

      return beziers;
    }

<<<<<<< HEAD
    // Split the curve at each knot value
    // int numBeziers = 1;
    NURBSCurve<T, NDIMS> n1(*this);
    for(int i = p + 1; i < m_knotvec.getNumKnots() - p - 1; ++i)
    {
      n1.getNumKnots();
      n1.insertKnot(m_knotvec[i], p);
      n1.getNumKnots();

      // if(new_knot_count != old_knot_count)
      // {
      //   numBeziers++;
      // }
=======
    axom::Array<T> alphas(p - 1);

    int m = n + p + 1;
    int a = p;
    int b = p + 1;

    int nb = 0;

    for(int i = 0; i <= p; ++i)
    {
      beziers[nb][i] = m_controlPoints[i];
      if(isCurveRational)
      {
        beziers[nb].setWeight(i, m_weights[i]);
      }
>>>>>>> 582a459a
    }

    while(b < m)
    {
      int i = b;
      while(b < m && m_knotvec[b] == m_knotvec[b + 1])
      {
        b++;
      }

      int mult = b - i + 1;

      if(mult < p)
      {
        T numer = m_knotvec[b] - m_knotvec[a];

        for(int j = p; j > mult; j--)
        {
          alphas[j - mult - 1] = numer / (m_knotvec[a + j] - m_knotvec[a]);
        }

        // Do the knot insertion in-place
        for(int j = 1; j <= p - mult; ++j)
        {
          int save = p - mult - j;
          int s = mult + j;
          for(int k = p; k >= s; k--)
          {
            T weight_k = isCurveRational ? beziers[nb].getWeight(k) : 1.0;
            T weight_km1 = isCurveRational ? beziers[nb].getWeight(k - 1) : 1.0;
            T alpha = alphas[k - s];

            if(isCurveRational)
            {
              beziers[nb].setWeight(
                k,
                alpha * weight_k + (1.0 - alpha) * weight_km1);
            }

            for(int N = 0; N < NDIMS; ++N)
            {
              beziers[nb][k][N] =
                (alpha * beziers[nb][k][N] * weight_k +
                 (1.0 - alpha) * beziers[nb][k - 1][N] * weight_km1) /
                (isCurveRational ? beziers[nb].getWeight(k) : 1.0);
            }
          }

          if(b < m)
          {
            beziers[nb + 1][save] = beziers[nb][p];
            if(isCurveRational)
            {
              beziers[nb + 1].setWeight(save, beziers[nb].getWeight(p));
            }
          }
        }
      }

      ++nb;

      if(b < m)
      {
        for(int i = p - mult; i <= p; ++i)
        {
          beziers[nb][i] = m_controlPoints[b - p + i];
          if(isCurveRational)
          {
            beziers[nb].setWeight(i, m_weights[b - p + i]);
          }
        }
        a = b;
        b++;
      }
    }

    return beziers;
  }

  /*!
   * \brief Reset the degree and resize arrays of points (and weights)
   *
   * \param [in] npts The target number of control points
   * \param [in] degree The target degree
   * 
   * \warning This method will replace existing knot vector with a uniform one.
   */
  void setParameters(int npts, int degree)
  {
    SLIC_ASSERT(npts > degree);
    SLIC_ASSERT(degree >= 0);

    m_controlPoints.resize(npts);

    if(isRational())
    {
      m_weights.resize(npts);
    }

    m_knotvec.makeUniform(npts, degree);
  }

  /*!
   * \brief Reset the knot vector
   *
   * \param [in] degree The target degree
   * 
   * \warning This method does NOT change the existing control points, 
   *  i.e. does not perform degree elevation/reduction. 
   *  Will replace existing knot vector with a uniform one.
   *  
   * \pre Requires target degree < npts and degree >= 0
   */
  void setDegree(int degree)
  {
    SLIC_ASSERT(0 <= degree && degree < getNumControlPoints());

    m_knotvec.makeUniform(getNumControlPoints(), degree);
  }

  /// \brief Returns the degree of the NURBS Curve
  int getDegree() const { return static_cast<int>(m_knotvec.getDegree()); }

  /// \brief Returns the order of the NURBS Curve
  int getOrder() const { return static_cast<int>(m_knotvec.getDegree() + 1); }

  /// \brief Returns the number of control poitns in the NURBS Curve
  int getNumControlPoints() const
  {
    return static_cast<int>(m_controlPoints.size());
  }

  /*!
   * \brief Set the number control points
   *
   * \param [in] npts The target number of control points
   * 
   * \warning This method does NOT change the existing control points, 
   *  i.e. does not perform degree elevation/reduction. 
   *  Will replace existing knot vector with a uniform one.
   */
  void setNumControlPoints(int npts)
  {
    const int deg = m_knotvec.getDegree();
    SLIC_ASSERT(npts > deg);

    m_controlPoints.resize(npts);
    if(isRational())
    {
      m_weights.resize(npts);
    }

    m_knotvec.makeUniform(npts, deg);
  }

  /// \brief Returns the number of knots in the NURBS Curve
  axom::IndexType getNumKnots() const { return m_knotvec.getNumKnots(); }

  /// \brief Make nonrational. If already rational, do nothing
  void makeNonrational() { m_weights.resize(0); }

  /// \brief Make trivially rational. If already rational, do nothing
  void makeRational()
  {
    if(!isRational())
    {
      m_weights.resize(m_controlPoints.size());
      m_weights.fill(1.0);
    }
  }

  /// \brief Use array size as flag for rationality
  bool isRational() const { return !m_weights.empty(); }

  /// \brief Clears the list of control points, make nonrational
  void clear()
  {
    m_controlPoints.clear();
    m_knotvec.clear();
    makeNonrational();
  }

  /*!
   * \brief Retrieve the control point at index \a idx
   *
   * \param [in] idx The index of the control point
   * 
   * \return A reference to the control point at index \a idx
   */
  PointType& operator[](int idx) { return m_controlPoints[idx]; }

  /*!
   * \brief Retrieve the control point at index \a idx
   *
   * \param [in] idx The index of the control point
   * 
   * \return A const reference to the control point at index \a idx
   */
  const PointType& operator[](int idx) const { return m_controlPoints[idx]; }

  /*!
   * \brief Get a specific weight
   *
   * \param [in] idx The index of the weight
   * \pre Requires that the curve be rational
   * 
   * \return The weight at index \a idx
   */
  const T& getWeight(int idx) const
  {
    SLIC_ASSERT(isRational());
    return m_weights[idx];
  }

  /*!
   * \brief Set the weight at a specific index
   *
   * \param [in] idx The index of the weight
   * \param [in] weight The updated value of the weight
   * 
   * \pre Requires that the curve be rational, and the weight be rational
   */
  void setWeight(int idx, T weight)
  {
    SLIC_ASSERT(isRational());
    SLIC_ASSERT(weight > 0);

    m_weights[idx] = weight;
  }

  /*!
   * \brief Get a specific knot value
   *
   * \param [in] idx The index of the knot
   * 
   * \return The knot value at index \a idx
   */
  const T& getKnot(int idx) const { return m_knotvec[idx]; }

  /*!
   * \brief Set the knot value at a specific index
   *
   * \param [in] idx The index of the knot
   * \param [in] knot The updated value of the knot
   */
  void setKnot(int idx, T knot) { m_knotvec[idx] = knot; }

  /*! 
   * \brief Set the knot vector by an axom::Array
   *
   * \param [in] knots The new knot vector
   */
  void setKnots(const axom::Array<T>& knots, int degree)
  {
    m_knotvec = KnotVectorType(knots, degree);
  }

  /*! 
   * \brief Set the knot vector by a KnotVector object
   *
   * \param [in] knotVector The new knot vector
   */
  void setKnots(const KnotVectorType& knotVector) { m_knotvec = knotVector; }

  /*!
   * \brief Equality operator for NURBS Curves
   * 
   * \param [in] lhs The left-hand side NURBS curve
   * \param [in] rhs The right-hand side NURBS curve
   * 
   * \return True if the two curves are equal, false otherwise
   */
  friend inline bool operator==(const NURBSCurve<T, NDIMS>& lhs,
                                const NURBSCurve<T, NDIMS>& rhs)
  {
    return (lhs.m_controlPoints == rhs.m_controlPoints) &&
      (lhs.m_knotvec == rhs.m_knotvec) && (lhs.m_weights == rhs.m_weights);
  }

  /*!
   * \brief Inequality operator for NURBS Curves
   * 
   * \param [in] lhs The left-hand side NURBS curve
   * \param [in] rhs The right-hand side NURBS curve
   * 
   * \return True if the two curves are not equal, false otherwise
   */
  friend inline bool operator!=(const NURBSCurve<T, NDIMS>& lhs,
                                const NURBSCurve<T, NDIMS>& rhs)
  {
    return !(lhs == rhs);
  }

  /// \brief Returns a copy of the NURBS curve's control points
  CoordsVec getControlPoints() const { return m_controlPoints; }

  /// \brief Returns a copy of the NURBS curve's control points
  WeightsVec getWeights() const { return m_weights; }

  /// \brief Return a copy of the knot vector
  KnotVectorType getKnots() const { return m_knotvec; }

  /// \brief Return a copy of the knot vector as an array
  axom::Array<T> getKnotsArray() const { return m_knotvec.getArray(); }

  /// \brief Reverses the order of the NURBS curve's control points and weights
  void reverseOrientation()
  {
    const int npts = getNumControlPoints();
    const int npts_mid = (npts + 1) / 2;
    for(int i = 0; i < npts_mid; ++i)
    {
      axom::utilities::swap(m_controlPoints[i], m_controlPoints[npts - i - 1]);
    }

    if(isRational())
    {
      for(int i = 0; i < npts_mid; ++i)
      {
        axom::utilities::swap(m_weights[i], m_weights[npts - i - 1]);
      }
    }

    // Reverse the orientation of the knots
    m_knotvec.reverse();
  }

  /// \brief Returns an axis-aligned bounding box containing the NURBS curve
  BoundingBoxType boundingBox() const
  {
    return BoundingBoxType(m_controlPoints.data(),
                           static_cast<int>(m_controlPoints.size()));
  }

  /// \brief Returns an oriented bounding box containing the NURBS curve
  OrientedBoundingBoxType orientedBoundingBox() const
  {
    return OrientedBoundingBoxType(m_controlPoints.data(),
                                   static_cast<int>(m_controlPoints.size()));
  }

  /*!
   * \brief Simple formatted print of a NURBS Curve instance
   *
   * \param os The output stream to write to
   * \return A reference to the modified ostream
   */
  std::ostream& print(std::ostream& os) const
  {
    int npts = getNumControlPoints();
    int nkts = m_knotvec.getNumKnots();

    int deg = m_knotvec.getDegree();

    os << "{ degree " << deg << " NURBS Curve ";
    for(int p = 0; p < npts; ++p)
    {
      os << m_controlPoints[p] << (p < npts - 1 ? "," : "");
    }

    if(isRational())
    {
      os << ", weights [";
      for(int p = 0; p < npts; ++p)
      {
        os << m_weights[p] << (p < npts - 1 ? ", " : "]");
      }
    }

    os << ", knots [";
    for(int i = 0; i < nkts; ++i)
    {
      os << m_knotvec[i] << (i < nkts - 1 ? ", " : "]");
    }
    os << "}";

    return os;
  }

  /// \brief Function to check if the NURBS curve is valid
  bool isValidNURBS() const
  {
    // Check monotonicity, open-ness, continuity
    if(!m_knotvec.isValid())
    {
      return false;
    }

    // Number of knots must match the number of control points
    int p = m_knotvec.getDegree();
    if(m_knotvec.getNumKnots() != m_controlPoints.size() + p + 1)
    {
      return false;
    }

    if(isRational())
    {
      if(m_weights.size() != m_controlPoints.size())
      {
        // Weights must match the number of control points
        return false;
      }

      for(int i = 0; i < m_weights.size(); ++i)
      {
        if(m_weights[i] <= 0)
        {
          // Weights must be positive
          return false;
        }
      }
    }

    return true;
  }

private:
  CoordsVec m_controlPoints;
  WeightsVec m_weights;
  KnotVectorType m_knotvec;
};

//------------------------------------------------------------------------------
/// Free functions related to NURBSCurve
//------------------------------------------------------------------------------
template <typename T, int NDIMS>
std::ostream& operator<<(std::ostream& os, const NURBSCurve<T, NDIMS>& nCurve)
{
  nCurve.print(os);
  return os;
}

}  // namespace primal
}  // namespace axom

/// Overload to format a primal::NURBSCurve using fmt
template <typename T, int NDIMS>
struct axom::fmt::formatter<axom::primal::NURBSCurve<T, NDIMS>> : ostream_formatter
{ };

#endif  // AXOM_PRIMAL_NURBSCURVE_HPP_<|MERGE_RESOLUTION|>--- conflicted
+++ resolved
@@ -914,21 +914,6 @@
       return beziers;
     }
 
-<<<<<<< HEAD
-    // Split the curve at each knot value
-    // int numBeziers = 1;
-    NURBSCurve<T, NDIMS> n1(*this);
-    for(int i = p + 1; i < m_knotvec.getNumKnots() - p - 1; ++i)
-    {
-      n1.getNumKnots();
-      n1.insertKnot(m_knotvec[i], p);
-      n1.getNumKnots();
-
-      // if(new_knot_count != old_knot_count)
-      // {
-      //   numBeziers++;
-      // }
-=======
     axom::Array<T> alphas(p - 1);
 
     int m = n + p + 1;
@@ -944,7 +929,6 @@
       {
         beziers[nb].setWeight(i, m_weights[i]);
       }
->>>>>>> 582a459a
     }
 
     while(b < m)
