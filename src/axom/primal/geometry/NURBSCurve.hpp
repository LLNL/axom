// Copyright (c) 2017-2024, Lawrence Livermore National Security, LLC and
// other Axom Project Developers. See the top-level LICENSE file for details.
//
// SPDX-License-Identifier: (BSD-3-Clause)

/*!
 * \file NURBSCurve.hpp
 *
 * \brief A NURBS curve primitive
 */

#ifndef AXOM_PRIMAL_NURBSCURVE_HPP_
#define AXOM_PRIMAL_NURBSCURVE_HPP_

#include "axom/core.hpp"
#include "axom/slic.hpp"

#include "axom/primal/geometry/KnotVector.hpp"
#include "axom/primal/geometry/BezierCurve.hpp"
#include "axom/primal/geometry/Point.hpp"
#include "axom/primal/geometry/Vector.hpp"
#include "axom/primal/geometry/Segment.hpp"
#include "axom/primal/geometry/BoundingBox.hpp"
#include "axom/primal/geometry/OrientedBoundingBox.hpp"

#include "axom/primal/operators/squared_distance.hpp"

#include <vector>
#include <ostream>
#include "axom/fmt.hpp"

namespace axom
{
namespace primal
{
// Forward declare the templated classes and operator functions
template <typename T, int NDIMS>
class NURBSCurve;

/*! \brief Overloaded output operator for NURBS Curves*/
template <typename T, int NDIMS>
std::ostream& operator<<(std::ostream& os, const NURBSCurve<T, NDIMS>& bCurve);

/*!
 * \class NURBSCurve
 *
 * \brief Represents a NURBS curve defined by an array of control points, weights and knots
 * \tparam T the coordinate type, e.g., double, float, etc.
 * \tparam NDIMS the number of dimensions
 *
 * A NURBS curve has degree `p`, `n+1` control points, optionally `n+1` weights, 
 * and a knot vector of length `k+1`. A valid curve has k+1 = n+p+2
 * The curve must be open (clamped on each end) and continuous (unless p = 0)
 * 
 * Nonrational NURBS curves are identified by an empty weights array.
 */
template <typename T, int NDIMS>
class NURBSCurve
{
public:
  using PointType = Point<T, NDIMS>;
  using VectorType = Vector<T, NDIMS>;
  using SegmentType = Segment<T, NDIMS>;
  using WeightsVec = axom::Array<T>;
  using CoordsVec = axom::Array<PointType>;
  using KnotVectorType = KnotVector<T>;
  using BoundingBoxType = BoundingBox<T, NDIMS>;
  using OrientedBoundingBoxType = OrientedBoundingBox<T, NDIMS>;

  AXOM_STATIC_ASSERT_MSG(
    (NDIMS == 1) || (NDIMS == 2) || (NDIMS == 3),
    "A NURBS Curve object may be defined in 1-, 2-, or 3-D");

  AXOM_STATIC_ASSERT_MSG(
    std::is_arithmetic<T>::value,
    "A NURBS Curve must be defined using an arithmetic type");

public:
  /*!
   * \brief Default constructor for a NURBS Curve
   *
   * \note An empty NURBS curve is not valid
   */
  explicit NURBSCurve()
  {
    m_controlPoints.resize(0);
    m_knotvec = KnotVectorType();
    makeNonrational();
  }

  /*!
   * \brief Constructor for a simple NURBS Curve that reserves space for
   *  the minimum (sensible) number of points for the given degree
   *
   * \param [in] deg the degree of the resulting curve
   * 
   * A uniform knot vector is constructed such that the curve is continuous
   * 
   * \pre degree is greater than or equal to 0.
   */
  explicit NURBSCurve(int degree)
  {
    SLIC_ASSERT(degree >= 0);
    m_controlPoints.resize(degree + 1);
    m_knotvec = KnotVectorType(degree + 1, degree);

    makeNonrational();
  }

  /*!
   * \brief Constructor for a NURBS curve with given number of control points and degree
    *
    * \param [in] npts the number of control points
    * \param [in] degree the degree of the curve
    * 
    * A uniform knot vector is constructed such that the curve is continuous
    * 
    * \pre npts > degree, degree >= 0
    */
  NURBSCurve(int npts, int degree)
  {
    SLIC_ASSERT(npts > degree);
    SLIC_ASSERT(degree >= 0);

    m_controlPoints.resize(npts);
    m_knotvec = KnotVectorType(npts, degree);

    makeNonrational();

    SLIC_ASSERT(isValidNURBS());
  }

  /*!
   * \brief Constructor for a NURBS Curve with given size and degree
   *
   * \param [in] npts the number of control points
   * \param [in] degree the degree of the curve
   * 
   * The knot vector is constructed such that the curve is continuous
   * \pre requires npts >= degree+1 and degree >= 0
   */
  NURBSCurve(int npts, int degree)
  {
    SLIC_ASSERT(npts >= degree + 1);
    SLIC_ASSERT(degree >= 0);

    m_controlPoints.resize(npts);
    makeNonrational();
    m_knotvec = KnotVectorType(npts, degree);
  }

  /*!
   * \brief Constructor for a NURBS curve from a Bezier curve
   *
   * \param [in] bezierCurve the Bezier curve to convert to a NURBS curve 
   */
  explicit NURBSCurve(const BezierCurve<T, NDIMS>& bezierCurve)
  {
    m_controlPoints = bezierCurve.getControlPoints();
    m_weights = bezierCurve.getWeights();

    int degree = bezierCurve.getOrder();
    m_knotvec = KnotVectorType(degree + 1, degree);
  }

  /*!
   * \brief Constructor for a NURBS Curve with control points and degree
   *
   * \param [in] pts the control points of the curve
   * \param [in] npts the number of control points
   * \param [in] degree the degree of the curve
   * 
   * A uniform knot vector is constructed such that the curve is continuous
   * 
   * \pre Requires valid pointers, npts > degree, degree >= 0
   */
  NURBSCurve(const PointType* pts, int npts, int degree)
  {
    SLIC_ASSERT(pts != nullptr);
    SLIC_ASSERT(npts >= degree + 1);
    SLIC_ASSERT(degree >= 0);

    m_controlPoints.resize(npts);
    makeNonrational();

    for(int i = 0; i < npts; ++i)
    {
      m_controlPoints[i] = pts[i];
    }

    m_knotvec = KnotVectorType(npts, degree);

    SLIC_ASSERT(isValidNURBS());
  }

  /*!
   * \brief Constructor for a NURBS Curve with control points, weights, and degree
   *
   * \param [in] pts the control points of the curve
   * \param [in] weights the weights of the control points
   * \param [in] npts the number of control points and weights
   * \param [in] degree the degree of the curve
   * 
   * A uniform knot vector is constructed such that the curve is continuous
   * 
   * \pre Requires valid pointers, npts > degree, npts == nwts, and degree >= 0
   */
  NURBSCurve(const PointType* pts, const T* weights, int npts, int degree)
  {
    SLIC_ASSERT(pts != nullptr && weights != nullptr);
    SLIC_ASSERT(npts >= degree + 1);
    SLIC_ASSERT(degree >= 0);

    m_controlPoints.resize(npts);
    m_weights.resize(npts);

    for(int i = 0; i < npts; ++i)
    {
      m_controlPoints[i] = pts[i];
      m_weights[i] = weights[i];
    }

    // Knots for the clamped curve
    m_knotvec = KnotVectorType(npts, degree);

    SLIC_ASSERT(isValidNURBS());
  }

  /*!
   * \brief Constructor for a NURBS Curve with control points and knots
   *
   * \param [in] pts the control points of the curve
   * \param [in] npts the number of control points and weights
   * \param [in] knots the weights of the control points
   * \param [in] nkts the length of the knot vector
   * 
   * For clamped and continuous curves, npts and nkts 
   *   uniquely determine the degree
   * 
   * \pre Requires valid pointers, a valid knot vector and npts > degree
   */
  NURBSCurve(const PointType* pts, int npts, const T* knots, int nkts)
  {
    SLIC_ASSERT(nkts >= 0);
    SLIC_ASSERT(npts >= 0);

    m_controlPoints.resize(npts);

    for(int i = 0; i < npts; ++i)
    {
      m_controlPoints[i] = pts[i];
    }
    makeNonrational();

    m_knotvec = KnotVectorType(knots, nkts, nkts - npts - 1);

    SLIC_ASSERT(isValidNURBS());
  }

  /*!
   * \brief Constructor for a NURBS Curve with control points, weights, and knots
   *
   * \param [in] pts the control points of the curve
   * \param [in] npts the number of control points and weights
   * \param [in] weights the weights of the control points
   * \param [in] knots the weights of the control points
   * \param [in] nkts the length of the knot vector
   * 
   * For clamped and continuous curves, npts and nkts 
   *   uniquely determine the degree
   * 
   * \pre Requires valid pointers, a valid knot vector, npts > degree, npts == nwts, wts > 0
   */
  NURBSCurve(const PointType* pts, const T* weights, int npts, const T* knots, int nkts)
  {
    SLIC_ASSERT(pts != nullptr && weights != nullptr);
    SLIC_ASSERT(nkts >= 0);
    SLIC_ASSERT(npts >= 0);

    m_controlPoints.resize(npts);
    m_weights.resize(npts);

    for(int i = 0; i < npts; ++i)
    {
      m_controlPoints[i] = pts[i];
      m_weights[i] = weights[i];
    }

    m_knotvec = KnotVectorType(knots, nkts, nkts - npts - 1);

    SLIC_ASSERT(isValidNURBS());
  }

  /*!
   * \brief Constructor for a NURBS Curve with axom arrays of data
   *
   * \param [in] pts the control points of the curve
   * \param [in] degree the degree of the curve
   *
   * A uniform knot vector is constructed such that the curve is continuous
   * 
   * \pre Requires npts > degree and degree >= 0
   */
  NURBSCurve(const axom::Array<PointType>& pts, int degree)
    : m_controlPoints(pts)
  {
    makeNonrational();
    m_knotvec = KnotVectorType(pts.size(), degree);

    SLIC_ASSERT(isValidNURBS());
  }

  /*!
   * \brief Constructor for a NURBS Curve with axom arrays of data
   *
   * \param [in] pts the control points of the curve
   * \param [in] weights the weights of the control points
   * \param [in] degree the degree of the curve
   *
   * A uniform knot vector is constructed such that the curve is continuous
   * 
   * \pre Requires npts > degree, degree >= 0, and npts == nwts
   */
  NURBSCurve(const axom::Array<PointType>& pts,
             const axom::Array<T>& weights,
             int degree)
    : m_controlPoints(pts)
    , m_weights(weights)
  {
    m_knotvec = KnotVectorType(pts.size(), degree);

    SLIC_ASSERT(isValidNURBS());
  }

  /*!
   * \brief Constructor for a NURBS Curve with axom arrays of nodes and knots
   *
   * \param [in] pts the control points of the curve
   * \param [in] knots the knot vector of the curve
   *
   * For clamped and continuous curves, npts and the knot vector 
   *   uniquely determine the degree
   * 
   * \pre Requires a valid knot vector and npts > degree
   */
  NURBSCurve(const axom::Array<PointType>& pts, const axom::Array<T>& knots)
    : m_controlPoints(pts)
  {
    makeNonrational();

    m_knotvec = KnotVectorType(knots, knots.size() - pts.size() - 1);

    SLIC_ASSERT(isValidNURBS());
  }

  /*!
   * \brief Constructor for a NURBS Curve with axom arrays of nodes, weights, and knots
   *
   * \param [in] pts the control points of the curve
   * \param [in] weights the weights of the control points
   * \param [in] knots the knot vector of the curve
   *
   * For clamped and continuous curves, npts and the knot vector 
   *   uniquely determine the degree
   * 
   * \pre Requires a valid knot vector, npts > degree, npts == nwts, wts > 0
   */
  NURBSCurve(const axom::Array<PointType>& pts,
             const axom::Array<T>& weights,
             const axom::Array<T>& knots)
    : m_controlPoints(pts)
    , m_weights(weights)
  {
    m_knotvec = KnotVectorType(knots, knots.size() - pts.size() - 1);

    SLIC_ASSERT(isValidNURBS());
  }

  /*!
   * \brief Constructor from axom array of nodes and KnotVector object
   *
   * \param [in] pts the control points of the curve
   * \param [in] knotVector A KnotVector object
   * 
   * For clamped and continuous curves, npts and the knot vector 
   *   uniquely determine the degree
   *
   * \pre Requires a valid knot vector and npts > degree
   */
  NURBSCurve(const axom::Array<PointType>& pts, const KnotVectorType& knotVector)
    : m_controlPoints(pts)
    , m_knotvec(knotVector)
  {
    makeNonrational();

    SLIC_ASSERT(isValidNURBS());
  }

  /*!
   * \brief Constructor from axom array of nodes, weights, and KnotVector object
   *
   * \param [in] pts the control points of the curve
   * \param [in] weights the weights of the control points
   * \param [in] knotVector A KnotVector object
   *
   * For clamped and continuous curves, npts and the knot vector 
   *   uniquely determine the degree
   * 
   * \pre Requires a valid knot vector, npts > degree, npts == nwts, wts > 0
   */
  NURBSCurve(const axom::Array<PointType>& pts,
             const axom::Array<T>& weights,
             const KnotVectorType& knotVector)
    : m_controlPoints(pts)
    , m_weights(weights)
    , m_knotvec(knotVector)
  {
    SLIC_ASSERT(isValidNURBS());
  }

  /*!
   * \brief Evaluate a NURBS Curve at a particular parameter value \a t
   *
   * \param [in] t The parameter value at which to evaluate
   * \return p The point of the NURBS curve at t
   * 
   * Adapted from Algorithm A4.1 on page 124 of "The NURBS Book"
   * 
   * \pre Requires \a t in the span of the knots
   */
  PointType evaluate(T t) const
  {
    SLIC_ASSERT(t >= m_knotvec[0] && t <= m_knotvec[m_knotvec.getNumKnots() - 1]);

    const auto span = m_knotvec.findSpan(t);
    const auto N_evals = m_knotvec.calculateBasisFunctionsBySpan(span, t);
    const int degree = m_knotvec.getDegree();

    PointType P;

    if(isRational())
    {
      Point<T, NDIMS + 1> H;
      for(int j = 0; j <= degree; ++j)
      {
        const auto offset = span - degree + j;
        const T weight = m_weights[offset];
        const auto& controlPoint = m_controlPoints[offset];

        for(int i = 0; i < NDIMS; ++i)
        {
          H[i] += N_evals[j] * weight * controlPoint[i];
        }
        H[NDIMS] += N_evals[j] * weight;
      }

      for(int i = 0; i < NDIMS; ++i)
      {
        P[i] = H[i] / H[NDIMS];
      }

      return P;
    }
    else
    {
      for(int j = 0; j <= degree; ++j)
      {
        const auto offset = span - degree + j;
        const auto& controlPoint = m_controlPoints[offset];

        for(int i = 0; i < NDIMS; ++i)
        {
          P[i] += N_evals[j] * controlPoint[i];
        }
      }

      return P;
    }
  }

  /*!
   * \brief Evaluate the first derivative of NURBS Curve at parameter \a t
   *
   * \param [in] t The parameter value at which to evaluate
   * \return p The vector of NURBS curve's derivative at t
   * 
   * \pre Requires \a t in the span of the knots
   */
  VectorType dt(T t) const
  {
    PointType eval;
    axom::Array<VectorType> ders;

    evaluate_derivatives(t, 1, eval, ders);
    return ders[0];
  }

  /*!
   * \brief Evaluate the second derivative of NURBS Curve at parameter \a t
   *
   * \param [in] t The parameter value at which to evaluate
   * \return p The vector of NURBS curve's 2nd derivative at t
   * 
   * \pre Requires \a t in the span of the knots
   */
  VectorType dtdt(T t) const
  {
    PointType eval;
    axom::Array<VectorType> ders;

    evaluate_derivatives(t, 2, eval, ders);
    return ders[1];
  }

  /*!
   * \brief Evaluate the curve and the first derivative at parameter \a t
   *
   * \param [in] t The parameter value at which to evaluate
   * \param [out] eval The point on the curve at t
   * \param [out] Dt The first derivative of the curve at t
   * 
   * \pre Requires \a t in the span of the knots
   */
  void evaluate_first_derivative(T t, PointType& eval, VectorType& Dt) const
  {
    axom::Array<VectorType> ders;

    evaluate_derivatives(t, 1, eval, ders);
    Dt = ders[0];
  }

  /*!
   * \brief Evaluate the curve and the first two derivatives at parameter \a t
   *
   * \param [in] t The parameter value at which to evaluate
   * \param [out] eval The point on the curve at t
   * \param [out] Dt The first derivative of the curve at t
   * \param [out] DtDt The second derivative of the curve at t
   * 
   * \pre Requires \a t in the span of the knots
   */
  void evaluate_second_derivative(T t,
                                  PointType& eval,
                                  VectorType& Dt,
                                  VectorType& DtDt) const
  {
    axom::Array<VectorType> ders;

    evaluate_derivatives(t, 2, eval, ders);
    Dt = ders[0];
    DtDt = ders[1];
  }

  /*!
   * \brief Evaluate the curve and the first \a d derivatives at parameter \a t
   *
   * \param [in] t The parameter value at which to evaluate
   * \param [in] d The number of derivatives to evaluate
   * \param [out] eval The point on the curve at t
   * \param [out] ders An array of the first d derivatives at t
   * 
   * Implementation adapted from Algorithm A3.2 on p. 93 of "The NURBS Book".
   * Rational derivatives from Algorithm A4.2 on p. 127 of "The NURBS Book".
   * 
   * \pre Requires \a t in the span of the knots
   */
  void evaluate_derivatives(T t,
                            int d,
                            PointType& eval,
                            axom::Array<VectorType>& ders) const
  {
    SLIC_ASSERT(t >= m_knotvec[0] && t <= m_knotvec[m_knotvec.getNumKnots() - 1]);

    const int p = m_knotvec.getDegree();
    ders.resize(d);

    const bool isCurveRational = this->isRational();

    int du = std::min(d, p);
    const auto span = m_knotvec.findSpan(t);
    axom::Array<axom::Array<T>> N_evals(d + 1);
    m_knotvec.derivativeBasisFunctionsBySpan(span, t, du, N_evals);

    // Store w(u) in Awders[NDIMS][0], w'(u) in Awders[NDIMS][1], ...
    axom::Array<Point<T, NDIMS + 1>> Awders(d + 1);

    // Compute the homogenous point and its d derivatives
    for(int k = 0; k <= du; k++)
    {
      Point<T, NDIMS + 1> Pw(0.0);
      for(int j = 0; j <= p; j++)
      {
        auto offset = span - p + j;
        const double weight = isCurveRational ? m_weights[offset] : 1.0;

        // Compute the weighted point.
        for(int i = 0; i < NDIMS; ++i)
        {
          Pw[i] += N_evals[k][j] * weight * m_controlPoints[offset][i];
        }
        Pw[NDIMS] += N_evals[k][j] * weight;
      }

      Awders[k] = Pw;
    }

    // Do the rational part from A4.2. Note that Awders[0][0-NDIMS] is the point A(u)
    // and Awders[0][NDIMS] is w(u).

    // Zero out the points
    for(int i = 0; i < NDIMS; ++i)
    {
      eval[i] = 0.0;
      for(int k = 0; k < d; k++)
      {
        ders[k][i] = 0.0;
      }
    }

    // Separate k = 0 case
    Point<T, NDIMS + 1> v = Awders[0];
    for(int i = 0; i < NDIMS; ++i)
    {
      eval[i] = v[i] / Awders[0][NDIMS];
    }

    // Separate k = 1 case
    v = Awders[1];
    for(int j = 0; j < NDIMS; ++j)
    {
      ders[0][j] = (v[j] - Awders[1][NDIMS] * eval[j]) / Awders[0][NDIMS];
    }

    // Recursive formula for k >= 2
    for(int k = 2; k <= d; k++)
    {
      v = Awders[k];
      for(int j = 0; j < NDIMS; ++j)
      {
        v[j] = v[j] - Awders[k][NDIMS] * eval[j];
      }

      for(int i = 1; i < k; i++)
      {
        auto bin = axom::utilities::binomialCoefficient(k, i);
        for(int j = 0; j < NDIMS; ++j)
        {
          v[j] = v[j] - bin * Awders[i][NDIMS] * ders[k - i - 1][j];
        }
      }

      for(int j = 0; j < NDIMS; ++j)
      {
        ders[k - 1][j] = v[j] / Awders[0][NDIMS];
      }
    }
  }

  /*! 
   * \brief Insert a knot with given multiplicity
   *
   * \param [in] t The parameter value of the knot to insert
   * \param [in] target_multiplicity The multiplicity of the knot to insert
   * \return The index of the new knot
   * 
   * Algorithm A5.1 on p. 151 of "The NURBS Book"
   * 
   * \note If the knot is already present, it will be inserted
   *  up to the given multiplicity, or the maximum permitted by the degree
   * 
   * \pre Requires \a t in the span of the knots
   * 
   * \return The (maximum) index of the new knot
   */
  axom::IndexType insertKnot(T t, int target_multiplicity = 1)
  {
    SLIC_ASSERT(t >= m_knotvec[0] && t <= m_knotvec[m_knotvec.getNumKnots() - 1]);
    SLIC_ASSERT(target_multiplicity > 0);

    const bool isRational = this->isRational();

    const int n = getNumControlPoints() - 1;
    const int p = m_knotvec.getDegree();

    // Find the span and multiplicity of the knot
    int s = 0;
    const auto span = m_knotvec.findSpan(t, s);

    // Fix the maximum multiplicity of the knot
    int r = std::min(target_multiplicity, p - s);
    if(r <= 0)
    {
      return span;  // Early exit if no knots to add
    }

    // Save unaltered control points
    CoordsVec newControlPoints(m_controlPoints.size() + r);
    WeightsVec newWeights(isRational ? m_weights.size() + r : 0);
    for(int i = 0; i <= span - p; ++i)
    {
      newControlPoints[i] = m_controlPoints[i];
      if(isRational)
      {
        newWeights[i] = m_weights[i];
      }
    }

    for(auto i = span - s; i <= n; ++i)
    {
      newControlPoints[i + r] = m_controlPoints[i];
      if(isRational)
      {
        newWeights[i + r] = m_weights[i];
      }
    }

    // Insert the new control points
    CoordsVec tempControlPoints(p + 1);
    WeightsVec tempWeights(isRational ? p + 1 : 0);
    for(int i = 0; i <= p - s; ++i)
    {
      for(int N = 0; N < NDIMS; ++N)
      {
        tempControlPoints[i][N] = m_controlPoints[span - p + i][N] *
          (isRational ? m_weights[span - p + i] : 1.0);
      }

      if(isRational)
      {
        tempWeights[i] = m_weights[span - p + i];
      }
    }

    // Insert the knot r times
    axom::IndexType L;
    for(int j = 1; j <= r; ++j)
    {
      L = span - p + j;
      for(int i = 0; i <= p - j - s; ++i)
      {
        T alpha =
          (t - m_knotvec[L + i]) / (m_knotvec[i + span + 1] - m_knotvec[L + i]);

        tempControlPoints[i].array() =
          (1.0 - alpha) * tempControlPoints[i].array() +
          alpha * tempControlPoints[i + 1].array();

        if(isRational)
        {
          tempWeights[i] =
            (1.0 - alpha) * tempWeights[i] + alpha * tempWeights[i + 1];
        }
      }

      for(int N = 0; N < NDIMS; ++N)
      {
        newControlPoints[L][N] =
          tempControlPoints[0][N] / (isRational ? tempWeights[0] : 1.0);
        newControlPoints[span + r - j - s][N] = tempControlPoints[p - j - s][N] /
          (isRational ? tempWeights[p - j - s] : 1.0);
      }

      if(isRational)
      {
        newWeights[L] = tempWeights[0];
        newWeights[span + r - j - s] = tempWeights[p - j - s];
      }
    }

    for(auto i = L + 1; i < span - s; ++i)
    {
      for(int N = 0; N < NDIMS; ++N)
      {
        newControlPoints[i][N] =
          tempControlPoints[i - L][N] / (isRational ? tempWeights[i - L] : 1.0);
      }

      if(isRational)
      {
        newWeights[i] = tempWeights[i - L];
      }
    }

    // Update the knot vector and control points
    m_knotvec.insertKnotBySpan(span, t, r);
    m_controlPoints = newControlPoints;
    m_weights = newWeights;

    return span + r;
  }

  /*!
   * \brief Splits a NURBS curve into two curves at a given parameter value
   *
   * \param [in] t parameter value between 0 and 1 at which to evaluate
   * \param [out] n1 First output NURBS curve
   * \param [out] n2 Second output NURBS curve
   * \param [in] normalize Whether to normalize the output curves
   * 
   * If t is at the knot u_0 or u_max, will return the original curve and
   *  a degenerate curve with the first or last control point
   *
   * \pre Requires \a t in the *interior* of the span of the knots
   */
  void split(T t,
             NURBSCurve<T, NDIMS>& n1,
             NURBSCurve<T, NDIMS>& n2,
             bool normalize = false) const
  {
    SLIC_ASSERT(t > m_knotvec[0] && t < m_knotvec[m_knotvec.getNumKnots() - 1]);

    const bool isCurveRational = this->isRational();
    const int p = getDegree();

    // Handle the special case of splitting at the endpoints
    if(t == m_knotvec[0])
    {
      n1.setParameters(p + 1, p);
      for(int i = 0; i <= p; ++i)
      {
        n1[i] = m_controlPoints[0];
        if(isCurveRational)
        {
          n1.makeRational();
          n1.setWeight(i, m_weights[0]);
        }
      }
      n2 = *this;
      return;
    }
    else if(t == m_knotvec[m_knotvec.getNumKnots() - 1])
    {
      n1 = *this;
      n2.clear();
      n2.setParameters(p + 1, p);
      for(int i = 0; i <= p; ++i)
      {
        n2[i] = m_controlPoints[getNumControlPoints() - 1];
        if(isCurveRational)
        {
          n2.makeRational();
          n2.setWeight(i, m_weights[getNumControlPoints() - 1]);
        }
      }
      return;
    }

    n1 = *this;

    // Will make the multiplicity of the knot equal to p,
    //  even if it is already >= 1
    auto s = n1.insertKnot(t, p);
    auto nkts = n1.getNumKnots();

    // Split the knot vector, add to the returned curves
    KnotVectorType k1, k2;
    n1.getKnots().splitBySpan(s, k1, k2);

    n1.m_knotvec = k1;
    n2.m_knotvec = k2;

    // Copy the control points
    n2.m_controlPoints.resize(nkts - s - 1);
    n2.m_weights.resize(isCurveRational ? nkts - s - 1 : 0);
    for(int i = 0; i < n2.m_controlPoints.size(); ++i)
    {
      n2.m_controlPoints[nkts - s - 2 - i] =
        n1.m_controlPoints[n1.m_controlPoints.size() - 1 - i];

      if(isCurveRational)
      {
        n2.m_weights[nkts - s - 2 - i] =
          n1.m_weights[n1.m_weights.size() - 1 - i];
      }
    }

    n1.m_controlPoints.resize(s - p + 1);
    n1.m_weights.resize(isCurveRational ? s - p + 1 : 0);

    if(normalize)
    {
      n1.normalize();
      n2.normalize();
    }
  }

  /// \brief Normalize the knot vector to the span of [0, 1]
  void normalize() { m_knotvec.normalize(); }

  /*!
   * \brief Rescale the knot vector to the span of [a, b]
   * 
   * \param [in] a The lower bound of the new knot vector
   * \param [in] b The upper bound of the new knot vector
   * 
   * \pre Requires a < b
   */
  void rescale(T a, T b)
  {
    SLIC_ASSERT(a < b);
    m_knotvec.rescale(a, b);
  }

  /*!
   * \brief Splits a NURBS curve (at each internal knot) into several Bezier curves
   *   
   * If the curve is of degree 0, will return a set of disconnected, order 0 Bezier curves
   * 
   * \return An array of Bezier curves
   */
  axom::Array<BezierCurve<T, NDIMS>> extractBezier() const
  {
    axom::Array<BezierCurve<T, NDIMS>> beziers;

    const bool isCurveRational = this->isRational();

    int p = getDegree();

    // Handle this special case
    if(p == 0)
    {
      for(int i = 0; i < getNumControlPoints(); ++i)
      {
        BezierCurve<T, NDIMS> bezier(0);
        bezier[0] = m_controlPoints[i];

        if(isCurveRational)
        {
          bezier.makeRational();
          bezier.setWeight(0, m_weights[i]);
        }

        beziers.push_back(bezier);
      }

      return beziers;
    }

    // Split the curve at each knot value
    int numBeziers = 1;
    NURBSCurve<T, NDIMS> n1(*this);
    for(int i = p + 1; i < m_knotvec.getNumKnots() - p - 1; ++i)
    {
      auto old_knot_count = n1.getNumKnots();
      n1.insertKnot(m_knotvec[i], p);
      auto new_knot_count = n1.getNumKnots();

      if(new_knot_count != old_knot_count)
      {
        numBeziers++;
      }
    }

    // For each Bezier, copy the control nodes into Bezier curves
    BezierCurve<T, NDIMS> bezier(p);
    if(isCurveRational)
    {
      bezier.makeRational();
    }

    int the_node = 0;
    for(int i = 0; i < n1.getNumControlPoints(); ++i)
    {
      bezier[the_node] = n1[i];
      if(isCurveRational)
      {
        bezier.setWeight(the_node, n1.getWeight(i));
      }

      the_node++;
      if(the_node == (p + 1))
      {
        --i;  // Endpoint nodes are shared between Bezier curves
        the_node = 0;
        beziers.push_back(bezier);
      }
    }

    return beziers;
  }

  /*!
   * \brief Reset the degree and resize arrays of points (and weights)
   *
   * \param [in] npts The target number of control points
   * \param [in] degree The target degree
   * 
   * \warning This method will replace existing knot vector with a uniform one.
   */
  void setParameters(int npts, int degree)
  {
    SLIC_ASSERT(npts > degree);
    SLIC_ASSERT(degree >= 0);

    m_controlPoints.resize(npts);

    if(isRational())
    {
      m_weights.resize(npts);
    }

    m_knotvec.makeUniform(npts, degree);
  }

  /*!
   * \brief Reset the knot vector and increase the number of control points
   *
   * \param [in] degree The target degree
   * 
   * \warning This method does NOT change the existing control points, 
   *  i.e. does not perform degree elevation/reduction. 
   *  Will replace existing knot vector with a uniform one.
   *  
   * \pre Requires target degree < npts
   */
  void setDegree(int degree)
  {
<<<<<<< HEAD
    SLIC_ASSERT(degree >= 0);

    int npts = getNumControlPoints();
    SLIC_ASSERT(degree < npts);

    if(npts < degree + 1)
    {
      npts = degree + 1;
      m_controlPoints.resize(degree + 1);
      if(isRational())
      {
        m_weights.resize(degree + 1);
      }
    }
=======
    SLIC_ASSERT(0 <= degree && degree < getNumControlPoints());
>>>>>>> 1cc4459d

    m_knotvec.makeUniform(getNumControlPoints(), degree);
  }

  /// \brief Returns the degree of the NURBS Curve
  int getDegree() const { return static_cast<int>(m_knotvec.getDegree()); }

  /// \brief Returns the order of the NURBS Curve
  int getOrder() const { return static_cast<int>(m_knotvec.getDegree() + 1); }

  /// \brief Returns the number of control poitns in the NURBS Curve
  int getNumControlPoints() const
  {
    return static_cast<int>(m_controlPoints.size());
  }

  /*!
   * \brief Set the number control points
   *
   * \param [in] npts The target number of control points
   * 
   * \warning This method does NOT change the existing control points, 
   *  i.e. does not perform degree elevation/reduction. 
   *  Will replace existing knot vector with a uniform one.
   */
  void setNumControlPoints(int npts)
  {
    const int deg = m_knotvec.getDegree();
    SLIC_ASSERT(npts > deg);

    m_controlPoints.resize(npts);
    m_knotvec.makeUniform(npts, deg);
  }

  /// \brief Returns the number of knots in the NURBS Curve
  axom::IndexType getNumKnots() const { return m_knotvec.getNumKnots(); }

  /// \brief Make nonrational. If already rational, do nothing
  void makeNonrational() { m_weights.resize(0); }

  /// \brief Make trivially rational. If already rational, do nothing
  void makeRational()
  {
    if(!isRational())
    {
      m_weights.resize(m_controlPoints.size());
      m_weights.fill(1.0);
    }
  }

  /// \brief Use array size as flag for rationality
  bool isRational() const { return !m_weights.empty(); }

  /// \brief Clears the list of control points, make nonrational
  void clear()
  {
    m_controlPoints.clear();
    m_knotvec.clear();
    makeNonrational();
  }

  /*!
   * \brief Retrieve the control point at index \a idx
   *
   * \param [in] idx The index of the control point
   * 
   * \return A reference to the control point at index \a idx
   */
  PointType& operator[](int idx) { return m_controlPoints[idx]; }

  /*!
   * \brief Retrieve the control point at index \a idx
   *
   * \param [in] idx The index of the control point
   * 
   * \return A const reference to the control point at index \a idx
   */
  const PointType& operator[](int idx) const { return m_controlPoints[idx]; }

  /*!
   * \brief Get a specific weight
   *
   * \param [in] idx The index of the weight
   * \pre Requires that the curve be rational
   * 
   * \return The weight at index \a idx
   */
  const T& getWeight(int idx) const
  {
    SLIC_ASSERT(isRational());
    return m_weights[idx];
  }

  /*!
   * \brief Set the weight at a specific index
   *
   * \param [in] idx The index of the weight
   * \param [in] weight The updated value of the weight
   * 
   * \pre Requires that the curve be rational, and the weight be rational
   */
  void setWeight(int idx, T weight)
  {
    SLIC_ASSERT(isRational());
    SLIC_ASSERT(weight > 0);

    m_weights[idx] = weight;
  }

  /*!
   * \brief Get a specific knot value
   *
   * \param [in] idx The index of the knot
   * 
   * \return The knot value at index \a idx
   */
  const T& getKnot(int idx) const { return m_knotvec[idx]; }

  /*!
   * \brief Set the knot value at a specific index
   *
   * \param [in] idx The index of the knot
   * \param [in] knot The updated value of the knot
   */
  void setKnot(int idx, T knot) { m_knotvec[idx] = knot; }

  /*!
   * \brief Equality operator for NURBS Curves
   * 
   * \param [in] lhs The left-hand side NURBS curve
   * \param [in] rhs The right-hand side NURBS curve
   * 
   * \return True if the two curves are equal, false otherwise
   */
  friend inline bool operator==(const NURBSCurve<T, NDIMS>& lhs,
                                const NURBSCurve<T, NDIMS>& rhs)
  {
    return (lhs.m_controlPoints == rhs.m_controlPoints) &&
      (lhs.m_knotvec == rhs.m_knotvec) && (lhs.m_weights == rhs.m_weights);
  }

  /*!
   * \brief Inequality operator for NURBS Curves
   * 
   * \param [in] lhs The left-hand side NURBS curve
   * \param [in] rhs The right-hand side NURBS curve
   * 
   * \return True if the two curves are not equal, false otherwise
   */
  friend inline bool operator!=(const NURBSCurve<T, NDIMS>& lhs,
                                const NURBSCurve<T, NDIMS>& rhs)
  {
    return !(lhs == rhs);
  }

  /// \brief Returns a copy of the NURBS curve's control points
  CoordsVec getControlPoints() const { return m_controlPoints; }

  /// \brief Returns a copy of the NURBS curve's control points
  WeightsVec getWeights() const { return m_weights; }

  /// \brief Return a copy of the knot vector
  KnotVectorType getKnots() const { return m_knotvec; }

  /// \brief Return a copy of the knot vector as an array
  axom::Array<T> getKnotsArray() const { return m_knotvec.getArray(); }

  /// \brief Reverses the order of the NURBS curve's control points and weights
  void reverseOrientation()
  {
    const int npts = getNumControlPoints();
    const int npts_mid = (npts + 1) / 2;
    for(int i = 0; i < npts_mid; ++i)
    {
      axom::utilities::swap(m_controlPoints[i], m_controlPoints[npts - i - 1]);
    }

    if(isRational())
    {
      for(int i = 0; i < npts_mid; ++i)
      {
        axom::utilities::swap(m_weights[i], m_weights[npts - i - 1]);
      }
    }

    // Reverse the orientation of the knots
    m_knotvec.reverse();
  }

  /// \brief Returns an axis-aligned bounding box containing the NURBS curve
  BoundingBoxType boundingBox() const
  {
    return BoundingBoxType(m_controlPoints.data(),
                           static_cast<int>(m_controlPoints.size()));
  }

  /// \brief Returns an oriented bounding box containing the NURBS curve
  OrientedBoundingBoxType orientedBoundingBox() const
  {
    return OrientedBoundingBoxType(m_controlPoints.data(),
                                   static_cast<int>(m_controlPoints.size()));
  }

  /*!
   * \brief Simple formatted print of a NURBS Curve instance
   *
   * \param os The output stream to write to
   * \return A reference to the modified ostream
   */
  std::ostream& print(std::ostream& os) const
  {
    int npts = getNumControlPoints();
    int nkts = m_knotvec.getNumKnots();

    int deg = m_knotvec.getDegree();

    os << "{ degree " << deg << " NURBS Curve ";
    for(int p = 0; p < npts; ++p)
    {
      os << m_controlPoints[p] << (p < npts - 1 ? "," : "");
    }

    if(isRational())
    {
      os << ", weights [";
      for(int p = 0; p < npts; ++p)
      {
        os << m_weights[p] << (p < npts - 1 ? ", " : "]");
      }
    }

    os << ", knots {";
    for(int i = 0; i < nkts; ++i)
    {
      os << m_knotvec[i] << (i < nkts - 1 ? ", " : "");
    }
    os << "}";

    return os;
  }

  /// \brief Private function to check if the NURBS curve is valid
  bool isValidNURBS() const
  {
    // Check monotonicity, open-ness, continuity
    if(!m_knotvec.isValid())
    {
      return false;
    }

    // Number of knots must match the number of control points
    int p = m_knotvec.getDegree();
    if(m_knotvec.getNumKnots() != m_controlPoints.size() + p + 1)
    {
      return false;
    }

    if(isRational())
    {
      if(m_weights.size() != m_controlPoints.size())
      {
        // Weights must match the number of control points
        return false;
      }

      for(int i = 0; i < m_weights.size(); ++i)
      {
        if(m_weights[i] <= 0)
        {
          // Weights must be positive
          return false;
        }
      }
    }

    return true;
  }

private:
  CoordsVec m_controlPoints;
  WeightsVec m_weights;
  KnotVectorType m_knotvec;
};

//------------------------------------------------------------------------------
/// Free functions related to NURBSCurve
//------------------------------------------------------------------------------
template <typename T, int NDIMS>
std::ostream& operator<<(std::ostream& os, const NURBSCurve<T, NDIMS>& nCurve)
{
  nCurve.print(os);
  return os;
}

}  // namespace primal
}  // namespace axom

/// Overload to format a primal::NURBSCurve using fmt
template <typename T, int NDIMS>
struct axom::fmt::formatter<axom::primal::NURBSCurve<T, NDIMS>> : ostream_formatter
{ };

#endif  // AXOM_PRIMAL_NURBSCURVE_HPP_<|MERGE_RESOLUTION|>--- conflicted
+++ resolved
@@ -131,25 +131,6 @@
   }
 
   /*!
-   * \brief Constructor for a NURBS Curve with given size and degree
-   *
-   * \param [in] npts the number of control points
-   * \param [in] degree the degree of the curve
-   * 
-   * The knot vector is constructed such that the curve is continuous
-   * \pre requires npts >= degree+1 and degree >= 0
-   */
-  NURBSCurve(int npts, int degree)
-  {
-    SLIC_ASSERT(npts >= degree + 1);
-    SLIC_ASSERT(degree >= 0);
-
-    m_controlPoints.resize(npts);
-    makeNonrational();
-    m_knotvec = KnotVectorType(npts, degree);
-  }
-
-  /*!
    * \brief Constructor for a NURBS curve from a Bezier curve
    *
    * \param [in] bezierCurve the Bezier curve to convert to a NURBS curve 
@@ -1015,24 +996,7 @@
    */
   void setDegree(int degree)
   {
-<<<<<<< HEAD
-    SLIC_ASSERT(degree >= 0);
-
-    int npts = getNumControlPoints();
-    SLIC_ASSERT(degree < npts);
-
-    if(npts < degree + 1)
-    {
-      npts = degree + 1;
-      m_controlPoints.resize(degree + 1);
-      if(isRational())
-      {
-        m_weights.resize(degree + 1);
-      }
-    }
-=======
     SLIC_ASSERT(0 <= degree && degree < getNumControlPoints());
->>>>>>> 1cc4459d
 
     m_knotvec.makeUniform(getNumControlPoints(), degree);
   }
