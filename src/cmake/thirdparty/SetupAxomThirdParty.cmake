# Copyright (c) 2017-2020, Lawrence Livermore National Security, LLC and
# other Axom Project Developers. See the top-level COPYRIGHT file for details.
#
# SPDX-License-Identifier: (BSD-3-Clause)

#------------------------------------------------------------------------------
# 3rd Party Dependencies
#------------------------------------------------------------------------------

#------------------------------------------------------------------------------
# UMPIRE
#------------------------------------------------------------------------------
if (UMPIRE_DIR)
    include(cmake/thirdparty/FindUmpire.cmake)
    blt_register_library( NAME      umpire
                          INCLUDES  ${UMPIRE_INCLUDE_DIRS}
                          LIBRARIES umpire
                          TREAT_INCLUDES_AS_SYSTEM ON)
else()
    message(STATUS "Umpire support is OFF")
endif()


#------------------------------------------------------------------------------
# RAJA
#------------------------------------------------------------------------------
if (RAJA_DIR)
    include(cmake/thirdparty/FindRAJA.cmake)
    blt_register_library( NAME      raja
                          INCLUDES  ${RAJA_INCLUDE_DIR}
                          LIBRARIES ${RAJA_LIB_DIR}/libRAJA.a
                          TREAT_INCLUDES_AS_SYSTEM ON)
else()
    message(STATUS "RAJA support is OFF" )
endif()


#------------------------------------------------------------------------------
# Conduit
#------------------------------------------------------------------------------
if (CONDUIT_DIR)
    include(cmake/thirdparty/FindConduit.cmake)

    # Manually set includes as system includes
    set_property(TARGET conduit::conduit 
                 APPEND PROPERTY INTERFACE_SYSTEM_INCLUDE_DIRECTORIES
                 "${CONDUIT_INSTALL_PREFIX}/include/")

    set_property(TARGET conduit::conduit 
                 APPEND PROPERTY INTERFACE_SYSTEM_INCLUDE_DIRECTORIES
                 "${CONDUIT_INSTALL_PREFIX}/include/conduit/")
else()
    message(STATUS "Conduit support is OFF")
endif()


#------------------------------------------------------------------------------
# HDF5
#------------------------------------------------------------------------------
if (HDF5_DIR)
    include(cmake/thirdparty/SetupHDF5.cmake)
    if(WIN32 AND TARGET hdf5::hdf5-shared)
        if(BUILD_SHARED_LIBS)
            blt_register_library(NAME hdf5
                                 LIBRARIES hdf5::hdf5-shared
                                 TREAT_INCLUDES_AS_SYSTEM ON)
        else()
            blt_register_library(NAME hdf5
                                 LIBRARIES hdf5::hdf5-static)
        endif()
    else()
        blt_register_library(NAME hdf5
                            INCLUDES ${HDF5_INCLUDE_DIRS}
                            LIBRARIES ${HDF5_LIBRARIES}
                            TREAT_INCLUDES_AS_SYSTEM ON )
    endif()
else()
    message(STATUS "HDF5 support is OFF")
endif()


<<<<<<< HEAD

################################
=======
#------------------------------------------------------------------------------
>>>>>>> 81f88f60
# MFEM
#------------------------------------------------------------------------------
if (MFEM_DIR)
    include(cmake/thirdparty/FindMFEM.cmake)
    blt_register_library( NAME      mfem
                          INCLUDES  ${MFEM_INCLUDE_DIRS}
                          LIBRARIES ${MFEM_LIBRARY}
                          TREAT_INCLUDES_AS_SYSTEM ON)
else()
    message(STATUS "MFEM support is OFF")
endif()


#------------------------------------------------------------------------------
# Shroud - Generates C/Fortran/Python bindings
#------------------------------------------------------------------------------
if(EXISTS ${SHROUD_EXECUTABLE})
    if(NOT EXISTS ${PYTHON_EXECUTABLE})
        message(FATAL_ERROR "Shroud requires PYTHON_EXECUTABLE and SHROUD_EXECUTABLE to be defined and exist.")
    endif()
    execute_process(COMMAND ${SHROUD_EXECUTABLE}
                    --cmake ${CMAKE_CURRENT_BINARY_DIR}/SetupShroud.cmake
                    ERROR_VARIABLE SHROUD_cmake_error
                    OUTPUT_STRIP_TRAILING_WHITESPACE )
    if(${SHROUD_cmake_error})
        message(FATAL_ERROR "Error from Shroud: ${SHROUD_cmake_error}")
    endif()
    include(${CMAKE_CURRENT_BINARY_DIR}/SetupShroud.cmake)
else()
    message(STATUS "Shroud support is OFF")
endif()


#------------------------------------------------------------------------------
# SCR
#------------------------------------------------------------------------------
if (SCR_DIR)
    include(cmake/thirdparty/FindSCR.cmake)
    blt_register_library( NAME      scr
                          INCLUDES  ${SCR_INCLUDE_DIRS}
                          LIBRARIES ${SCR_LIBRARY}
                          TREAT_INCLUDES_AS_SYSTEM ON)
else()
    message(STATUS "SCR support is OFF")
endif()
<|MERGE_RESOLUTION|>--- conflicted
+++ resolved
@@ -79,12 +79,7 @@
 endif()
 
 
-<<<<<<< HEAD
-
-################################
-=======
 #------------------------------------------------------------------------------
->>>>>>> 81f88f60
 # MFEM
 #------------------------------------------------------------------------------
 if (MFEM_DIR)
@@ -123,7 +118,7 @@
 #------------------------------------------------------------------------------
 if (SCR_DIR)
     include(cmake/thirdparty/FindSCR.cmake)
-    blt_register_library( NAME      scr
+f    blt_register_library( NAME      scr
                           INCLUDES  ${SCR_INCLUDE_DIRS}
                           LIBRARIES ${SCR_LIBRARY}
                           TREAT_INCLUDES_AS_SYSTEM ON)
