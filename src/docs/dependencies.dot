digraph dependencies {
  quest -> {slam primal mint spin};
  quest -> klee [style="dashed"];
  {inlet klee mint primal quest slam spin} -> {slic core};
  mint -> slam
  mint -> sidre [style="dashed"];
<<<<<<< HEAD
  mir -> {slic core slam primal};
=======
  multimat -> {slic slam};
>>>>>>> f5575846
  spin -> {slam primal};
  sidre -> {slic core};
  slic -> core;
  slic -> lumberjack [style="dashed"];
  lumberjack -> core;
  inlet -> {sidre primal};
  klee -> {sidre primal inlet};
}<|MERGE_RESOLUTION|>--- conflicted
+++ resolved
@@ -4,11 +4,8 @@
   {inlet klee mint primal quest slam spin} -> {slic core};
   mint -> slam
   mint -> sidre [style="dashed"];
-<<<<<<< HEAD
   mir -> {slic core slam primal};
-=======
   multimat -> {slic slam};
->>>>>>> f5575846
   spin -> {slam primal};
   sidre -> {slic core};
   slic -> core;
