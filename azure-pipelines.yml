#
# Copyright (c) 2017-2024, Lawrence Livermore National Security, LLC and
# other Axom Project Developers. See the top-level LICENSE file for details.
#
# SPDX-License-Identifier: (BSD-3-Clause)
#

variables:
  DO_BUILD: 'yes'
  DO_TEST: 'yes'
  DO_CLEAN: 'no'
  DO_BENCHMARKS: 'no'
  CLANG14_IMAGENAME: 'axom/tpls:clang-14_10-10-24_01h-31m'
  GCC13_IMAGENAME: 'axom/tpls:gcc-13_10-10-24_01h-31m'
  system.debug: false

jobs:
- job: Build_and_Test

  timeoutInMinutes: 120

  strategy:
    matrix:
      linux_gcc13:
        VM_ImageName: 'ubuntu-22.04'
        Compiler_ImageName: '$(GCC13_IMAGENAME)'
        CMAKE_EXTRA_FLAGS: '-DBUILD_SHARED_LIBS=ON -DAXOM_ENABLE_MFEM_SIDRE_DATACOLLECTION:BOOL=ON -DENABLE_BENCHMARKS:BOOL=ON'
        COMPILER: 'g++'
        TEST_TARGET: 'linux_gcc13'
        HOST_CONFIG: 'gcc@13.1.0'
        DO_BENCHMARKS: 'yes'  
      linux_gcc13_64bit:
        VM_ImageName: 'ubuntu-22.04'
        Compiler_ImageName: '$(GCC13_IMAGENAME)'
        CMAKE_EXTRA_FLAGS: '-DBUILD_SHARED_LIBS=ON -DAXOM_USE_64BIT_INDEXTYPE:BOOL=ON'
        COMPILER: 'g++'
        TEST_TARGET: 'linux_gcc13'
        HOST_CONFIG: 'gcc@13.1.0'
      linux_clang14:
        VM_ImageName: 'ubuntu-22.04'
        Compiler_ImageName: '$(CLANG14_IMAGENAME)'
        CMAKE_EXTRA_FLAGS: '-DBUILD_SHARED_LIBS=ON -DAXOM_QUEST_ENABLE_EXTRA_REGRESSION_TESTS:BOOL=ON -DENABLE_BENCHMARKS:BOOL=ON'
        BUILD_TYPE: 'Release'
        COMPILER: 'clang++'
        TEST_TARGET: 'linux_clang14'
        HOST_CONFIG: 'clang@14.0.0'
        DO_BENCHMARKS: 'yes'  
      linux_clang14_noraja:
        VM_ImageName: 'ubuntu-22.04'
        Compiler_ImageName: '$(CLANG14_IMAGENAME)'
        CMAKE_EXTRA_FLAGS: '-DBUILD_SHARED_LIBS=ON -DAXOM_QUEST_ENABLE_EXTRA_REGRESSION_TESTS:BOOL=ON -DAXOM_ENABLE_MIR:BOOL=OFF -U RAJA_DIR'
        BUILD_TYPE: 'Debug'
        COMPILER: 'clang++'
        TEST_TARGET: 'linux_clang14'
        HOST_CONFIG: 'clang@14.0.0'
      linux_clang14_noumpire:
        VM_ImageName: 'ubuntu-22.04'
        Compiler_ImageName: '$(CLANG14_IMAGENAME)'
        CMAKE_EXTRA_FLAGS: '-DBUILD_SHARED_LIBS=ON -DAXOM_QUEST_ENABLE_EXTRA_REGRESSION_TESTS:BOOL=ON -U UMPIRE_DIR'
        BUILD_TYPE: 'Debug'
        COMPILER: 'clang++'
        TEST_TARGET: 'linux_clang14'
        HOST_CONFIG: 'clang@14.0.0'
      linux_clang14_noraja_noumpire:
        VM_ImageName: 'ubuntu-22.04'
        Compiler_ImageName: '$(CLANG14_IMAGENAME)'
        CMAKE_EXTRA_FLAGS: '-DBUILD_SHARED_LIBS=ON -DAXOM_QUEST_ENABLE_EXTRA_REGRESSION_TESTS:BOOL=ON -DAXOM_ENABLE_MIR:BOOL=OFF -U RAJA_DIR -U UMPIRE_DIR'
        BUILD_TYPE: 'Debug'
        COMPILER: 'clang++'
        TEST_TARGET: 'linux_clang14'
        HOST_CONFIG: 'clang@14.0.0'
      linux_clang14_noprofiling:
        VM_ImageName: 'ubuntu-22.04'
        Compiler_ImageName: '$(CLANG14_IMAGENAME)'
        CMAKE_EXTRA_FLAGS: '-DBUILD_SHARED_LIBS=ON -DAXOM_QUEST_ENABLE_EXTRA_REGRESSION_TESTS:BOOL=ON -U CALIPER_DIR -U ADIAK_DIR'
        BUILD_TYPE: 'Debug'
        COMPILER: 'clang++'
        TEST_TARGET: 'linux_clang14'
        HOST_CONFIG: 'clang@14.0.0'
      osx_gcc:
        VM_ImageName: 'macos-13'
<<<<<<< HEAD
        CMAKE_EXTRA_FLAGS: '-DAXOM_ENABLE_SIDRE:BOOL=OFF -DAXOM_ENABLE_INLET:BOOL=OFF -DAXOM_ENABLE_KLEE:BOOL=OFF -DAXOM_ENABLE_MIR:BOOL=OFF'
        TEST_TARGET: 'osx_gcc'
      windows:
        VM_ImageName: 'windows-2019'
        CMAKE_EXTRA_FLAGS: '-DAXOM_ENABLE_SIDRE:BOOL=OFF -DAXOM_ENABLE_INLET:BOOL=OFF -DAXOM_ENABLE_KLEE:BOOL=OFF -DAXOM_ENABLE_MIR:BOOL=OFF'
=======
        CMAKE_EXTRA_FLAGS: '-DAXOM_ENABLE_SIDRE:BOOL=OFF -DAXOM_ENABLE_INLET:BOOL=OFF -DAXOM_ENABLE_KLEE:BOOL=OFF -DAXOM_ENABLE_SINA:BOOL=OFF'
        TEST_TARGET: 'osx_gcc'
      windows:
        VM_ImageName: 'windows-2019'
        CMAKE_EXTRA_FLAGS: '-DAXOM_ENABLE_SIDRE:BOOL=OFF -DAXOM_ENABLE_INLET:BOOL=OFF -DAXOM_ENABLE_KLEE:BOOL=OFF -DAXOM_ENABLE_SINA:BOOL=OFF'
>>>>>>> 6b5ff3b0
        TEST_TARGET: 'win_vs'

  pool:
    vmImage: $(VM_ImageName)

  steps:
  - checkout: self
    clean: true
    submodules: recursive
  - task: CMake@1
    inputs:
      workingDir: 'build'
      cmakeArgs: '$(CMAKE_EXTRA_FLAGS) ../src'
    condition: or( eq( variables['Agent.OS'], 'Windows_NT'), eq( variables['Agent.OS'], 'Darwin'))
  - task: VSBuild@1
    inputs:
      solution: 'build/*.sln'
      vsVersion: 'latest'
    condition: eq( variables['Agent.OS'], 'Windows_NT')
    displayName: 'Visual Studio Build ($(TEST_TARGET))'
  - script: |
      cd build
      ctest -C Debug -T test --output-on-failure -V
    condition: eq( variables['Agent.OS'], 'Windows_NT')
    displayName: 'Visual Studio Test ($(TEST_TARGET))'
  - script: |
      cd build
      make
    condition: eq( variables['Agent.OS'], 'Darwin')
    displayName: 'Darwin Build ($(TEST_TARGET))'
  - script: |
      cd build
      ctest -T test --output-on-failure -V
    condition: eq( variables['Agent.OS'], 'Darwin')
    displayName: 'Darwin Test ($(TEST_TARGET))'
  - script:  |
      echo " -e TEST_TARGET=$TEST_TARGET -e COMPILER=$COMPILER -e DO_BUILD=$DO_BUILD -e DO_TEST=$DO_TEST -e DO_BENCHMARKS=$DO_BENCHMARKS -e $CMAKE_EXTRA_FLAGS $(Compiler_ImageName) ./scripts/azure-pipelines/linux-build_and_test.sh"
      docker run --rm --user='root' -v `pwd`:/home/axom/axom $(Compiler_ImageName) chown -R axom /home/axom
      docker run --rm -v `pwd`:/home/axom/axom -e TEST_TARGET -e COMPILER -e DO_BUILD -e DO_TEST -e DO_CLEAN -e DO_BENCHMARKS -e HOST_CONFIG -e CMAKE_EXTRA_FLAGS -e BUILD_TYPE $(Compiler_ImageName) ./axom/scripts/azure-pipelines/linux-build_and_test.sh

    condition: eq( variables['Agent.OS'], 'Linux')
    displayName: 'Linux Build & Test ($(TEST_TARGET))'
  - task: PublishTestResults@2
    inputs:
      testResultsFormat: 'cTest'
      testResultsFiles: '**/Test.xml'
      testRunTitle: '$(TEST_TARGET) Tests'
      failTaskOnFailedTests: true

- job: Check_Style
  variables:
    VM_ImageName: 'ubuntu-22.04'
    Compiler_ImageName: '$(CLANG14_IMAGENAME)'
    TEST_TARGET: 'linux_clang14'
    HOST_CONFIG: 'clang@14.0.0'
    CMAKE_EXTRA_FLAGS: '-DENABLE_CLANGFORMAT=ON'
  pool:
      vmImage: $(VM_ImageName)
  steps:
  - checkout: self
    clean: true
    submodules: recursive
  - script:  |
      echo " -e HOST_CONFIG -e CMAKE_EXTRA_FLAGS $(Compiler_ImageName) ./axom/scripts/azure-pipelines/linux-check.sh"
      docker run --rm --user='root' -v `pwd`:/home/axom/axom $(Compiler_ImageName) chown -R axom /home/axom
      docker run --rm -v `pwd`:/home/axom/axom -e HOST_CONFIG -e CMAKE_EXTRA_FLAGS $(Compiler_ImageName) ./axom/scripts/azure-pipelines/linux-check.sh
    displayName: '$(TEST_TARGET) Style Check'<|MERGE_RESOLUTION|>--- conflicted
+++ resolved
@@ -79,19 +79,11 @@
         HOST_CONFIG: 'clang@14.0.0'
       osx_gcc:
         VM_ImageName: 'macos-13'
-<<<<<<< HEAD
-        CMAKE_EXTRA_FLAGS: '-DAXOM_ENABLE_SIDRE:BOOL=OFF -DAXOM_ENABLE_INLET:BOOL=OFF -DAXOM_ENABLE_KLEE:BOOL=OFF -DAXOM_ENABLE_MIR:BOOL=OFF'
+        CMAKE_EXTRA_FLAGS: '-DAXOM_ENABLE_SIDRE:BOOL=OFF -DAXOM_ENABLE_INLET:BOOL=OFF -DAXOM_ENABLE_KLEE:BOOL=OFF -DAXOM_ENABLE_SINA:BOOL=OFF -DAXOM_ENABLE_MIR:BOOL=OFF'
         TEST_TARGET: 'osx_gcc'
       windows:
         VM_ImageName: 'windows-2019'
-        CMAKE_EXTRA_FLAGS: '-DAXOM_ENABLE_SIDRE:BOOL=OFF -DAXOM_ENABLE_INLET:BOOL=OFF -DAXOM_ENABLE_KLEE:BOOL=OFF -DAXOM_ENABLE_MIR:BOOL=OFF'
-=======
-        CMAKE_EXTRA_FLAGS: '-DAXOM_ENABLE_SIDRE:BOOL=OFF -DAXOM_ENABLE_INLET:BOOL=OFF -DAXOM_ENABLE_KLEE:BOOL=OFF -DAXOM_ENABLE_SINA:BOOL=OFF'
-        TEST_TARGET: 'osx_gcc'
-      windows:
-        VM_ImageName: 'windows-2019'
-        CMAKE_EXTRA_FLAGS: '-DAXOM_ENABLE_SIDRE:BOOL=OFF -DAXOM_ENABLE_INLET:BOOL=OFF -DAXOM_ENABLE_KLEE:BOOL=OFF -DAXOM_ENABLE_SINA:BOOL=OFF'
->>>>>>> 6b5ff3b0
+        CMAKE_EXTRA_FLAGS: '-DAXOM_ENABLE_SIDRE:BOOL=OFF -DAXOM_ENABLE_INLET:BOOL=OFF -DAXOM_ENABLE_KLEE:BOOL=OFF -DAXOM_ENABLE_SINA:BOOL=OFF -DAXOM_ENABLE_MIR:BOOL=OFF'
         TEST_TARGET: 'win_vs'
 
   pool:
