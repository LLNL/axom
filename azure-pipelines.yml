#
# Copyright (c) 2017-2024, Lawrence Livermore National Security, LLC and
# other Axom Project Developers. See the top-level LICENSE file for details.
#
# SPDX-License-Identifier: (BSD-3-Clause)
#

variables:
  DO_BUILD: 'yes'
  DO_TEST: 'yes'
  DO_CLEAN: 'no'
  CLANG14_IMAGENAME: 'axom/tpls:clang-14_10-10-24_01h-31m'
  GCC13_IMAGENAME: 'axom/tpls:gcc-13_10-10-24_01h-31m'
  system.debug: false

jobs:
- job: Build_and_Test

  timeoutInMinutes: 90

  strategy:
    matrix:
      linux_gcc13:
        VM_ImageName: 'ubuntu-22.04'
        Compiler_ImageName: '$(GCC13_IMAGENAME)'
        CMAKE_EXTRA_FLAGS: '-DBUILD_SHARED_LIBS=ON -DAXOM_ENABLE_MFEM_SIDRE_DATACOLLECTION:BOOL=ON'
        COMPILER: 'g++'
        TEST_TARGET: 'linux_gcc13'
        HOST_CONFIG: 'gcc@13.1.0'
      linux_gcc13_64bit:
        VM_ImageName: 'ubuntu-22.04'
        Compiler_ImageName: '$(GCC13_IMAGENAME)'
        CMAKE_EXTRA_FLAGS: '-DBUILD_SHARED_LIBS=ON -DAXOM_USE_64BIT_INDEXTYPE:BOOL=ON'
        COMPILER: 'g++'
        TEST_TARGET: 'linux_gcc13'
        HOST_CONFIG: 'gcc@13.1.0'
      linux_clang14:
        VM_ImageName: 'ubuntu-22.04'
        Compiler_ImageName: '$(CLANG14_IMAGENAME)'
        CMAKE_EXTRA_FLAGS: '-DBUILD_SHARED_LIBS=ON -DAXOM_QUEST_ENABLE_EXTRA_REGRESSION_TESTS:BOOL=ON'
        BUILD_TYPE: 'Release'
        COMPILER: 'clang++'
        TEST_TARGET: 'linux_clang14'
        HOST_CONFIG: 'clang@14.0.0'
      linux_clang14_noraja:
        VM_ImageName: 'ubuntu-22.04'
        Compiler_ImageName: '$(CLANG14_IMAGENAME)'
        CMAKE_EXTRA_FLAGS: '-DBUILD_SHARED_LIBS=ON -DAXOM_QUEST_ENABLE_EXTRA_REGRESSION_TESTS:BOOL=ON -U RAJA_DIR'
        BUILD_TYPE: 'Debug'
        COMPILER: 'clang++'
        TEST_TARGET: 'linux_clang14'
        HOST_CONFIG: 'clang@14.0.0'
      linux_clang14_noumpire:
        VM_ImageName: 'ubuntu-22.04'
        Compiler_ImageName: '$(CLANG14_IMAGENAME)'
        CMAKE_EXTRA_FLAGS: '-DBUILD_SHARED_LIBS=ON -DAXOM_QUEST_ENABLE_EXTRA_REGRESSION_TESTS:BOOL=ON -U UMPIRE_DIR'
        BUILD_TYPE: 'Debug'
        COMPILER: 'clang++'
        TEST_TARGET: 'linux_clang14'
        HOST_CONFIG: 'clang@14.0.0'
      linux_clang14_noraja_noumpire:
        VM_ImageName: 'ubuntu-22.04'
        Compiler_ImageName: '$(CLANG14_IMAGENAME)'
        CMAKE_EXTRA_FLAGS: '-DBUILD_SHARED_LIBS=ON -DAXOM_QUEST_ENABLE_EXTRA_REGRESSION_TESTS:BOOL=ON -U RAJA_DIR -U UMPIRE_DIR'
        BUILD_TYPE: 'Debug'
        COMPILER: 'clang++'
        TEST_TARGET: 'linux_clang14'
        HOST_CONFIG: 'clang@14.0.0'
      linux_clang14_noprofiling:
        VM_ImageName: 'ubuntu-22.04'
        Compiler_ImageName: '$(CLANG14_IMAGENAME)'
        CMAKE_EXTRA_FLAGS: '-DBUILD_SHARED_LIBS=ON -DAXOM_QUEST_ENABLE_EXTRA_REGRESSION_TESTS:BOOL=ON -U CALIPER_DIR -U ADIAK_DIR'
        BUILD_TYPE: 'Debug'
        COMPILER: 'clang++'
        TEST_TARGET: 'linux_clang14'
        HOST_CONFIG: 'clang@14.0.0'
      osx_gcc:
<<<<<<< HEAD
        VM_ImageName: 'macos-12'
        CMAKE_EXTRA_FLAGS: '-DAXOM_ENABLE_SIDRE:BOOL=OFF -DAXOM_ENABLE_INLET:BOOL=OFF -DAXOM_ENABLE_KLEE:BOOL=OFF -DAXOM_ENABLE_SINA:BOOL=OFF'
=======
        VM_ImageName: 'macos-13'
        CMAKE_EXTRA_FLAGS: '-DAXOM_ENABLE_SIDRE:BOOL=OFF -DAXOM_ENABLE_INLET:BOOL=OFF -DAXOM_ENABLE_KLEE:BOOL=OFF'
>>>>>>> f6508258
        TEST_TARGET: 'osx_gcc'
      windows:
        VM_ImageName: 'windows-2019'
        CMAKE_EXTRA_FLAGS: '-DAXOM_ENABLE_SIDRE:BOOL=OFF -DAXOM_ENABLE_INLET:BOOL=OFF -DAXOM_ENABLE_KLEE:BOOL=OFF -DAXOM_ENABLE_SINA:BOOL=OFF'
        TEST_TARGET: 'win_vs'

  pool:
    vmImage: $(VM_ImageName)

  steps:
  - checkout: self
    clean: true
    submodules: recursive
  - task: CMake@1
    inputs:
      workingDir: 'build'
      cmakeArgs: '$(CMAKE_EXTRA_FLAGS) ../src'
    condition: or( eq( variables['Agent.OS'], 'Windows_NT'), eq( variables['Agent.OS'], 'Darwin'))
  - task: VSBuild@1
    inputs:
      solution: 'build/*.sln'
      vsVersion: 'latest'
    condition: eq( variables['Agent.OS'], 'Windows_NT')
    displayName: 'Visual Studio Build ($(TEST_TARGET))'
  - script: |
      cd build
      ctest -C Debug -T test --output-on-failure -V
    condition: eq( variables['Agent.OS'], 'Windows_NT')
    displayName: 'Visual Studio Test ($(TEST_TARGET))'
  - script: |
      cd build
      make
    condition: eq( variables['Agent.OS'], 'Darwin')
    displayName: 'Darwin Build ($(TEST_TARGET))'
  - script: |
      cd build
      ctest -T test --output-on-failure -V
    condition: eq( variables['Agent.OS'], 'Darwin')
    displayName: 'Darwin Test ($(TEST_TARGET))'
  - script:  |
      echo " -e $TEST_TARGET -e $COMPILER -e $DO_BUILD -e $DO_TEST -e $CMAKE_EXTRA_FLAGS $(Compiler_ImageName) ./scripts/azure-pipelines/linux-build_and_test.sh"
      docker run --rm --user='root' -v `pwd`:/home/axom/axom $(Compiler_ImageName) chown -R axom /home/axom
      docker run --rm -v `pwd`:/home/axom/axom -e TEST_TARGET -e COMPILER -e DO_BUILD -e DO_TEST -e DO_CLEAN -e HOST_CONFIG -e CMAKE_EXTRA_FLAGS -e BUILD_TYPE $(Compiler_ImageName) ./axom/scripts/azure-pipelines/linux-build_and_test.sh

    condition: eq( variables['Agent.OS'], 'Linux')
    displayName: 'Linux Build & Test ($(TEST_TARGET))'
  - task: PublishTestResults@2
    inputs:
      testResultsFormat: 'cTest'
      testResultsFiles: '**/Test.xml'
      testRunTitle: '$(TEST_TARGET) Tests'
      failTaskOnFailedTests: true

- job: Check_Style
  variables:
    VM_ImageName: 'ubuntu-22.04'
    Compiler_ImageName: '$(CLANG14_IMAGENAME)'
    TEST_TARGET: 'linux_clang14'
    HOST_CONFIG: 'clang@14.0.0'
    CMAKE_EXTRA_FLAGS: '-DENABLE_CLANGFORMAT=ON'
  pool:
      vmImage: $(VM_ImageName)
  steps:
  - checkout: self
    clean: true
    submodules: recursive
  - script:  |
      echo " -e HOST_CONFIG -e CMAKE_EXTRA_FLAGS $(Compiler_ImageName) ./axom/scripts/azure-pipelines/linux-check.sh"
      docker run --rm --user='root' -v `pwd`:/home/axom/axom $(Compiler_ImageName) chown -R axom /home/axom
      docker run --rm -v `pwd`:/home/axom/axom -e HOST_CONFIG -e CMAKE_EXTRA_FLAGS $(Compiler_ImageName) ./axom/scripts/azure-pipelines/linux-check.sh
    displayName: '$(TEST_TARGET) Style Check'<|MERGE_RESOLUTION|>--- conflicted
+++ resolved
@@ -75,13 +75,8 @@
         TEST_TARGET: 'linux_clang14'
         HOST_CONFIG: 'clang@14.0.0'
       osx_gcc:
-<<<<<<< HEAD
-        VM_ImageName: 'macos-12'
+        VM_ImageName: 'macos-13'
         CMAKE_EXTRA_FLAGS: '-DAXOM_ENABLE_SIDRE:BOOL=OFF -DAXOM_ENABLE_INLET:BOOL=OFF -DAXOM_ENABLE_KLEE:BOOL=OFF -DAXOM_ENABLE_SINA:BOOL=OFF'
-=======
-        VM_ImageName: 'macos-13'
-        CMAKE_EXTRA_FLAGS: '-DAXOM_ENABLE_SIDRE:BOOL=OFF -DAXOM_ENABLE_INLET:BOOL=OFF -DAXOM_ENABLE_KLEE:BOOL=OFF'
->>>>>>> f6508258
         TEST_TARGET: 'osx_gcc'
       windows:
         VM_ImageName: 'windows-2019'
